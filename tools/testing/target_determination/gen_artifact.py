--- conflicted
+++ resolved
@@ -3,17 +3,10 @@
 import json
 import os
 from pathlib import Path
-<<<<<<< HEAD
 from typing import Any
 
 
-REPO_ROOT = Path(__file__).absolute().parents[3]
-=======
-from typing import Any, List
-
-
 REPO_ROOT = Path(__file__).resolve().parents[3]
->>>>>>> 999eec8d
 
 
 def gen_ci_artifact(included: list[Any], excluded: list[Any]) -> None:
