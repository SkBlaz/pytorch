#pragma once

// This file provides implementations of InlineDeviceGuard and
// InlineOptionalDeviceGuard.

#include <c10/core/Device.h>
#include <c10/core/DeviceType.h>
#include <c10/core/impl/DeviceGuardImplInterface.h>
#include <c10/core/impl/VirtualGuardImpl.h>
#include <c10/util/Exception.h>
#include <c10/util/Optional.h>
#include <type_traits>
#include <utility>

namespace c10::impl {

/**
 * A DeviceGuard is an RAII class that sets a device to some value
 * on construction, and resets the device to its original value on
 * destruction.
 *
 * InlineDeviceGuard is a helper class for implementing DeviceGuards.
 * It is templated over a DeviceGuardImpl (anything that implements
 * DeviceGuardImplInterface).  There are two primary ways to instantiate
 * InlineDeviceGuard:
 *
 *  - With a concrete implementation of DeviceGuardImpl, e.g., CUDAGuardImpl.
 *    This is the best way to use InlineDeviceGuard, as all calls are
 *    devirtualized, giving you code as efficient as straight line
 *    calls to cudaGetDevice/cudaSetDevice.
 *
 *  - With VirtualGuardImpl, which does a virtual dispatch to a DeviceGuardImpl
 *    retrieved from a DeviceType registry.  We have explicitly instantiated
 *    InlineDeviceGuard this way as c10::DeviceGuard.
 *
 * If you are in a hurry, you can use InlineDeviceGuard directly:
 *
 *    using CUDAGuard = impl::InlineDeviceGuard<CUDAGuardImpl>;
 *
 * However, you can provide a better user experience if you explicitly write a
 * wrapper class that itself contains the template instantiation:
 *
 *    class CUDAGuard {
 *    public:
 *      // ... the API ...
 *    private:
 *      impl::InlineDeviceGuard<CUDAGuardImpl> guard_;
 *    }
 *
 * The wrapper class provides a good place to write documentation, and helps
 * avoid weird template instantiation errors when a user incorrectly uses the
 * class.
 *
 * If you need to test this class, consider instantiating it with FakeGuardImpl.
 */
template <typename T>
class InlineDeviceGuard {
 public:
  // Note [Omitted default constructor from RAII]
  // ~~~~~~~~~~~~~~~~~~~~~~~~~~~~~~~~~~~~~~~~~~~~
  // In principle, we could add a default constructor to
  // DeviceGuard which reads the current device and promises to
  // restore to that device on exit.  However, most cases where you
  // would have written this, you probably meant to actually just
  // use OptionalDeviceGuard (since you don't actually need the
  // restore to happen if you don't ever actually set the device).
  // We remove the constructor here to encourage you to think about
  // what you actually want to happen.
  explicit InlineDeviceGuard() = delete;

  /// Set the current device to the passed Device.
  explicit InlineDeviceGuard(Device device)
      : impl_(device.type()),
        original_device_(
            device.index() == -1 ? impl_.getDevice()
                                 : impl_.exchangeDevice(device)),
        current_device_(device.index() == -1 ? original_device_ : device) {}

  /// Set the current device index to the passed DeviceIndex.  (The
  /// device type is inferred from the template parameter T).
  template <
      typename U = T,
      typename =
          typename std::enable_if_t<!std::is_same_v<U, VirtualGuardImpl>>>
  explicit InlineDeviceGuard(DeviceIndex device_index)
      : InlineDeviceGuard(Device(U::static_type, device_index)) {}

  /// Construct an InlineDeviceGuard using VirtualGuardImpl with an explicit
  /// DeviceGuardImplInterface pointer.
  template <
      typename U = T,
      typename = typename std::enable_if_t<std::is_same_v<U, VirtualGuardImpl>>>
  explicit InlineDeviceGuard(
      Device device,
      const DeviceGuardImplInterface* impl)
      : impl_(
            VirtualGuardImpl(impl ? impl : getDeviceGuardImpl(device.type()))),
        original_device_(
            device.index() == -1 ? impl_.getDevice()
                                 : impl_.exchangeDevice(device)),
        current_device_(device.index() == -1 ? original_device_ : device) {}

  /// Copy is disallowed
  InlineDeviceGuard(const InlineDeviceGuard<T>&) = delete;
  InlineDeviceGuard<T>& operator=(const InlineDeviceGuard<T>&) = delete;

  /// Move is disallowed, as DeviceGuard does not have an uninitialized state,
  /// which is required for moves on types with nontrivial destructors.
  InlineDeviceGuard(InlineDeviceGuard<T>&& other) = delete;
  InlineDeviceGuard& operator=(InlineDeviceGuard<T>&& other) = delete;

  ~InlineDeviceGuard() {
    impl_.uncheckedSetDevice(original_device_);
  }

  /// Sets the device to the given one.
  template <
      typename U = T,
      typename std::enable_if_t<!std::is_same_v<U, VirtualGuardImpl>, int> = 0>
  void set_device(at::Device device) {
    AT_ASSERT(
        (U::static_type == DeviceType::HIP && device.is_cuda()) ||
        device.type() == U::static_type);
    auto index = device.index();
    if (index == -1)
      return;
    impl_.setDevice(device);
    current_device_ = device;
  }

  /// Resets the currently set device to its original device, and then sets the
  /// current device to the passed device.  This is effectively equivalent to
  /// set_device when a guard supports only a single device type.
  template <typename U = T>
  typename std::enable_if_t<!std::is_same_v<U, VirtualGuardImpl>> reset_device(
      at::Device device) {
    set_device(device);
  }

  /// Resets the currently set device to its original device, and then sets the
  /// current device to the passed device (for a possibly different device
  /// type).
  ///
  /// This method is named reset_device to highlight the fact that previous
  /// device settings from this guard are NOT preserved, even if the device
  /// has a different device type.  For example:
  ///
  ///   // CUDA device is 0
  ///   DeviceGuard g(Device(kCUDA, 1));
  ///   g.reset_device(Device(kHIP, 2));
  ///   // CUDA device is 0 (!!)
  ///
  /// NOTE: this implementation may skip some device setting if it can prove
  /// that it is unnecessary.
  ///
  /// Optional argument is for testing only.
  template <typename U = T>
  typename std::enable_if_t<std::is_same_v<U, VirtualGuardImpl>> reset_device(
      at::Device device,
      const impl::DeviceGuardImplInterface* impl = nullptr) {
    auto index = device.index();
    if (index == -1)
      return;
    if (device.type() == original_device_.type()) {
      AT_ASSERT(impl == nullptr || impl->type() == device.type());
      impl_.setDevice(device);
      current_device_ = device;
    } else {
      // Destruct and reconstruct the DeviceGuard in place
      impl_.setDevice(original_device_);
      impl_ = !impl ? VirtualGuardImpl(device.type()) : VirtualGuardImpl(impl);
      original_device_ = impl_.exchangeDevice(device);
      current_device_ = device;
    }
  }

  /// Sets the device index to the given one.  The device type is inferred
  /// from the original device type.
  void set_index(DeviceIndex index) {
    reset_device(Device(original_device_.type(), index));
  }

  /// Returns the device that was set at the time the most recent
  /// reset_device(), or otherwise the device at construction time.
  Device original_device() const {
    return original_device_;
  }

  /// Returns the most recent device that was set using this device guard,
  /// either from construction, or via set_device/reset_device/set_index.
  Device current_device() const {
    return current_device_;
  }

 protected:
  T impl_;

 private:
  Device original_device_;
  Device current_device_;
};

/**
 * A OptionalDeviceGuard is an RAII class that sets a device to some value on
 * initialization, and resets the device to its original value on destruction.
 *
 * InlineOptionalDeviceGuard is a helper class for implementing
 * OptionalDeviceGuards.  See guidance in InlineDeviceGuard on how to
 * use this.  See OptionalDeviceGuard for user-oriented usage notes.
 */
template <typename T>
class InlineOptionalDeviceGuard {
 public:
  // Note [Explicit initialization of optional fields]
  // ~~~~~~~~~~~~~~~~~~~~~~~~~~~~~~~~~~~~~~~~~~~~~~~~~
  // Explicit initialization of optional fields
  // required to workaround an nvcc bug; see
  // https://github.com/pytorch/pytorch/issues/12117

  /// Creates an uninitialized OptionalDeviceGuard.
  explicit InlineOptionalDeviceGuard()
      : guard_() // See Note [Explicit initialization of optional fields]
  {}

  /// Set the current device to the passed Device, if it is not nullopt.
  explicit InlineOptionalDeviceGuard(optional<Device> device_opt)
      : guard_() { // See Note [Explicit initialization of optional fields]
    if (device_opt.has_value()) {
      guard_.emplace(device_opt.value());
    }
  }

  /// Set the current device to the passed DeviceIndex, if it is not nullopt.
  template <
      typename U = T,
      typename =
          typename std::enable_if_t<!std::is_same_v<U, VirtualGuardImpl>>>
  explicit InlineOptionalDeviceGuard(optional<DeviceIndex> device_index_opt)
      : guard_() { // See Note [Explicit initialization of optional fields]
    if (device_index_opt.has_value()) {
      guard_.emplace(device_index_opt.value());
    }
  }

  /// All constructors of DeviceGuard are valid for OptionalDeviceGuard
  /// and result in initialized OptionalDeviceGuard.
  template <typename... Args>
  explicit InlineOptionalDeviceGuard(Args&&... args)
      : guard_(std::in_place, std::forward<Args>(args)...) {}

  // TODO: Consider reading Tensor and TensorList constructors here, when
  // Tensor moves to c10.  (These are only valid on OptionalDeviceGuard,
  // because a Tensor may be undefined, in which case we need an uninitialized
  // tensor guard.)

  // Note [Move construction for RAII guards is tricky]
  // ~~~~~~~~~~~~~~~~~~~~~~~~~~~~~~~~~~~~~~~~~~~~~~~~~~
  // In principle, move construction is useful for terminating
  // the lifetime of a `OptionalDeviceGuard` early; for example:
  //
  //     // current device is d0
  //     OptionalDeviceGuard g1(d1);
  //     // current device is d1
  //     {
  //       OptionalDeviceGuard g2(std::move(g1));
  //     }
  //     // current device is d0!!
  //
  // However, it's difficult to implement the move constructor
  // in a way that works in all situations.  For example, consider
  // the following example:
  //
  //     OptionalDeviceGuard g1(d1);
  //     {
  //       OptionalDeviceGuard g2(d2);
  //       {
  //         OptionalDeviceGuard g3(std::move(g1)); // !!!
  //       }
  //     }
  //
  // What should the current device be while g3 in scope... and what
  // should it be after it goes out of scope?  What about g2?
  // There don't seem to be satisfactory answers for these questions.
  //
  // It's in principle possible to raise an error when this occurs
  // by doing some extra thread-local bookkeeping.  But why bother?
  // Just don't provide the constructor.
  InlineOptionalDeviceGuard(InlineOptionalDeviceGuard<T>&& other) = delete;

  // Note [Move assignment for RAII guards is tricky]
  // ~~~~~~~~~~~~~~~~~~~~~~~~~~~~~~~~~~~~~~~~~~~~~~~~
  // Move assignment is deleted, because you need to know which guard was
  // defined "first", as that guard's original_device_ wins--with the current
  // representation, we have no way of telling which is the case.  (Move
  // construction does not have this problem, as one guard is always
  // uninitialized.)
  //
  // We can make this clear by way of a pair of examples:
  //
  // Example 1:
  //
  //  // initial device is n0
  //  {
  //    CUDAGuard g1(n1);
  //    {
  //      CUDAGuard g2(n2);
  //      // current device should be n2
  //      g1 = std::move(g2);
  //      // current device should still be n2
  //    }
  //    // current device should still be n2
  //  }
  //  // current device should be n0
  //
  //  Example 2 (flip the order of the two guards):
  //
  //  // initial device is n0
  //  {
  //    CUDAGuard g2(n2);
  //    {
  //      CUDAGuard g1(n1);
  //      // current device should be n1
  //      g1 = std::move(g2);
  //      // current device should be n2
  //    }
  //    // current device should be n0 (since g2 has been vacated)
  //  }
  //
  // In both examples, we need g1 to restore to n0 after move assignment.
  // However, in example 1, this is determined by the restore value of g1
  // (prior to the move). In example 2, however, it is determined by the the
  // restore value of g2(!!). We don't know which one should win, without having
  // a way of telling which guard was allocated first.
  //
  // We could solve this with an extra thread-local variable.  But no one is
  // actually using move-assignment.  So just get rid of it.
  InlineOptionalDeviceGuard& operator=(InlineOptionalDeviceGuard&& other) =
      delete;

  /// Sets the device to the given one.  Initializes OptionalDeviceGuard if it
  /// is not already initialized.
  template <
      typename U = T,
      typename =
          typename std::enable_if_t<!std::is_same_v<U, VirtualGuardImpl>>>
  void set_device(at::Device device) {
    if (!guard_.has_value()) {
      guard_.emplace(device);
    } else {
      guard_->set_device(device);
    }
  }

  /// Resets the currently set device to its original device, and then sets the
  /// current device to the passed device (for a possibly different device
  /// type).  Initializes OptionalDeviceGuard if it is not already initialized.
  ///
  /// See notes on why this is called reset_device on InlineDeviceGuard.
  ///
  /// Optional argument is for testing only.
  template <
      typename U = T,
      typename = typename std::enable_if_t<std::is_same_v<U, VirtualGuardImpl>>>
  void reset_device(
      at::Device device,
      const DeviceGuardImplInterface* impl = nullptr) {
    if (!guard_.has_value()) {
      guard_.emplace(device, impl);
    } else {
      guard_->reset_device(device, impl);
    }
  }

  /// Resets the currently set device to its original device, and then sets the
  /// current device to the passed device.  Initializes the guard if it is
  /// not already initialized.  This is effectively equivalent to set_device
  /// when a guard supports only a single device type.
  template <
      typename U = T,
      typename =
          typename std::enable_if_t<!std::is_same_v<U, VirtualGuardImpl>>>
  void reset_device(at::Device device) {
    if (!guard_.has_value()) {
      guard_.emplace(device);
    } else {
      guard_->reset_device(device);
    }
  }

  /// Sets the device index to the given one.  The device type is statically
  /// known.
  template <
      typename U = T,
      typename =
          typename std::enable_if_t<!std::is_same_v<U, VirtualGuardImpl>>>
  void set_index(DeviceIndex index) {
    if (!guard_.has_value()) {
      guard_.emplace(index);
    } else {
      guard_->set_index(index);
    }
  }

  /// Returns the device that was set immediately prior to initialization of
  /// the, guard, or nullopt if the guard is uninitialized.
<<<<<<< HEAD
  optional<Device> original_device() const {
    return guard_.has_value() ? make_optional(guard_->original_device())
                              : nullopt;
=======
  std::optional<Device> original_device() const {
    return guard_.has_value() ? std::make_optional(guard_->original_device())
                              : std::nullopt;
>>>>>>> 3f031b96
  }

  /// Returns the most recent device that was set using this device guard,
  /// either from construction, or via set_device, if the guard is initialized,
  /// or nullopt if the guard is uninitialized.
<<<<<<< HEAD
  optional<Device> current_device() const {
    return guard_.has_value() ? make_optional(guard_->current_device())
                              : nullopt;
=======
  std::optional<Device> current_device() const {
    return guard_.has_value() ? std::make_optional(guard_->current_device())
                              : std::nullopt;
>>>>>>> 3f031b96
  }

  /// Restore the original device, resetting this guard to uninitialized state.
  void reset() {
    guard_.reset();
  }

 private:
  std::optional<InlineDeviceGuard<T>> guard_;
};

} // namespace c10::impl<|MERGE_RESOLUTION|>--- conflicted
+++ resolved
@@ -403,29 +403,17 @@
 
   /// Returns the device that was set immediately prior to initialization of
   /// the, guard, or nullopt if the guard is uninitialized.
-<<<<<<< HEAD
-  optional<Device> original_device() const {
-    return guard_.has_value() ? make_optional(guard_->original_device())
-                              : nullopt;
-=======
   std::optional<Device> original_device() const {
     return guard_.has_value() ? std::make_optional(guard_->original_device())
                               : std::nullopt;
->>>>>>> 3f031b96
   }
 
   /// Returns the most recent device that was set using this device guard,
   /// either from construction, or via set_device, if the guard is initialized,
   /// or nullopt if the guard is uninitialized.
-<<<<<<< HEAD
-  optional<Device> current_device() const {
-    return guard_.has_value() ? make_optional(guard_->current_device())
-                              : nullopt;
-=======
   std::optional<Device> current_device() const {
     return guard_.has_value() ? std::make_optional(guard_->current_device())
                               : std::nullopt;
->>>>>>> 3f031b96
   }
 
   /// Restore the original device, resetting this guard to uninitialized state.
