--- conflicted
+++ resolved
@@ -1609,7 +1609,6 @@
             norm_graph,
             """\
 class GraphModule(torch.nn.Module):
-<<<<<<< HEAD
     def forward(self, L_query_: "f64[2, 2, 128, 4]", L_key_: "f64[2, 2, 128, 4]", L_value_: "f64[2, 2, 128, 4]", L_block_mask_kv_num_blocks: "i32[1, 1, 1]", L_block_mask_kv_indices: "i32[1, 1, 1, 1]", L_block_mask_full_kv_num_blocks: "i32[1, 1, 1]", L_block_mask_full_kv_indices: "i32[1, 1, 1, 1]", L_block_mask_q_num_blocks: "i32[1, 1, 1]", L_block_mask_q_indices: "i32[1, 1, 1, 1]", L_block_mask_full_q_num_blocks: "i32[1, 1, 1]", L_block_mask_full_q_indices: "i32[1, 1, 1, 1]"):
         l_query_ = L_query_
         l_key_ = L_key_
@@ -1623,41 +1622,16 @@
         l_block_mask_full_q_num_blocks = L_block_mask_full_q_num_blocks
         l_block_mask_full_q_indices = L_block_mask_full_q_indices
 
-        child_1: "i32[]" = l_query_.new_empty([], dtype = torch.int32)
-        child_2: "i32[]" = l_query_.new_empty([], dtype = torch.int32)
-        child_3: "i32[]" = l_query_.new_empty([], dtype = torch.int32)
-        child_4: "i32[]" = l_query_.new_empty([], dtype = torch.int32)
-        child: "f64[]" = l_query_.new_empty([], requires_grad = True)
+        child_1: "i32[]" = l_query_.new_empty([], dtype = torch.int32);  child_1 = None
+        child_2: "i32[]" = l_query_.new_empty([], dtype = torch.int32);  child_2 = None
+        child_3: "i32[]" = l_query_.new_empty([], dtype = torch.int32);  child_3 = None
+        child_4: "i32[]" = l_query_.new_empty([], dtype = torch.int32);  child_4 = None
+        child: "f64[]" = l_query_.new_empty([], requires_grad = True);  child = None
         score_mod_0 = self.score_mod_0
-        child_5: "i32[]" = l_query_.new_empty([], dtype = torch.int32)
-        child_6: "i32[]" = l_query_.new_empty([], dtype = torch.int32)
-        child_7: "i32[]" = l_query_.new_empty([], dtype = torch.int32)
-        child_8: "i32[]" = l_query_.new_empty([], dtype = torch.int32)
-=======
-    def forward(self, L_args_0_: "f64[2, 2, 128, 4]", L_args_1_: "f64[2, 2, 128, 4]", L_args_2_: "f64[2, 2, 128, 4]", L_kwargs_block_mask_kv_num_blocks: "i32[1, 1, 1]", L_kwargs_block_mask_kv_indices: "i32[1, 1, 1, 1]", L_kwargs_block_mask_full_kv_num_blocks: "i32[1, 1, 1]", L_kwargs_block_mask_full_kv_indices: "i32[1, 1, 1, 1]", L_kwargs_block_mask_q_num_blocks: "i32[1, 1, 1]", L_kwargs_block_mask_q_indices: "i32[1, 1, 1, 1]", L_kwargs_block_mask_full_q_num_blocks: "i32[1, 1, 1]", L_kwargs_block_mask_full_q_indices: "i32[1, 1, 1, 1]"):
-        l_args_0_ = L_args_0_
-        l_args_1_ = L_args_1_
-        l_args_2_ = L_args_2_
-        l_kwargs_block_mask_kv_num_blocks = L_kwargs_block_mask_kv_num_blocks
-        l_kwargs_block_mask_kv_indices = L_kwargs_block_mask_kv_indices
-        l_kwargs_block_mask_full_kv_num_blocks = L_kwargs_block_mask_full_kv_num_blocks
-        l_kwargs_block_mask_full_kv_indices = L_kwargs_block_mask_full_kv_indices
-        l_kwargs_block_mask_q_num_blocks = L_kwargs_block_mask_q_num_blocks
-        l_kwargs_block_mask_q_indices = L_kwargs_block_mask_q_indices
-        l_kwargs_block_mask_full_q_num_blocks = L_kwargs_block_mask_full_q_num_blocks
-        l_kwargs_block_mask_full_q_indices = L_kwargs_block_mask_full_q_indices
-
-        child_1: "i32[]" = l_args_0_.new_empty([], dtype = torch.int32);  child_1 = None
-        child_2: "i32[]" = l_args_0_.new_empty([], dtype = torch.int32);  child_2 = None
-        child_3: "i32[]" = l_args_0_.new_empty([], dtype = torch.int32);  child_3 = None
-        child_4: "i32[]" = l_args_0_.new_empty([], dtype = torch.int32);  child_4 = None
-        child: "f64[]" = l_args_0_.new_empty([], requires_grad = True);  child = None
-        score_mod_0 = self.score_mod_0
-        child_5: "i32[]" = l_args_0_.new_empty([], dtype = torch.int32);  child_5 = None
-        child_6: "i32[]" = l_args_0_.new_empty([], dtype = torch.int32);  child_6 = None
-        child_7: "i32[]" = l_args_0_.new_empty([], dtype = torch.int32);  child_7 = None
-        child_8: "i32[]" = l_args_0_.new_empty([], dtype = torch.int32);  child_8 = None
->>>>>>> 24435f63
+        child_5: "i32[]" = l_query_.new_empty([], dtype = torch.int32);  child_5 = None
+        child_6: "i32[]" = l_query_.new_empty([], dtype = torch.int32);  child_6 = None
+        child_7: "i32[]" = l_query_.new_empty([], dtype = torch.int32);  child_7 = None
+        child_8: "i32[]" = l_query_.new_empty([], dtype = torch.int32);  child_8 = None
         mask_fn_0 = self.mask_fn_0
         flex_attention = torch.ops.higher_order.flex_attention(l_query_, l_key_, l_value_, score_mod_0, (l_block_mask_kv_num_blocks, l_block_mask_kv_indices, l_block_mask_full_kv_num_blocks, l_block_mask_full_kv_indices, l_block_mask_q_num_blocks, l_block_mask_q_indices, l_block_mask_full_q_num_blocks, l_block_mask_full_q_indices, 128, 128, mask_fn_0), 0.5, (), ());  l_query_ = l_key_ = l_value_ = score_mod_0 = l_block_mask_kv_num_blocks = l_block_mask_kv_indices = l_block_mask_full_kv_num_blocks = l_block_mask_full_kv_indices = l_block_mask_q_num_blocks = l_block_mask_q_indices = l_block_mask_full_q_num_blocks = l_block_mask_full_q_indices = mask_fn_0 = None
         out: "f64[2, 2, 128, 4]" = flex_attention[0];  flex_attention = None
