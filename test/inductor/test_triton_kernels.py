# Owner(s): ["module: inductor"]
# flake8: noqa: E731
# Skip do not assign a lambda expression, use a def
from unittest.mock import patch

import torch
import torch._dynamo.testing

import torch._inductor.test_case

from torch._higher_order_ops.triton_kernel_wrap import (
    generate_ttir,
    triton_kernel_wrapper_functional,
    triton_kernel_wrapper_mutation,
)
from torch._inductor import metrics
from torch._inductor.utils import run_and_get_code
from torch.testing._internal import common_utils
from torch.testing._internal.common_utils import skipIfRocm, skipIfXpu, TEST_WITH_ROCM

# Defines all the kernels for tests
from torch.testing._internal.triton_utils import *  # noqa: F403
from torch.testing._internal.inductor_utils import GPU_TYPE, HAS_CUDA, HAS_GPU, HAS_XPU

if HAS_GPU:
    import triton
    from triton import language as tl

    if not TEST_WITH_ROCM:
        if HAS_CUDA:
            from triton.language.extra.cuda.libdevice import (
                fast_dividef,
                fast_dividef as my_fast_dividef,
            )
        elif HAS_XPU:
            from triton.language.extra.intel.libdevice import (
                fast_dividef,
                fast_dividef as my_fast_dividef,
            )

    # Define shared triton constants here.
    CONSTANT_C: tl.constexpr = 4
    STRING_CONSTANT_C: tl.constexpr = "CONSTANT_C"
    BOOL_CONSTANT_C: tl.constexpr = True


class KernelTests(torch._inductor.test_case.TestCase):
    @requires_gpu
    def test_triton_kernel_with_kernel_param(self):
        @triton.jit
        def pass_kernel(kernel):
            pass

        @torch.compile(backend="eager")
        def f(x):
            grid = (x.numel(),)
            pass_kernel[grid](kernel=x)

        t1 = torch.rand(5, device=GPU_TYPE)
        f(t1)
        # No need to assert anything, the goal is to make sure dynamo does
        # not crash

    @requires_gpu
    def test_triton_kernel_higher_order_func(self):
        from torch._higher_order_ops.triton_kernel_wrap import kernel_side_table

        add_kernel_id = kernel_side_table.add_kernel(add_kernel)

        t1 = torch.rand(5, device=GPU_TYPE)
        t2 = torch.rand(5, device=GPU_TYPE)

        torch_add = t1 + t2

        # Test higher order function with mutation
        output = torch.zeros_like(t1)
        n_elements = output.numel()
        constant_args_idx = kernel_side_table.add_constant_args(
            {"n_elements": n_elements, "BLOCK_SIZE": 16}
        )
        grid = lambda meta: (triton.cdiv(n_elements, meta["BLOCK_SIZE"]),)
        triton_kernel_wrapper_mutation(
            kernel_idx=add_kernel_id,
            constant_args_idx=constant_args_idx,
            grid=[grid],
            kwargs={
                "in_ptr0": t1,
                "in_ptr1": t2,
                "out_ptr": output,
            },
        )
        self.assertEqual(output, torch_add)
        # Make sure it is modified
        self.assertNotEqual(output, torch.zeros_like(t1))

        # Test higher order function without mutation
        output = torch.zeros_like(t1)
        out_dict = triton_kernel_wrapper_functional(
            kernel_idx=add_kernel_id,
            constant_args_idx=constant_args_idx,
            grid=[grid],
            kwargs={
                "in_ptr0": t1,
                "in_ptr1": t2,
                "out_ptr": output,
            },
            tensors_to_clone=["in_ptr0", "in_ptr1", "out_ptr"],
        )
        self.assertEqual(out_dict["out_ptr"], torch_add)
        # Make sure it is NOT modified
        self.assertEqual(output, torch.zeros_like(t1))

<<<<<<< HEAD
    @requires_gpu
    @skipIfRocm
=======
    @requires_cuda
>>>>>>> 88974fed
    def test_triton_kernel_functionalize(self):
        from functorch import make_fx
        from torch._higher_order_ops.triton_kernel_wrap import kernel_side_table
        from torch._subclasses.functional_tensor import (
            CppFunctionalizeAPI,
            FunctionalTensorMode,
            PythonFunctionalizeAPI,
        )

        kernel_side_table.reset_table()

        def f(x, output):
            out = triton_kernel_wrapper_functional(
                kernel_idx=kernel_side_table.add_kernel(mul2_kernel),
                constant_args_idx=kernel_side_table.add_constant_args(
                    {"n_elements": output.numel(), "BLOCK_SIZE": 16}
                ),
                grid=[(x.numel(),)],
                kwargs={
                    "in_ptr0": x,
                    "out_ptr": output,
                },
                tensors_to_clone=["in_ptr0", "out_ptr"],
            )
            return out["out_ptr"]

        t1 = torch.rand(5, device=GPU_TYPE)
        t2 = torch.rand(5, device=GPU_TYPE)
        with FunctionalTensorMode():
            gm = make_fx(PythonFunctionalizeAPI().functionalize(f))(t1, t2)
        # Make sure t2 was not modified
        self.assertNotEqual(gm(t1, t2), t2)

        gm = make_fx(CppFunctionalizeAPI().functionalize(f))(t1, t2)
        # Make sure t2 was not modified
        self.assertNotEqual(gm(t1, t2), t2)

        gm = make_fx(torch.func.functionalize(f))(t1, t2)
        # Make sure t2 was not modified
        self.assertNotEqual(gm(t1, t2), t2)

        gm = make_fx(f, tracing_mode="fake")(t1, t2)
        self.assertExpectedInline(
            gm.code.strip(),
            """\
def forward(self, x_1, output_1):
    triton_kernel_wrapper_functional_proxy = torch._higher_order_ops.triton_kernel_wrap.triton_kernel_wrapper_functional(kernel_idx = 0, constant_args_idx = 3, grid = [(5,)], kwargs = {'in_ptr0': x_1, 'out_ptr': output_1}, tensors_to_clone = ['in_ptr0', 'out_ptr']);  x_1 = output_1 = None
    getitem = triton_kernel_wrapper_functional_proxy['in_ptr0']
    getitem_1 = triton_kernel_wrapper_functional_proxy['out_ptr'];  triton_kernel_wrapper_functional_proxy = None
    return getitem_1""",
        )

<<<<<<< HEAD
    @requires_gpu
    @skipIfRocm
=======
    @requires_cuda
>>>>>>> 88974fed
    def test_triton_kernel_mutation_type(self):
        from torch._higher_order_ops.triton_kernel_wrap import kernel_side_table
        from torch._subclasses.fake_tensor import FakeTensorMode
        from torch._subclasses.functional_tensor import (
            FunctionalTensor,
            FunctionalTensorMode,
        )

        def prep():
            x = torch.ones(4, device=GPU_TYPE, requires_grad=True)
            with FunctionalTensorMode():
                x_func = FunctionalTensor.to_functional(x)
            self.assertTrue(torch._is_functional_tensor(x_func.elem))
            return x_func

        # normal mutation only
        with FakeTensorMode():
            x_func = prep()

            with FunctionalTensorMode():
                x_func.mul_(2)

            self.assertFalse(
                torch._functionalize_are_all_mutations_hidden_from_autograd(x_func.elem)
            )

        # triton kernel mutation only
        with FakeTensorMode():
            x_func = prep()

            with FunctionalTensorMode():
                triton_kernel_wrapper_mutation(
                    kernel_idx=kernel_side_table.add_kernel(mul2_inplace_kernel),
                    constant_args_idx=kernel_side_table.add_constant_args(
                        {"n_elements": x_func.numel(), "BLOCK_SIZE": 16}
                    ),
                    grid=[(x_func.numel(),)],
                    kwargs={
                        "ptr": x_func,
                    },
                )

            self.assertTrue(
                torch._functionalize_are_all_mutations_hidden_from_autograd(x_func.elem)
            )

        # normal mutation + triton kernel mutation
        with FakeTensorMode():
            x_func = prep()

            with FunctionalTensorMode():
                x_func.mul_(2)
                triton_kernel_wrapper_mutation(
                    kernel_idx=kernel_side_table.add_kernel(mul2_inplace_kernel),
                    constant_args_idx=kernel_side_table.add_constant_args(
                        {"n_elements": x_func.numel(), "BLOCK_SIZE": 16}
                    ),
                    grid=[(x_func.numel(),)],
                    kwargs={
                        "ptr": x_func,
                    },
                )

            self.assertFalse(
                torch._functionalize_are_all_mutations_hidden_from_autograd(x_func.elem)
            )

    @requires_gpu
    @common_utils.parametrize("dynamic", [False, True])
    @common_utils.parametrize("backend", ["eager", "aot_eager", "inductor"])
    def test_triton_kernel_with_views(self, dynamic, backend):
        def call_triton_take_view(x: torch.Tensor):
            output = torch.zeros_like(x)
            n_elements = output.numel()
            grid = lambda meta: (triton.cdiv(n_elements, meta["BLOCK_SIZE"]),)
            mul2_kernel[grid](x, output, n_elements, BLOCK_SIZE=16)
            return output

        def call_triton_return_view(x: torch.Tensor):
            output = torch.zeros_like(x)
            n_elements = output.numel()
            grid = lambda meta: (triton.cdiv(n_elements, meta["BLOCK_SIZE"]),)
            mul2_kernel[grid](x, output, n_elements, BLOCK_SIZE=16)
            return output.view(4, 4)

        t = torch.rand(4, 4, device=GPU_TYPE)
        t_view = t.view(16)

        compiled_func = torch.compile(
            call_triton_take_view, backend=backend, fullgraph=True, dynamic=dynamic
        )
        self.assertEqual(2 * t_view, compiled_func(t_view))
        self.assertEqual(2 * t, compiled_func(t_view).view(4, 4))

        compiled_func = torch.compile(
            call_triton_return_view, backend=backend, fullgraph=True, dynamic=dynamic
        )
        self.assertEqual(2 * t_view, compiled_func(t).view(16))
        self.assertEqual(2 * t, compiled_func(t))

    @requires_gpu
    @common_utils.parametrize("grad_fn", [torch.no_grad, torch.enable_grad])
    @common_utils.parametrize("backend", ["eager", "aot_eager", "inductor"])
    def test_triton_kernel_with_grad_option(self, grad_fn, backend):
        def call_triton(x: torch.Tensor):
            with grad_fn():
                output = torch.zeros_like(x)
                n_elements = output.numel()
                grid = lambda meta: (triton.cdiv(n_elements, meta["BLOCK_SIZE"]),)
                mul2_kernel[grid](x, output, n_elements, BLOCK_SIZE=16)
                return output

        t = torch.rand(5, device=GPU_TYPE)
        compiled_func = torch.compile(call_triton, backend=backend, fullgraph=True)
        self.assertEqual(2 * t, compiled_func(t))

    @requires_gpu
    @common_utils.parametrize("backend", ["eager", "aot_eager", "inductor"])
    def test_triton_kernel_inner_triton_function(self, backend):
        def f(x: torch.Tensor):
            @triton.jit
            def pow2_kernel(
                in_ptr0,
                out_ptr,
                n_elements,
                BLOCK_SIZE: "tl.constexpr",
            ):
                pid = tl.program_id(axis=0)
                block_start = pid * BLOCK_SIZE
                offsets = block_start + tl.arange(0, BLOCK_SIZE)
                mask = offsets < n_elements
                x = tl.load(in_ptr0 + offsets, mask=mask)
                output = x * x
                tl.store(out_ptr + offsets, output, mask=mask)

            output = torch.zeros_like(x)
            n_elements = output.numel()
            grid = lambda meta: (triton.cdiv(n_elements, meta["BLOCK_SIZE"]),)
            pow2_kernel[grid](x, output, n_elements, BLOCK_SIZE=16)
            return output

        t = torch.rand(5, device=GPU_TYPE)

        compiled_func = torch.compile(f, backend=backend, fullgraph=True)
        # TODO(oulgen): NYI - Support this
        # self.assertEqual(t * t, compiled_func(t))

    @requires_gpu
    @common_utils.parametrize("grad", [False, True])
    @common_utils.parametrize("dynamic", [False, True])
    @patch.object(torch._inductor.config, "implicit_fallbacks", False)
    def test_triton_kernel_no_clones(self, grad, dynamic):
        from torch._inductor.utils import run_and_get_code

        def call_triton(x: torch.Tensor, y: torch.Tensor, output: torch.Tensor):
            n_elements = output.numel()

            tmp = torch.add(x, 1)
            grid = (x.numel(),)
            add_kernel.run(
                x, y, output, n_elements, warmup=False, grid=grid, BLOCK_SIZE=16
            )

            return output, tmp

        t1 = torch.rand(5, device=GPU_TYPE, requires_grad=grad)
        t2 = torch.rand(5, device=GPU_TYPE, requires_grad=grad)
        o1 = torch.zeros_like(t1, requires_grad=grad)

        torch_add = call_triton(t1, t2, o1)
        metrics.reset()
        o2 = torch.zeros_like(t1, requires_grad=grad)
        test, codes = run_and_get_code(
            torch.compile(call_triton, dynamic=dynamic), t1, t2, o2
        )
        if not grad:
            self.assertEqual(metrics.generated_kernel_count, 1)
        self.assertEqual(torch_add, test)
        # These two asserts are not optimal since it requires original aten
        # to be in the metadata, so there might be false negatives
        self.assertTrue("aten.copy" not in codes[0])
        self.assertTrue("aten.clone" not in codes[0])
        # The following checks that there are only the tensor output is in
        # the compiled graph
        if dynamic and grad:
            self.assertTrue("return (buf0, s0, )" in codes[0])
        else:
            self.assertTrue("return (buf0, )" in codes[0])

<<<<<<< HEAD
    @requires_gpu
    @skipIfRocm
=======
    @requires_cuda
>>>>>>> 88974fed
    def test_triton_kernel_caching(self):
        from torch._inductor.utils import run_and_get_code

        def add_in_loop(
            x: torch.Tensor,
            y: torch.Tensor,
        ):
            output = torch.zeros_like(x)
            n_elements = output.numel()
            grid = lambda meta: (triton.cdiv(n_elements, meta["BLOCK_SIZE"]),)
            add_kernel_autotuned[grid](x, y, output, n_elements)
            return output

        def call_triton_add(
            x: torch.Tensor,
            y: torch.Tensor,
        ):
            for i in range(4):
                x = add_in_loop(x, y)
            return x

        t1 = torch.ones(5, device=GPU_TYPE)
        t2 = torch.ones(5, device=GPU_TYPE)

        test, (code,) = run_and_get_code(torch.compile(call_triton_add), t1, t2)
        self.assertEqual(test, 5 * torch.ones(5, device=GPU_TYPE))
        self.assertTrue("add_kernel_autotuned_1.run" not in code)

<<<<<<< HEAD
    @requires_gpu
    @skipIfRocm
=======
    @requires_cuda
>>>>>>> 88974fed
    def test_triton_kernel_caching_duplicate(self):
        from torch._inductor.utils import run_and_get_code

        class C:
            @triton.jit
            def pass_kernel(
                in_ptr0,
                out_ptr,
                n_elements,
                BLOCK_SIZE: "tl.constexpr",
            ):
                pid = tl.program_id(axis=0)
                block_start = pid * BLOCK_SIZE
                offsets = block_start + tl.arange(0, BLOCK_SIZE)
                mask = offsets < n_elements
                x = tl.load(in_ptr0 + offsets, mask=mask)
                tl.store(out_ptr + offsets, x, mask=mask)

        class D:
            @triton.jit
            def pass_kernel(
                in_ptr0,
                out_ptr,
                n_elements,
                BLOCK_SIZE: "tl.constexpr",
            ):
                pid = tl.program_id(axis=0)
                block_start = pid * BLOCK_SIZE
                offsets = block_start + tl.arange(0, BLOCK_SIZE)
                mask = offsets < n_elements
                x = tl.load(in_ptr0 + offsets, mask=mask)
                tl.store(out_ptr + offsets, x, mask=mask)

        def call_triton(x: torch.Tensor):
            output1 = torch.zeros_like(x)
            output2 = torch.zeros_like(x)
            n_elements = output1.numel()
            grid = (n_elements,)
            C.pass_kernel[grid](x, output1, n_elements, BLOCK_SIZE=16)
            D.pass_kernel[grid](x, output2, n_elements, BLOCK_SIZE=16)
            return output1 + output2

        t = torch.ones(5, device=GPU_TYPE)
        test, (code,) = run_and_get_code(torch.compile(call_triton), t)
        # Make sure we emitted two kernels here
        self.assertTrue("pass_kernel_0.run" in code)
        self.assertTrue("pass_kernel_1.run" in code)

<<<<<<< HEAD
    @requires_gpu
    @skipIfRocm
=======
    @requires_cuda
>>>>>>> 88974fed
    def test_triton_kernel_various_args(self):
        @triton.autotune(
            configs=[triton.Config({"BLOCK_SIZE": 128})],
            key=[],
        )
        @triton.jit
        def pass_kernel(
            out_ptr,
            n_elements,
            dummy_None,
            dummy_empty,
            dummy_float,
            BLOCK_SIZE: "tl.constexpr",
            RANDOM_SIZE: "tl.constexpr",
        ):
            pass

        @torch.compile
        def call_triton(output):
            n_elements = output.numel()
            grid = (n_elements,)
            pass_kernel[grid](
                output,
                n_elements,
                None,
                torch.empty_like(output),
                3.1415926,
                RANDOM_SIZE=0,
            )
            return output

        output = torch.randn(5, device=GPU_TYPE)
        # Make sure this does not crash
        call_triton(output)

    @requires_gpu
    @skipIfRocm
    def test_triton_kernel_dependancies(self):
        def call_triton(
            x: torch.Tensor,
            y: torch.Tensor,
        ):
            output = torch.zeros_like(x)
            n_elements = output.numel()
            grid = lambda meta: (triton.cdiv(n_elements, meta["BLOCK_SIZE"]),)
            add_kernel_autotuned[grid](x, y, output, n_elements)
            output2 = torch.zeros_like(output)
            add_kernel_autotuned[grid](output, y, output2, n_elements)
            output3 = torch.add(output2, 1)
            return output3

        t1 = torch.rand(5, device=GPU_TYPE)
        t2 = torch.rand(5, device=GPU_TYPE)
        torch_result = call_triton(t1, t2)
        compiled_result = torch.compile(call_triton)(t1, t2)
        self.assertEqual(torch_result, compiled_result)

<<<<<<< HEAD
    @requires_gpu
    @skipIfRocm
=======
    @requires_cuda
>>>>>>> 88974fed
    def test_triton_kernel_reinplace_inplaceable_pass(self):
        def call_triton(
            x: torch.Tensor,
            y: torch.Tensor,
        ):
            output = torch.zeros_like(x)
            n_elements = output.numel()
            grid = lambda meta: (triton.cdiv(n_elements, meta["BLOCK_SIZE"]),)
            add_kernel_autotuned[grid](x, y, output, n_elements)
            add_kernel_autotuned[grid](output, x, output, n_elements)
            return output

        t1 = torch.rand(5, device=GPU_TYPE)
        t2 = torch.rand(5, device=GPU_TYPE)
        torch_result = call_triton(t1, t2)
        compiled_result = torch.compile(call_triton)(t1, t2)
        self.assertEqual(torch_result, compiled_result)

    @requires_gpu
    @common_utils.parametrize("grad", [False, True])
    def test_triton_kernel_multi_kernel(self, grad):
        @triton.jit
        def mul2_and_add_and_zero_negatives_kernel(
            in_ptr0,
            in_ptr1,
            out_ptr,
            n_elements,
            BLOCK_SIZE: "tl.constexpr",
            ACTIVATION: "tl.constexpr",
        ):
            pid = tl.program_id(axis=0)
            block_start = pid * BLOCK_SIZE
            offsets = block_start + tl.arange(0, BLOCK_SIZE)
            mask = offsets < n_elements
            indirection_kernel(
                in_ptr0,
                in_ptr0,
                n_elements,
                BLOCK_SIZE=BLOCK_SIZE,
                ACTIVATION="mul2_inplace_kernel",
            )
            indirection_kernel(
                in_ptr1,
                in_ptr1,
                n_elements,
                BLOCK_SIZE=BLOCK_SIZE,
                ACTIVATION="mul2_inplace_kernel",
            )
            x = tl.load(in_ptr0 + offsets, mask=mask)
            y = tl.load(in_ptr1 + offsets, mask=mask)
            output = x + y
            if ACTIVATION == "zero_negs":
                output = zero_negs(output)
            tl.store(out_ptr + offsets, output, mask=mask)

        @torch.compile
        def call_triton(
            x: torch.Tensor,
            y: torch.Tensor,
            xi: torch.Tensor,
            yi: torch.Tensor,
            output: torch.Tensor,
            outputi: torch.Tensor,
        ):
            n_elements = output.numel()

            grid = (x.numel(),)
            mul2_and_add_and_zero_negatives_kernel[grid](
                x, y, output, n_elements, BLOCK_SIZE=16, ACTIVATION="zero_negs"
            )
            mul2_and_add_and_zero_negatives_kernel[grid](
                xi, yi, outputi, n_elements, BLOCK_SIZE=16, ACTIVATION=None
            )

            return (output, outputi)

        t1 = torch.tensor(
            [-2.0, -1.0, 0.0, 1.0, 2.0], device=GPU_TYPE, requires_grad=grad
        )
        t2 = torch.tensor(
            [-2.0, -1.0, 0.0, 1.0, 2.0], device=GPU_TYPE, requires_grad=grad
        )
        float_result = 2 * t1 + 2 * t2
        float_result = float_result.where(float_result >= 0, 0.0)

        t1i = torch.randint(-2, 2, (5,), device=GPU_TYPE)
        t2i = torch.randint(-2, 2, (5,), device=GPU_TYPE)
        o = torch.zeros_like(t1, requires_grad=grad)
        oi = torch.zeros_like(t1i)
        int_result = 2 * t1i + 2 * t2i

        (result, resulti) = call_triton(t1, t2, t1i, t2i, o, oi)
        self.assertEqual(float_result, result)
        self.assertEqual(int_result, resulti)

    @requires_gpu
    @skipIfXpu
    @skipIfRocm
    def test_triton_kernel_constants(self):
        @triton.jit
        def mulC_kernel(
            in_ptr0,
            out_ptr,
            n_elements,
            BLOCK_SIZE: "tl.constexpr",
            CONSTANT_NAME: "tl.constexpr",
        ):
            pid = tl.program_id(axis=0)
            block_start = pid * BLOCK_SIZE
            offsets = block_start + tl.arange(0, BLOCK_SIZE)
            mask = offsets < n_elements
            x = tl.load(in_ptr0 + offsets, mask=mask)
            if CONSTANT_NAME == STRING_CONSTANT_C:
                output = CONSTANT_C * x
            if BOOL_CONSTANT_C:
                output *= CONSTANT_C
            tl.store(out_ptr + offsets, output, mask=mask)

        def call_triton(
            x: torch.Tensor,
        ):
            output = torch.zeros_like(x)
            n_elements = output.numel()

            grid = (x.numel(),)
            mulC_kernel[grid](
                x, output, n_elements, BLOCK_SIZE=16, CONSTANT_NAME="CONSTANT_C"
            )
            return output

        # Triton kernels capture global constants by their parse time value
        # not runtime value
        global CONSTANT_C
        prev_c = CONSTANT_C
        # If the behavior of triton kernels change, this test will fail
        CONSTANT_C = 10
        assert CONSTANT_C != prev_c

        t = torch.randn(5, device=GPU_TYPE)
        torch_result = call_triton(t)
        compiled_result = torch.compile(call_triton)(t)

        self.assertEqual(torch_result, compiled_result)

        # reset back
        CONSTANT_C = prev_c

<<<<<<< HEAD
    @requires_gpu
    @skipIfRocm
=======
    @requires_cuda
>>>>>>> 88974fed
    @common_utils.parametrize("grad", [False, True])
    @common_utils.parametrize("dynamic", [False, True])
    @common_utils.parametrize("backend", ["eager", "aot_eager", "inductor"])
    @common_utils.parametrize("grid_type", [1, 2, 3])
    def test_triton_kernel_autotune(self, grad, dynamic, backend, grid_type):
        def call_triton(x: torch.Tensor, y: torch.Tensor, output: torch.Tensor):
            n_elements = output.numel()

            def grid_fn(meta):
                return (triton.cdiv(n_elements, meta["BLOCK_SIZE"]),)

            if grid_type == 1:
                grid = (n_elements,)
            elif grid_type == 2:
                grid = lambda meta: (triton.cdiv(n_elements, meta["BLOCK_SIZE"]),)
            elif grid_type == 3:
                grid = grid_fn

            add_kernel_autotuned[grid](x, y, output, n_elements)
            return output

        t1 = torch.rand(256, device=GPU_TYPE, requires_grad=grad)
        t2 = torch.rand(256, device=GPU_TYPE, requires_grad=grad)
        output = torch.zeros_like(t1, requires_grad=grad)

        torch_add = call_triton(t1, t2, output)
        compiled_func = torch.compile(
            call_triton, backend=backend, fullgraph=True, dynamic=dynamic
        )

        output2 = torch.zeros_like(t1, requires_grad=grad)
        self.assertEqual(compiled_func(t1, t2, output2), torch_add)

<<<<<<< HEAD
    @requires_gpu
    @skipIfRocm
=======
    @requires_cuda
>>>>>>> 88974fed
    @common_utils.parametrize("grad", [False, True])
    @common_utils.parametrize("dynamic", [False, True])
    @common_utils.parametrize("backend", ["eager", "aot_eager", "inductor"])
    @common_utils.parametrize("grid_type", [1, 2, 3])
    def test_triton_kernel_2d_autotune(self, grad, dynamic, backend, grid_type):
        def call_triton(x: torch.Tensor, y: torch.Tensor, output: torch.Tensor):
            x_elements = output.size()[0]
            y_elements = output.size()[1]

            def grid_fn(meta):
                return (
                    triton.cdiv(x_elements, meta["BLOCK_SIZE_X"]),
                    triton.cdiv(y_elements, meta["BLOCK_SIZE_Y"]),
                )

            if grid_type == 1:
                grid = (x_elements, y_elements)
            elif grid_type == 2:
                grid = lambda meta: (
                    triton.cdiv(x_elements, meta["BLOCK_SIZE_X"]),
                    triton.cdiv(y_elements, meta["BLOCK_SIZE_Y"]),
                )
            elif grid_type == 3:
                grid = grid_fn

            add_kernel_2d_autotuned[grid](x, y, output, x_elements, y_elements)
            return output

        t1 = torch.rand((512, 256), device=GPU_TYPE, requires_grad=grad)
        t2 = torch.rand((512, 256), device=GPU_TYPE, requires_grad=grad)
        output = torch.zeros_like(t1, requires_grad=grad)

        torch_result = call_triton(t1, t2, output)
        compiled_func = torch.compile(
            call_triton, backend=backend, fullgraph=True, dynamic=dynamic
        )
        output2 = torch.zeros_like(t1, requires_grad=grad)
        self.assertEqual(compiled_func(t1, t2, output2), torch_result)

    @requires_gpu
    @common_utils.parametrize("grad", [False, True])
    @common_utils.parametrize("dynamic", [False, True])
    @common_utils.parametrize("backend", ["eager", "aot_eager", "inductor"])
    @patch.object(torch._inductor.config, "implicit_fallbacks", False)
    def test_triton_kernel_native(self, grad, dynamic, backend):
        def call_triton_add(
            x: torch.Tensor,
            y: torch.Tensor,
            output: torch.Tensor,
            grid_type: int,
            num=1,
            positional=False,
        ):
            n_elements = output.numel()

            def grid_fn(meta):
                return (triton.cdiv(num, meta["BLOCK_SIZE"]),)

            if grid_type == 0:
                grid = (x.numel(),)
            elif grid_type == 1:
                grid = lambda meta: (triton.cdiv(n_elements, meta["BLOCK_SIZE"]),)
            else:
                grid = grid_fn

            if positional:
                add_kernel[grid](x, y, output, n_elements, 16)
            else:
                add_kernel[grid](x, y, output, n_elements, BLOCK_SIZE=16)

            return output

        t1 = torch.rand(5, device=GPU_TYPE, requires_grad=grad)
        t2 = torch.rand(5, device=GPU_TYPE, requires_grad=grad)
        o1 = torch.zeros_like(t1, requires_grad=grad)

        torch_add = t1 + t2

        # No Dynamo -- Make sure triton kernel works
        self.assertEqual(call_triton_add(t1, t2, o1, 1), torch_add)
        # No Dynamo -- Make sure triton kernel works (with positional BLOCK_SIZE)
        o2 = torch.zeros_like(t1, requires_grad=grad)
        self.assertEqual(call_triton_add(t1, t2, o2, 1, True), torch_add)

        # With Dynamo
        compiled_func = torch.compile(
            call_triton_add, backend=backend, fullgraph=True, dynamic=dynamic
        )
        # With simple kernel
        o3 = torch.zeros_like(t1, requires_grad=grad)
        self.assertEqual(compiled_func(t1, t2, o3, 0), torch_add)
        # With lambda kernel
        o4 = torch.zeros_like(t1, requires_grad=grad)
        self.assertEqual(compiled_func(t1, t2, o4, 1), torch_add)
        # With lambda kernel (with positional BLOCK_SIZE)
        o5 = torch.zeros_like(t1, requires_grad=grad)
        self.assertEqual(compiled_func(t1, t2, o5, 1, 1, True), torch_add)
        # With user defined function kernel
        o6 = torch.zeros_like(t1, requires_grad=grad)
        self.assertEqual(compiled_func(t1, t2, o6, 2, 200), torch_add)

    @requires_gpu
    def test_triton_kernel_mutation_not_mark_dirty(self):
        @torch.compile
        def f(x):
            n_elements = x.numel()
            add_kernel[(n_elements,)](x, x, x, n_elements, 16)
            return x

        x = torch.randn(5, device=GPU_TYPE, requires_grad=True)
        x_cloned = x.clone()
        out = x_cloned.sin()
        f(x_cloned)
        out.sum().backward()

    @requires_cuda
    @patch.object(torch._inductor.config, "allow_buffer_reuse", True)
    def test_triton_kernel_inputs_buffer_reuse(self):
        def _mul2(x):
            y = torch.empty_like(x)
            mul2_kernel[(10,)](
                in_ptr0=x,
                out_ptr=y,
                n_elements=x.numel(),
                BLOCK_SIZE=1,
            )
            return y

        @torch.compile
        def f(x):
            for _ in range(4):
                # The output of one kernel is the input to the next kernel, but
                # at some point we should re-use buffers not allocate new ones.
                x = _mul2(x)
            return x + 1

        x = torch.randn(10, device="cuda", dtype=torch.float32)
        eager_out = f(x)
        compiled_out, (code,) = run_and_get_code(torch.compile(f), x)
        self.assertEqual(compiled_out, eager_out)

        # Check that we're allocating the minimal # of buffers.
        num_bufs_allocated = code.count(
            "empty_strided_cuda((10, ), (1, ), torch.float32)"
        )
        self.assertEqual(num_bufs_allocated, 2)

        # Check we're re-using buffers if not allocating.
        num_bufs_reused = code.count("# reuse")
        self.assertEqual(num_bufs_reused, 3)

    @requires_gpu
    def test_triton_kernel_matmul_tracking(self):
        @triton.jit
        def ones_kernel(x_ptr, n_elements, BLOCK_SIZE: "tl.constexpr"):
            pid = tl.program_id(axis=0)
            block_start = pid * BLOCK_SIZE
            offsets = block_start + tl.arange(0, BLOCK_SIZE)
            mask = offsets < n_elements
            x = 1.0
            tl.store(x_ptr + offsets, x, mask=mask)

        @torch.compile
        def f(x):
            out = torch.zeros_like(x)
            ones_kernel[(4,)](out, 16, BLOCK_SIZE=16)
            return torch.mm(out, x) + 10

        x = torch.randn(4, 4, device=GPU_TYPE)
        torch_out = f(x)
        python_out = torch.mm(torch.ones(4, 4, device=GPU_TYPE), x) + 10
        self.assertEqual(torch_out, python_out)

    @requires_gpu
    def test_triton_kernel_strided_input(self):
        def f(inp):
            # left has strides [256, 1]
            left, right = torch.split(inp, [128, 128], dim=1)
            out = torch.empty_like(left)
            X_BLOCK_SIZE, Y_BLOCK_SIZE = 32, 16
            grid = (left.size(1) // X_BLOCK_SIZE, left.size(0) // Y_BLOCK_SIZE)
            double_strided_kernel[grid](
                in_ptr=left,
                out_ptr=out,
                in_y_stride=left.stride(0),
                out_y_stride=out.stride(0),
                X_BLOCK_SIZE=X_BLOCK_SIZE,
                Y_BLOCK_SIZE=Y_BLOCK_SIZE,
            )
            return out

        inp = torch.randn(64, 256, device=GPU_TYPE)

        eager_out = f(inp)
        compiled_out = torch.compile(f)(inp)
        self.assertEqual(compiled_out, eager_out)

    @requires_gpu
    def test_triton_kernel_strided_input_nonzero_offset(self):
        def f(inp):
            # right has strides [256, 1] and storage offset 128
            left, right = torch.split(inp, [128, 128], dim=1)
            out = torch.empty_like(right)
            X_BLOCK_SIZE, Y_BLOCK_SIZE = 32, 16
            grid = (right.size(1) // X_BLOCK_SIZE, right.size(0) // Y_BLOCK_SIZE)
            double_strided_kernel[grid](
                in_ptr=right,
                out_ptr=out,
                in_y_stride=right.stride(0),
                out_y_stride=out.stride(0),
                X_BLOCK_SIZE=X_BLOCK_SIZE,
                Y_BLOCK_SIZE=Y_BLOCK_SIZE,
            )
            return out

        inp = torch.randn(64, 256, device=GPU_TYPE)

        eager_out = f(inp)
        compiled_out = torch.compile(f)(inp)
        self.assertEqual(compiled_out, eager_out)

    @requires_gpu
    def test_triton_kernel_slice_and_view_input(self):
        def f(inp):
            # left has strides [256, 1]
            left = inp[:, :128]
            left = left.view(64, 4, 32)
            out = torch.empty_like(left)
            X_BLOCK_SIZE, Y_BLOCK_SIZE = 32, 16
            grid = (
                (left.size(1) * left.size(2)) // X_BLOCK_SIZE,
                left.size(0) // Y_BLOCK_SIZE,
            )
            double_strided_kernel[grid](
                in_ptr=left,
                out_ptr=out,
                in_y_stride=left.stride(0),
                out_y_stride=out.stride(0),
                X_BLOCK_SIZE=X_BLOCK_SIZE,
                Y_BLOCK_SIZE=Y_BLOCK_SIZE,
            )
            return out + left

        inp = torch.randn(64, 256, device=GPU_TYPE)

        eager_out = f(inp)
        compiled_out = torch.compile(f)(inp)
        self.assertEqual(compiled_out, eager_out)

    @requires_gpu
    def test_triton_kernel_fallback(self):
        def f(x, y):
            out = torch.zeros_like(x)
            out2 = torch.zeros_like(x)
            # torch.mm is ExternKernelOut
            add_kernel[(4,)](x, torch.mm(x, y), out, 4, 16)
            # torch.sort creates fallback kernel and hence MultiOutput
            add_kernel[(4,)](x, torch.sort(y).values, out, 4, 16)
            return out, out2

        x = torch.randn(4, 4, device=GPU_TYPE)
        y = torch.randn(4, 4, device=GPU_TYPE)
        eager_out = f(x, y)
        compiled_out = torch.compile(f)(x, y)
        self.assertEqual(compiled_out, eager_out)

<<<<<<< HEAD
    @requires_gpu
    @skipIfRocm
=======
    @requires_cuda
>>>>>>> 88974fed
    def test_triton_kernel_out_of_order(self):
        @triton.jit
        def add_kernel(
            in_ptr0,
            in_ptr1,
            BLOCK_SIZE: "tl.constexpr",
            out_ptr,
            n_elements,
        ):
            pid = tl.program_id(axis=0)
            block_start = pid * BLOCK_SIZE
            offsets = block_start + tl.arange(0, BLOCK_SIZE)
            mask = offsets < n_elements
            x = tl.load(in_ptr0 + offsets, mask=mask)
            y = tl.load(in_ptr1 + offsets, mask=mask)
            output = x + y
            tl.store(out_ptr + offsets, output, mask=mask)

        def f(x, y):
            out = torch.zeros_like(x)
            n_elements = x.numel()
            add_kernel[(n_elements,)](x, y, 4, out, n_elements)
            return out

        x = torch.randn(4, device=GPU_TYPE)
        y = torch.randn(4, device=GPU_TYPE)
        eager_out = f(x, y)
        compiled_out = torch.compile(f)(x, y)
        self.assertEqual(compiled_out, eager_out)

<<<<<<< HEAD
    @requires_gpu
    @skipIfRocm
=======
    @requires_cuda
>>>>>>> 88974fed
    @torch._dynamo.config.patch(capture_dynamic_output_shape_ops=True)
    @torch._dynamo.config.patch(capture_scalar_outputs=True)
    @common_utils.parametrize("backend", ["eager", "aot_eager", "inductor"])
    def test_triton_kernel_unbacked_shape_tensor(self, backend):
        @triton.jit
        def square(
            in_ptr,
            out_ptr,
            n_elements,
            BLOCK_SIZE: "tl.constexpr",
        ):
            pid = tl.program_id(axis=0)
            block_start = pid * BLOCK_SIZE
            offsets = block_start + tl.arange(0, BLOCK_SIZE)
            mask = offsets < n_elements
            x = tl.load(in_ptr + offsets, mask=mask)
            output = x * x
            tl.store(out_ptr + offsets, output, mask=mask)

        def f(x):
            x = x[x > 2]
            n_elements = x.numel()
            output = torch.zeros_like(x)
            grid = lambda meta: (triton.cdiv(n_elements, meta["BLOCK_SIZE"]),)
            square[grid](x, output, n_elements, BLOCK_SIZE=16)
            return output

        x = torch.randn(4, device=GPU_TYPE)
        eager_out = f(x)
        compiled_out = torch.compile(f, fullgraph=True, backend=backend)(x)
        self.assertEqual(compiled_out, eager_out)

<<<<<<< HEAD
    @requires_gpu
    @skipIfRocm
=======
    @requires_cuda
>>>>>>> 88974fed
    @common_utils.parametrize("dynamic", [False, True])
    def test_triton_kernel_equal_to_1_arg(self, dynamic):
        @triton.jit
        def add_kernel_half_n_elements(
            in_ptr0,
            in_ptr1,
            out_ptr,
            half_n_elements,
            BLOCK_SIZE: "tl.constexpr",
        ):
            pid = tl.program_id(axis=0)
            block_start = pid * BLOCK_SIZE
            offsets = block_start + tl.arange(0, BLOCK_SIZE)
            mask = offsets < half_n_elements * 2
            x = tl.load(in_ptr0 + offsets, mask=mask)
            y = tl.load(in_ptr1 + offsets, mask=mask)
            output = x + y
            tl.store(out_ptr + offsets, output, mask=mask)

        def f(x, y):
            out = torch.empty_like(x)
            half_n_elements = x.numel() // 2
            add_kernel_half_n_elements[(half_n_elements,)](
                x, y, out, half_n_elements, BLOCK_SIZE=16
            )
            return out

        x = torch.randn(2, device=GPU_TYPE)
        y = torch.randn(2, device=GPU_TYPE)
        eager_out = f(x, y)
        compiled_out, sources = run_and_get_code(
            torch.compile(f, dynamic=dynamic), x, y
        )

        if dynamic:
            # when half_n_elements passed to the Triton kernel is
            # dynamic, equal_to_1 specializaiton can't be enforced
            self.assertTrue("equal_to_1=()" in sources[0])
        else:
            self.assertTrue("equal_to_1=(3,)" in sources[0])
        self.assertEqual(compiled_out, eager_out)

<<<<<<< HEAD
    @requires_gpu
    @skipIfRocm
=======
    @requires_cuda
>>>>>>> 88974fed
    @common_utils.parametrize("dynamic", [False, True])
    def test_triton_kernel_equal_to_1_float_arg(self, dynamic):
        def f(x, y):
            out = torch.empty_like(x)
            n_elements = x.numel()
            scaling_factor = (n_elements**0) / 1.0
            add_kernel_with_scaling[(n_elements,)](
                x,
                y,
                out,
                n_elements,
                scaling_factor,
                BLOCK_SIZE=16,
            )
            return out

        x = torch.randn(2, device=GPU_TYPE)
        y = torch.randn(2, device=GPU_TYPE)
        eager_out = f(x, y)
        compiled_out, sources = run_and_get_code(
            torch.compile(f, dynamic=dynamic), x, y
        )

        # float 1.0 (both literal or symbolic)
        # should not be added to equal_to_1
        self.assertTrue("equal_to_1=()" in sources[0])
        self.assertEqual(compiled_out, eager_out)

    @requires_gpu
    @skipIfRocm
    def test_triton_kernel_with_imported_symbol(self):
        @triton.jit
        def add_kernel_with_imported_symbol(
            in_ptr,
            out_ptr,
            n_elements,
            BLOCK_SIZE: "tl.constexpr",
        ):
            pid = tl.program_id(axis=0)
            block_start = pid * BLOCK_SIZE
            offsets = block_start + tl.arange(0, BLOCK_SIZE)
            mask = offsets < n_elements
            x = tl.load(in_ptr + offsets, mask=mask)
            output = fast_dividef(x, 3.14)
            tl.store(out_ptr + offsets, output, mask=mask)

        def f(x):
            out = torch.empty_like(x)
            n_elements = x.numel()
            add_kernel_with_imported_symbol[(n_elements,)](
                x, out, n_elements, BLOCK_SIZE=16
            )
            return out

        x = torch.randn(4, device=GPU_TYPE)
        eager_out = f(x)
        compiled_out = torch.compile(f)(x)

        self.assertEqual(compiled_out, eager_out)

    @requires_gpu
    @skipIfRocm
    def test_triton_kernel_with_imported_symbol_with_custom_name(self):
        @triton.jit
        def add_kernel_with_imported_symbol(
            in_ptr,
            out_ptr,
            n_elements,
            BLOCK_SIZE: "tl.constexpr",
        ):
            pid = tl.program_id(axis=0)
            block_start = pid * BLOCK_SIZE
            offsets = block_start + tl.arange(0, BLOCK_SIZE)
            mask = offsets < n_elements
            x = tl.load(in_ptr + offsets, mask=mask)
            output = my_fast_dividef(x, 3.14)
            tl.store(out_ptr + offsets, output, mask=mask)

        def f(x):
            out = torch.empty_like(x)
            n_elements = x.numel()
            add_kernel_with_imported_symbol[(n_elements,)](
                x, out, n_elements, BLOCK_SIZE=16
            )
            return out

        x = torch.randn(4, device=GPU_TYPE)
        eager_out = f(x)
        compiled_out = torch.compile(f)(x)

        self.assertEqual(compiled_out, eager_out)

<<<<<<< HEAD
    @requires_gpu
    @skipIfRocm
=======
    @requires_cuda
>>>>>>> 88974fed
    @common_utils.parametrize("size", [4, 16])
    @common_utils.parametrize("dynamic", [False, True])
    def test_triton_kernel_different_shapes(self, size, dynamic):
        from torch._inductor.utils import run_and_get_code

        def f(x, y, xx, yy):
            n_elements = x.numel()
            output_1 = torch.zeros_like(x)
            grid = lambda meta: (triton.cdiv(n_elements, meta["BLOCK_SIZE"]),)
            add_kernel[grid](x, y, output_1, n_elements, BLOCK_SIZE=4)

            n_elements = xx.numel()
            output_2 = torch.zeros_like(xx)
            grid = lambda meta: (triton.cdiv(n_elements, meta["BLOCK_SIZE"]),)
            add_kernel[grid](xx, yy, output_2, n_elements, BLOCK_SIZE=4)

            return output_1, output_2

        x = torch.rand(size, device=GPU_TYPE)
        y = torch.rand(size, device=GPU_TYPE)
        xx = torch.rand(size, size, device=GPU_TYPE)
        yy = torch.rand(size, size, device=GPU_TYPE)
        args = [x, y, xx, yy]

        eager_out = f(*args)
        compiled_out, (code,) = run_and_get_code(
            torch.compile(f, fullgraph=True, dynamic=dynamic, backend="inductor"), *args
        )
        if size == 4 and not dynamic:
            # Produce 2 kernels due to divisibility
            self.assertTrue("add_kernel_0.run" in code)
            self.assertTrue("add_kernel_1.run" in code)
        else:
            # size == 16 or dynamic
            # Only one kernel
            self.assertTrue("add_kernel_0.run" in code)
            self.assertTrue("add_kernel_1.run" not in code)

        self.assertEqual(compiled_out, eager_out)

<<<<<<< HEAD
    @requires_gpu
    @skipIfRocm
=======
    @requires_cuda
>>>>>>> 88974fed
    def test_triton_kernel_reset_to_zero(self):
        @triton.autotune(
            configs=[
                triton.Config({"BLOCK_SIZE": 128}, num_stages=3, num_warps=8),
                triton.Config({"BLOCK_SIZE": 64}, num_stages=3, num_warps=8),
            ],
            key=["n_elements"],
            reset_to_zero=["out_ptr"],
        )
        @triton.jit
        def add_kernel_autotuned_reset(
            in_ptr0,
            in_ptr1,
            out_ptr,
            n_elements,
            BLOCK_SIZE: "tl.constexpr",
        ):
            pid = tl.program_id(axis=0)
            block_start = pid * BLOCK_SIZE
            offsets = block_start + tl.arange(0, BLOCK_SIZE)
            mask = offsets < n_elements
            x = tl.load(in_ptr0 + offsets, mask=mask)
            y = tl.load(in_ptr1 + offsets, mask=mask)
            output = x + y
            tl.store(out_ptr + offsets, output, mask=mask)

        @torch.compile(fullgraph=True)
        def f(x, y):
            output = torch.zeros_like(x)
            n_elements = output.numel()
            grid = lambda meta: (triton.cdiv(n_elements, meta["BLOCK_SIZE"]),)
            add_kernel_autotuned_reset[grid](x, y, output, n_elements)
            return output

        x = torch.randn(4, device=GPU_TYPE)
        msg = "Only configs and keys are supported for triton.autotune"
        with self.assertRaisesRegex(torch._dynamo.exc.Unsupported, msg):
            f(x, x)

<<<<<<< HEAD
    @requires_gpu
    @skipIfRocm
=======
    @requires_cuda
>>>>>>> 88974fed
    @common_utils.parametrize("dynamic", [False, True])
    @common_utils.parametrize("backend", ["eager", "aot_eager", "inductor"])
    def test_triton_kernel_triton_dtype(self, dynamic, backend):
        @triton.jit
        def add_kernel_with_dtype(
            in_ptr0,
            in_ptr1,
            out_ptr,
            dtype: "tl.constexpr",
            n_elements,
            BLOCK_SIZE: "tl.constexpr",
        ):
            pid = tl.program_id(axis=0)
            block_start = pid * BLOCK_SIZE
            offsets = block_start + tl.arange(0, BLOCK_SIZE)
            mask = offsets < n_elements
            x = tl.load(in_ptr0 + offsets, mask=mask).to(dtype)
            y = tl.load(in_ptr1 + offsets, mask=mask).to(dtype)
            output = x + y
            tl.store(out_ptr + offsets, output, mask=mask)

        def f(x, y, dtype_torch, dtype_triton):
            output = torch.zeros_like(x).to(dtype=dtype_torch)
            n_elements = output.numel()
            grid = lambda meta: (triton.cdiv(n_elements, meta["BLOCK_SIZE"]),)
            add_kernel_with_dtype[grid](
                x, y, output, dtype_triton, n_elements, BLOCK_SIZE=4
            )
            return output

        x = torch.randn(4, device=GPU_TYPE)
        y = torch.randn(4, device=GPU_TYPE)
        args_list = (
            [x, y, torch.float32, tl.float32],
            [x, y, torch.bfloat16, tl.bfloat16],
        )
        for args in args_list:
            eager_out = f(*args)
            compiled_out = torch.compile(
                f, fullgraph=True, backend=backend, dynamic=dynamic
            )(*args)
            self.assertEqual(compiled_out, eager_out)

<<<<<<< HEAD
    @requires_gpu
    @skipIfRocm
=======
    @requires_cuda
>>>>>>> 88974fed
    @common_utils.parametrize("backend", ["eager", "aot_eager", "inductor"])
    def test_triton_kernel_special_kwargs_with_autotune(self, backend):
        @triton.autotune(
            configs=[
                triton.Config({"BLOCK_SIZE": 128}),
                triton.Config({"BLOCK_SIZE": 64}),
            ],
            key=["n_elements"],
        )
        @triton.jit
        def add_kernel(
            in_ptr0,
            in_ptr1,
            out_ptr,
            n_elements,
            BLOCK_SIZE: "tl.constexpr",
        ):
            pid = tl.program_id(axis=0)
            block_start = pid * BLOCK_SIZE
            offsets = block_start + tl.arange(0, BLOCK_SIZE)
            mask = offsets < n_elements
            x = tl.load(in_ptr0 + offsets, mask=mask)
            y = tl.load(in_ptr1 + offsets, mask=mask)
            output = x + y
            tl.store(out_ptr + offsets, output, mask=mask)

        @torch.compile(fullgraph=True, backend=backend)
        def f(x, y):
            output = torch.zeros_like(x)
            n_elements = output.numel()
            grid = lambda meta: (triton.cdiv(n_elements, meta["BLOCK_SIZE"]),)
            add_kernel[grid](
                x,
                y,
                output,
                n_elements,
                num_warps=8,
                num_stages=3,
            )
            return output

        x = torch.randn(4, device=GPU_TYPE)
        f(x, x)

<<<<<<< HEAD
    @requires_gpu
    @skipIfRocm
=======
    @requires_cuda
>>>>>>> 88974fed
    @common_utils.parametrize("backend", ["eager", "aot_eager", "inductor"])
    def test_triton_kernel_num_ctas(self, backend):
        @triton.jit
        def kernel(X):
            return

        @torch.compile(backend=backend)
        def f(x):
            kernel[(1,)](x, num_ctas=1)
            kernel.run(x, num_ctas=1, grid=(1,), warmup=False)
            return x

        x = torch.randn(4, device=GPU_TYPE)
        f(x)

<<<<<<< HEAD
    @requires_gpu
    @skipIfRocm
=======
    @requires_cuda
>>>>>>> 88974fed
    @common_utils.parametrize("backend", ["eager", "aot_eager", "inductor"])
    def test_triton_kernel_special_kwargs_without_autotune(self, backend):
        @triton.jit
        def add_kernel(
            in_ptr0,
            in_ptr1,
            out_ptr,
            n_elements,
            BLOCK_SIZE: "tl.constexpr",
        ):
            pid = tl.program_id(axis=0)
            block_start = pid * BLOCK_SIZE
            offsets = block_start + tl.arange(0, BLOCK_SIZE)
            mask = offsets < n_elements
            x = tl.load(in_ptr0 + offsets, mask=mask)
            y = tl.load(in_ptr1 + offsets, mask=mask)
            output = x + y
            tl.store(out_ptr + offsets, output, mask=mask)

        @torch.compile(fullgraph=True, backend=backend)
        def f(x, y):
            output = torch.zeros_like(x)
            n_elements = output.numel()
            grid = lambda meta: (triton.cdiv(n_elements, meta["BLOCK_SIZE"]),)
            add_kernel[grid](
                x,
                y,
                output,
                n_elements,
                BLOCK_SIZE=128,
                num_warps=8,
                num_stages=3,
            )
            return output

        x = torch.randn(4, device=GPU_TYPE)
        f(x, x)


def make_mutation_test(fn):
<<<<<<< HEAD
    @requires_gpu
    @skipIfRocm
=======
    @requires_cuda
>>>>>>> 88974fed
    def test_fn(self):
        from torch._higher_order_ops.triton_kernel_wrap import identify_mutated_tensors

        kernel, inputs, outputs = fn()
        self.assertListEqual(
            identify_mutated_tensors(kernel, inputs),
            outputs,
        )

    return test_fn


# Triton codegen suffers from scoping issues.
# Define helpers here
if HAS_GPU:

    @triton.jit
    def helper_id(p):
        return p

    @triton.jit
    def helper_add_and_out(x, y, out_ptr):
        return x + y, out_ptr


class MutationTests(torch._inductor.test_case.TestCase):
    # Tests injected below

    @make_mutation_test
    def test_out_of_order_kernel():
        @triton.jit
        def add_kernel_out_of_order(
            in_ptr0,
            n_elements,
            in_ptr1,
            out_ptr,
            BLOCK_SIZE: "tl.constexpr",
        ):
            pid = tl.program_id(axis=0)
            block_start = pid * BLOCK_SIZE
            offsets = block_start + tl.arange(0, BLOCK_SIZE)
            mask = offsets < n_elements
            x = tl.load(in_ptr0 + offsets, mask=mask)
            y = tl.load(in_ptr1 + offsets, mask=mask)
            output = x + y
            tl.store(out_ptr + offsets, output, mask=mask)

        t = torch.randn(4)
        return (
            add_kernel_out_of_order,
            {
                "in_ptr0": t,
                "n_elements": 4,
                "in_ptr1": t,
                "out_ptr": t,
                "BLOCK_SIZE": 4,
            },
            ["out_ptr"],
        )

    @make_mutation_test
    def test_out_of_order_kernel_call():
        @triton.jit
        def add_kernel_out_of_order_fn1(
            in_ptr0,
            n_elements,
            in_ptr1,
            out_ptr,
            BLOCK_SIZE: "tl.constexpr",
        ):
            pid = tl.program_id(axis=0)
            block_start = pid * BLOCK_SIZE
            offsets = block_start + tl.arange(0, BLOCK_SIZE)
            mask = offsets < n_elements
            add_kernel_out_of_order_fn2(
                in_ptr0, in_ptr1, n_elements, out_ptr, BLOCK_SIZE=BLOCK_SIZE
            )

        t = torch.randn(4)
        return (
            add_kernel_out_of_order_fn1,
            {
                "in_ptr0": t,
                "n_elements": 4,
                "in_ptr1": t,
                "out_ptr": t,
                "BLOCK_SIZE": 4,
            },
            ["out_ptr"],
        )

    @make_mutation_test
    def test_reduce_sum():
        @triton.jit
        def reduce_sum_kernel(a_ptr, c_ptr, stride_am, stride_an):
            offs_am = tl.arange(0, 4)
            offs_an = tl.arange(0, 4)
            a_ptrs = a_ptr + (
                offs_am[:, None] * stride_am + offs_an[None, :] * stride_an
            )
            a = tl.load(a_ptrs)
            m = tl.sum(a, axis=1)
            tl.store(c_ptr + tl.arange(0, 4), m)

        t = torch.randn(4)
        kernel = reduce_sum_kernel
        kwargs = {
            "a_ptr": t,
            "c_ptr": t,
            "stride_am": 4,
            "stride_an": 4,
        }

        # TODO(aakhundov): tt.reduce is now supported, but only
        # in the new MLIR-based Triton analysis pass (not in the
        # old TTIR string parsing-based one). remove this gating
        # and use ["c_ptr"] as `expected` after the new Triton
        # pin lands both in OSS and internally.
        ttir_module, _ = generate_ttir(kernel, kwargs)
        if hasattr(ttir_module, "walk"):
            # with MLIR-based Triton analysis pass
            expected = ["c_ptr"]
        else:
            # with TTIR string parsing-based Triton analysis pass
            expected = ["a_ptr", "c_ptr"]

        return (
            kernel,
            kwargs,
            expected,
        )

    @make_mutation_test
    def test_argmax():
        @triton.jit
        def argmax_kernel(a_ptr, c_ptr, stride_am, stride_an):
            offs_am = tl.arange(0, 4)
            offs_an = tl.arange(0, 4)
            a_ptrs = a_ptr + (
                offs_am[:, None] * stride_am + offs_an[None, :] * stride_an
            )
            a = tl.load(a_ptrs)
            m = tl.argmax(a, axis=1)
            tl.store(c_ptr + tl.arange(0, 4), m)

        t = torch.randn(4)
        kernel = argmax_kernel
        kwargs = {
            "a_ptr": t,
            "c_ptr": t,
            "stride_am": 4,
            "stride_an": 4,
        }

        # TODO(aakhundov): tt.reduce is now supported, but only
        # in the new MLIR-based Triton analysis pass (not in the
        # old TTIR string parsing-based one). remove this gating
        # and use ["c_ptr"] as `expected` after the new Triton
        # pin lands both in OSS and internally.
        ttir_module, _ = generate_ttir(kernel, kwargs)
        if hasattr(ttir_module, "walk"):
            # with MLIR-based Triton analysis pass
            expected = ["c_ptr"]
        else:
            # with TTIR string parsing-based Triton analysis pass
            expected = ["a_ptr", "c_ptr"]

        return (
            kernel,
            kwargs,
            expected,
        )

    @requires_cuda
    @skipIfRocm
    def test_triton_kernel_inference_mode(self):
        def f(x, y, out):
            n_elements = x.numel()
            grid = lambda meta: (triton.cdiv(n_elements, meta["BLOCK_SIZE"]),)
            add_kernel[grid](x, y, out, n_elements, BLOCK_SIZE=4)

        with torch.inference_mode():
            x = torch.ones(32, device="cuda")
            y = torch.ones(32, device="cuda")
            out_ref = torch.zeros_like(x)
            out_test = torch.zeros_like(x)
            f(x, y, out_ref)
            torch.compile(f)(x, y, out_test)
            self.assertEqual(out_ref, out_test)

    @make_mutation_test
    def test_cumsum():
        @triton.jit
        def cumsum_kernel(in_ptr, out_ptr, XBLOCK: tl.constexpr, RBLOCK: tl.constexpr):
            rindex = tl.arange(0, RBLOCK)[None, :]
            xindex = tl.arange(0, XBLOCK)[:, None]
            data = tl.load(in_ptr + rindex)
            scan = tl.cumsum(data, 1)
            expected_max = tl.sum(data, 1)
            tl.device_assert(scan <= expected_max)
            tl.store(out_ptr + xindex * RBLOCK + rindex, scan)

        t = torch.randn(4)
        kernel = cumsum_kernel
        kwargs = {
            "in_ptr": t,
            "out_ptr": t,
            "XBLOCK": 4,
            "RBLOCK": 16,
        }

        # TODO(aakhundov): tt.scan is now supported, but only
        # in the new MLIR-based Triton analysis pass (not in the
        # old TTIR string parsing-based one). remove this gating
        # and use ["out_ptr"] as `expected` after the new Triton
        # pin lands both in OSS and internally.
        ttir_module, _ = generate_ttir(kernel, kwargs)
        if hasattr(ttir_module, "walk"):
            # with MLIR-based Triton analysis pass
            expected = ["out_ptr"]
        else:
            # with TTIR string parsing-based Triton analysis pass
            expected = ["in_ptr", "out_ptr"]

        return (
            kernel,
            kwargs,
            expected,
        )

    @make_mutation_test
    def test_fn_call_one_return():
        @triton.jit
        def add_kernel_with_fn_call(
            in_ptr0,
            in_ptr1,
            n_elements,
            out_ptr,
            BLOCK_SIZE: "tl.constexpr",
        ):
            pid = tl.program_id(axis=0)
            block_start = pid * BLOCK_SIZE
            offsets = block_start + tl.arange(0, BLOCK_SIZE)
            mask = offsets < n_elements
            x = tl.load(in_ptr0 + offsets, mask=mask)
            y = tl.load(in_ptr1 + offsets, mask=mask)
            output = x + y
            out = helper_id(out_ptr)
            tl.store(out + offsets, output, mask=mask)

        t = torch.randn(4)
        return (
            add_kernel_with_fn_call,
            {
                "in_ptr0": t,
                "in_ptr1": t,
                "n_elements": 4,
                "out_ptr": t,
                "BLOCK_SIZE": 4,
            },
            ["out_ptr"],
        )

    @make_mutation_test
    def test_fn_call_multi_return():
        @triton.jit
        def add_kernel_with_fn_call(
            in_ptr0,
            in_ptr1,
            n_elements,
            out_ptr,
            BLOCK_SIZE: "tl.constexpr",
        ):
            pid = tl.program_id(axis=0)
            block_start = pid * BLOCK_SIZE
            offsets = block_start + tl.arange(0, BLOCK_SIZE)
            mask = offsets < n_elements
            x = tl.load(in_ptr0 + offsets, mask=mask)
            y = tl.load(in_ptr1 + offsets, mask=mask)
            output, out = helper_add_and_out(x, y, out_ptr)
            tl.store(out + offsets, output, mask=mask)

        t = torch.randn(4)
        return (
            add_kernel_with_fn_call,
            {
                "in_ptr0": t,
                "in_ptr1": t,
                "n_elements": 4,
                "out_ptr": t,
                "BLOCK_SIZE": 4,
            },
            ["out_ptr"],
        )

    @make_mutation_test
    def test_nested_cond_op_kernel():
        @triton.jit
        def nested_cond_op_kernel(
            in_ptr0,
            in_ptr1,
            out_ptr,
            n_elements,
            BLOCK_SIZE: "tl.constexpr",
        ):
            pid = tl.program_id(axis=0)
            block_start = pid * BLOCK_SIZE
            offsets = block_start + tl.arange(0, BLOCK_SIZE)
            mask = offsets < n_elements
            x = tl.load(in_ptr0 + offsets, mask=mask)
            y = tl.load(in_ptr1 + offsets, mask=mask)
            if tl.program_id(0) == 0:
                if tl.program_id(1) == 0:
                    output = x + y
                    tl.store(out_ptr + offsets, output, mask=mask)
            else:
                pass

        t = torch.randn(4)
        return (
            nested_cond_op_kernel,
            {
                "in_ptr0": t,
                "in_ptr1": t,
                "out_ptr": t,
                "n_elements": 4,
                "BLOCK_SIZE": 4,
            },
            ["out_ptr"],
        )

    @make_mutation_test
    def test_add_for_loop():
        @triton.jit
        def add_4_times_kernel(
            in_ptr0,
            in_ptr1,
            out_ptr,
            n_elements,
            BLOCK_SIZE: "tl.constexpr",
        ):
            pid = tl.program_id(axis=0)
            block_start = pid * BLOCK_SIZE
            offsets = block_start + tl.arange(0, BLOCK_SIZE)
            mask = offsets < n_elements
            x = tl.load(in_ptr0 + offsets, mask=mask)
            y = tl.load(in_ptr1 + offsets, mask=mask)
            output = tl.zeros((n_elements,), dtype=tl.float32)
            for i in range(4):
                output += x + y
            tl.store(out_ptr + offsets, output, mask=mask)

        t = torch.randn(4)
        return (
            add_4_times_kernel,
            {
                "in_ptr0": t,
                "in_ptr1": t,
                "out_ptr": t,
                "n_elements": 4,
                "BLOCK_SIZE": 4,
            },
            ["out_ptr"],
        )

    @make_mutation_test
    def test_add_for_loop2():
        @triton.jit
        def add_1_time_kernel(
            in_ptr0,
            in_ptr1,
            out_ptr,
            n_elements,
            BLOCK_SIZE: "tl.constexpr",
        ):
            pid = tl.program_id(axis=0)
            block_start = pid * BLOCK_SIZE
            offsets = block_start + tl.arange(0, BLOCK_SIZE)
            mask = offsets < n_elements
            x = tl.load(in_ptr0 + offsets, mask=mask)
            y = tl.load(in_ptr1 + offsets, mask=mask)
            for i in range(0, BLOCK_SIZE):
                i = tl.multiple_of(i, 1)
            output = x + y
            tl.store(out_ptr + offsets, output, mask=mask)

        t = torch.randn(4)
        return (
            add_1_time_kernel,
            {
                "in_ptr0": t,
                "in_ptr1": t,
                "out_ptr": t,
                "n_elements": 4,
                "BLOCK_SIZE": 4,
            },
            ["out_ptr"],
        )

    @make_mutation_test
    def test_add_nested_for_loop():
        @triton.jit
        def add_4_times_kernel(
            in_ptr0,
            in_ptr1,
            out_ptr,
            n_elements,
            BLOCK_SIZE: "tl.constexpr",
        ):
            pid = tl.program_id(axis=0)
            block_start = pid * BLOCK_SIZE
            offsets = block_start + tl.arange(0, BLOCK_SIZE)
            mask = offsets < n_elements
            x = tl.load(in_ptr0 + offsets, mask=mask)
            y = tl.load(in_ptr1 + offsets, mask=mask)
            output = tl.zeros((n_elements,), dtype=tl.float32)
            for i in range(2):
                for j in range(2):
                    output += x + y
            tl.store(out_ptr + offsets, output, mask=mask)

        t = torch.randn(4)
        return (
            add_4_times_kernel,
            {
                "in_ptr0": t,
                "in_ptr1": t,
                "out_ptr": t,
                "n_elements": 4,
                "BLOCK_SIZE": 4,
            },
            ["out_ptr"],
        )

    @make_mutation_test
    def test_add_nested_for_loop_multi_return():
        @triton.jit
        def add_4_times_kernel(
            in_ptr0,
            in_ptr1,
            out_ptr,
            n_elements,
            BLOCK_SIZE: "tl.constexpr",
        ):
            pid = tl.program_id(axis=0)
            block_start = pid * BLOCK_SIZE
            offsets = block_start + tl.arange(0, BLOCK_SIZE)
            mask = offsets < n_elements
            x = tl.load(in_ptr0 + offsets, mask=mask)
            y = tl.load(in_ptr1 + offsets, mask=mask)
            output1 = tl.zeros((n_elements,), dtype=tl.float32)
            output2 = tl.zeros((n_elements,), dtype=tl.float32)
            for i in range(2):
                for j in range(2):
                    output1 += y
                    output2 += x
            output = output1 + output2
            tl.store(out_ptr + offsets, output, mask=mask)

        t = torch.randn(4)
        return (
            add_4_times_kernel,
            {
                "in_ptr0": t,
                "in_ptr1": t,
                "out_ptr": t,
                "n_elements": 4,
                "BLOCK_SIZE": 4,
            },
            ["out_ptr"],
        )

    @make_mutation_test
    def test_labels():
        @triton.jit
        def kernel_with_label(
            in_ptr0,
            in_ptr1,
            out_ptr,
            n_elements,
            BLOCK_SIZE: "tl.constexpr",
        ):
            pid = tl.program_id(axis=0)
            if pid > 1:
                return
            block_start = pid * BLOCK_SIZE
            offsets = block_start + tl.arange(0, BLOCK_SIZE)
            mask = offsets < n_elements
            x = tl.load(in_ptr0 + offsets, mask=mask)
            y = tl.load(in_ptr1 + offsets, mask=mask)
            output = x + y
            tl.store(out_ptr + offsets, output, mask=mask)

        t = torch.randn(4)
        return (
            kernel_with_label,
            {
                "in_ptr0": t,
                "in_ptr1": t,
                "out_ptr": t,
                "n_elements": 4,
                "BLOCK_SIZE": 4,
            },
            ["out_ptr"],
        )

    @make_mutation_test
    def test_for_loop_arg():
        @triton.jit
        def fwd_kernel(
            X_ptr,
            W1_ptr,
            b1_ptr,
            O_ptr,
            M: tl.constexpr,
            C1: tl.constexpr,
            C2: tl.constexpr,
            BLOCK_SIZE_M: tl.constexpr,
            BLOCK_SIZE_C2: tl.constexpr,
        ):
            # Get program ids
            pid_m = tl.program_id(0)

            # Compute offsets
            offs_c1 = tl.arange(0, C1)
            offs_m = pid_m * BLOCK_SIZE_M + tl.arange(0, BLOCK_SIZE_M)

            # Load input data
            x_block_ptr = X_ptr + offs_m[:, None] * C1 + offs_c1[None, :]
            x = tl.load(x_block_ptr)

            # Compute gating
            for c2 in range(0, tl.cdiv(C2, BLOCK_SIZE_C2)):
                # Compute block pointers
                offs_c2 = c2 * BLOCK_SIZE_C2 + tl.arange(0, BLOCK_SIZE_C2)
                o_block_ptr = O_ptr + offs_m[:, None] * C2 + offs_c2[None, :]
                w1_block_ptr = W1_ptr + offs_c1[:, None] * C2 + offs_c2[None, :]
                b1_block_ptr = b1_ptr + offs_c2

                # Compute output
                w = tl.load(w1_block_ptr)
                b = tl.load(b1_block_ptr)
                o = tl.dot(x, w, allow_tf32=False)
                o += b[None, :]

                # Store output
                tl.store(o_block_ptr, o)

        t = torch.randn(64)
        return (
            fwd_kernel,
            {
                "X_ptr": t,
                "W1_ptr": t,
                "b1_ptr": t,
                "O_ptr": t,
                "M": 64,
                "C1": 64,
                "C2": 64,
                "BLOCK_SIZE_M": 64,
                "BLOCK_SIZE_C2": 64,
            },
            ["O_ptr"],
        )

    @make_mutation_test
    def test_for_loop_arg_2():
        @triton.jit
        def fwd_kernel(
            x_ptr,
            o_ptr,
            M,
            N,
            stride_m,
            stride_n,
            BLOCK_B: tl.constexpr,
            BLOCK_M: tl.constexpr,
            BLOCK_N: tl.constexpr,
        ):
            # Get program ids
            pid_m = tl.program_id(0)
            X_block_ptr = tl.make_block_ptr(
                base=x_ptr,
                shape=(M, N),
                strides=(stride_m, stride_n),
                offsets=(0, 0),
                block_shape=(BLOCK_M, BLOCK_N),
                order=(1, 0),
            )
            O_block_ptr = tl.make_block_ptr(
                base=o_ptr,
                shape=(M, N),
                strides=(stride_m, stride_n),
                offsets=(0, 0),
                block_shape=(BLOCK_M, BLOCK_N),
                order=(1, 0),
            )

            for _ in range(BLOCK_B):
                x = tl.load(X_block_ptr)
                tl.store(O_block_ptr, x)

                X_block_ptr = tl.advance(X_block_ptr, (BLOCK_M, 0))
                O_block_ptr = tl.advance(O_block_ptr, (BLOCK_M, 0))

        t = torch.randn((32, 64, 128))
        o = torch.empty_like(t)
        B, M, N = t.shape
        return (
            fwd_kernel,
            {
                "x_ptr": t,
                "o_ptr": o,
                "M": M,
                "N": N,
                "stride_m": N,
                "stride_n": 1,
                "BLOCK_B": B,
                "BLOCK_M": M,
                "BLOCK_N": N,
            },
            ["o_ptr"],
        )

    @make_mutation_test
    def test_while_loop():
        @triton.jit
        def fwd_kernel(
            x_ptr,
            o_ptr,
            M,
            N,
            stride_m,
            stride_n,
            BLOCK_B: tl.constexpr,
            BLOCK_M: tl.constexpr,
            BLOCK_N: tl.constexpr,
        ):
            # Get program ids
            pid_m = tl.program_id(0)
            X_block_ptr = tl.make_block_ptr(
                base=x_ptr,
                shape=(M, N),
                strides=(stride_m, stride_n),
                offsets=(0, 0),
                block_shape=(BLOCK_M, BLOCK_N),
                order=(1, 0),
            )
            O_block_ptr = tl.make_block_ptr(
                base=o_ptr,
                shape=(M, N),
                strides=(stride_m, stride_n),
                offsets=(0, 0),
                block_shape=(BLOCK_M, BLOCK_N),
                order=(1, 0),
            )

            i = 0
            while i < BLOCK_B:
                x = tl.load(X_block_ptr)
                tl.store(O_block_ptr, x)

                X_block_ptr = tl.advance(X_block_ptr, (BLOCK_M, 0))
                O_block_ptr = tl.advance(O_block_ptr, (BLOCK_M, 0))
                i += 1

        t = torch.randn((32, 64, 128))
        o = torch.empty_like(t)
        B, M, N = t.shape
        return (
            fwd_kernel,
            {
                "x_ptr": t,
                "o_ptr": o,
                "M": M,
                "N": N,
                "stride_m": N,
                "stride_n": 1,
                "BLOCK_B": B,
                "BLOCK_M": M,
                "BLOCK_N": N,
            },
            ["o_ptr"],
        )


if HAS_GPU:
    t = torch.randn(4)
    tt = torch.randn(4, 1)
    tests = [
        [
            add_kernel,
            {
                "in_ptr0": t,
                "in_ptr1": t,
                "out_ptr": t,
                "n_elements": 4,
                "BLOCK_SIZE": 4,
            },
            ["out_ptr"],
        ],
        [
            add_kernel_2d_autotuned,
            {
                "in_ptr0": t,
                "in_ptr1": t,
                "out_ptr": t,
                "x_elements": 4,
                "y_elements": 4,
            },
            ["out_ptr"],
        ],
        [
            indirection_kernel,
            {
                "in_ptr0": t,
                "out_ptr": t,
                "n_elements": 4,
                "BLOCK_SIZE": 4,
                "ACTIVATION": "mul2_inplace_kernel",
            },
            ["in_ptr0", "out_ptr"],
        ],
        [
            indirection_kernel,
            {
                "in_ptr0": t,
                "out_ptr": t,
                "n_elements": 4,
                "BLOCK_SIZE": 4,
                "ACTIVATION": "add_kernel",
            },
            ["out_ptr"],
        ],
        [
            mul2_inplace_kernel,
            {"ptr": t, "n_elements": 4, "BLOCK_SIZE": 4},
            ["ptr"],
        ],
        # Cant optimize since the kernel contains a tl.inline_asm_elementwise
        [
            inline_asm_kernel,
            {"X": t, "Y": t, "Z": t, "n": 4, "BLOCK": 4},
            ["X", "Y", "Z"],
        ],
        [
            add_kernel_with_block_ptr,
            {
                "x_ptr": t,
                "y_ptr": t,
                "output_ptr": t,
                "n_elements": 4,
                "BLOCK_SIZE": 4,
            },
            ["output_ptr"],
        ],
        [
            kernel_with_block_ptr_2d,
            {
                "x_ptr": tt,
                "output_ptr": tt,
                "n_elements": 4,
                "BLOCK_SIZE": 4,
            },
            ["output_ptr"],
        ],
        [
            add_kernel_with_import,
            {
                "in_ptr0": t,
                "in_ptr1": t,
                "out_ptr": t,
                "n_elements": 4,
                "BLOCK_SIZE": 4,
            },
            ["out_ptr"],
        ],
        [
            atomic_add_kernel,
            {
                "in_ptr0": t,
                "in_ptr1": t,
                "out_ptr": t,
                "n_elements": 4,
                "BLOCK_SIZE": 4,
            },
            ["out_ptr"],
        ],
        [
            add_4_times_kernel,
            {
                "in_ptr0": t,
                "in_ptr1": t,
                "out_ptr": t,
                "n_elements": 4,
                "BLOCK_SIZE": 4,
            },
            ["out_ptr"],
        ],
        [
            cond_op_kernel,
            {
                "in_ptr0": t,
                "in_ptr1": t,
                "out_ptr": t,
                "n_elements": 4,
                "BLOCK_SIZE": 4,
            },
            ["out_ptr"],
        ],
    ]
    for kernel, inputs, outputs in tests:
        fn = make_mutation_test(
            # Add default arguments to avoid Python lambda capture pitfall
            # This forces the capture at lambda creation
            lambda kernel=kernel, inputs=inputs, outputs=outputs: (
                kernel,
                inputs,
                outputs,
            )
        )
        name = f"test_mutations_{kernel.fn.__name__}"
        # Poor way to make test names be unique
        while name in MutationTests.__dict__:
            name += "1"

        setattr(MutationTests, name, fn)


common_utils.instantiate_parametrized_tests(KernelTests)


if __name__ == "__main__":
    from torch._inductor.test_case import run_tests

    run_tests()<|MERGE_RESOLUTION|>--- conflicted
+++ resolved
@@ -110,12 +110,7 @@
         # Make sure it is NOT modified
         self.assertEqual(output, torch.zeros_like(t1))
 
-<<<<<<< HEAD
-    @requires_gpu
-    @skipIfRocm
-=======
-    @requires_cuda
->>>>>>> 88974fed
+    @requires_gpu
     def test_triton_kernel_functionalize(self):
         from functorch import make_fx
         from torch._higher_order_ops.triton_kernel_wrap import kernel_side_table
@@ -168,12 +163,7 @@
     return getitem_1""",
         )
 
-<<<<<<< HEAD
-    @requires_gpu
-    @skipIfRocm
-=======
-    @requires_cuda
->>>>>>> 88974fed
+    @requires_gpu
     def test_triton_kernel_mutation_type(self):
         from torch._higher_order_ops.triton_kernel_wrap import kernel_side_table
         from torch._subclasses.fake_tensor import FakeTensorMode
@@ -363,12 +353,7 @@
         else:
             self.assertTrue("return (buf0, )" in codes[0])
 
-<<<<<<< HEAD
-    @requires_gpu
-    @skipIfRocm
-=======
-    @requires_cuda
->>>>>>> 88974fed
+    @requires_gpu
     def test_triton_kernel_caching(self):
         from torch._inductor.utils import run_and_get_code
 
@@ -397,12 +382,7 @@
         self.assertEqual(test, 5 * torch.ones(5, device=GPU_TYPE))
         self.assertTrue("add_kernel_autotuned_1.run" not in code)
 
-<<<<<<< HEAD
-    @requires_gpu
-    @skipIfRocm
-=======
-    @requires_cuda
->>>>>>> 88974fed
+    @requires_gpu
     def test_triton_kernel_caching_duplicate(self):
         from torch._inductor.utils import run_and_get_code
 
@@ -451,12 +431,7 @@
         self.assertTrue("pass_kernel_0.run" in code)
         self.assertTrue("pass_kernel_1.run" in code)
 
-<<<<<<< HEAD
-    @requires_gpu
-    @skipIfRocm
-=======
-    @requires_cuda
->>>>>>> 88974fed
+    @requires_gpu
     def test_triton_kernel_various_args(self):
         @triton.autotune(
             configs=[triton.Config({"BLOCK_SIZE": 128})],
@@ -514,12 +489,7 @@
         compiled_result = torch.compile(call_triton)(t1, t2)
         self.assertEqual(torch_result, compiled_result)
 
-<<<<<<< HEAD
-    @requires_gpu
-    @skipIfRocm
-=======
-    @requires_cuda
->>>>>>> 88974fed
+    @requires_gpu
     def test_triton_kernel_reinplace_inplaceable_pass(self):
         def call_triton(
             x: torch.Tensor,
@@ -667,12 +637,7 @@
         # reset back
         CONSTANT_C = prev_c
 
-<<<<<<< HEAD
-    @requires_gpu
-    @skipIfRocm
-=======
-    @requires_cuda
->>>>>>> 88974fed
+    @requires_gpu
     @common_utils.parametrize("grad", [False, True])
     @common_utils.parametrize("dynamic", [False, True])
     @common_utils.parametrize("backend", ["eager", "aot_eager", "inductor"])
@@ -706,12 +671,7 @@
         output2 = torch.zeros_like(t1, requires_grad=grad)
         self.assertEqual(compiled_func(t1, t2, output2), torch_add)
 
-<<<<<<< HEAD
-    @requires_gpu
-    @skipIfRocm
-=======
-    @requires_cuda
->>>>>>> 88974fed
+    @requires_gpu
     @common_utils.parametrize("grad", [False, True])
     @common_utils.parametrize("dynamic", [False, True])
     @common_utils.parametrize("backend", ["eager", "aot_eager", "inductor"])
@@ -978,12 +938,7 @@
         compiled_out = torch.compile(f)(x, y)
         self.assertEqual(compiled_out, eager_out)
 
-<<<<<<< HEAD
-    @requires_gpu
-    @skipIfRocm
-=======
-    @requires_cuda
->>>>>>> 88974fed
+    @requires_gpu
     def test_triton_kernel_out_of_order(self):
         @triton.jit
         def add_kernel(
@@ -1014,12 +969,7 @@
         compiled_out = torch.compile(f)(x, y)
         self.assertEqual(compiled_out, eager_out)
 
-<<<<<<< HEAD
-    @requires_gpu
-    @skipIfRocm
-=======
-    @requires_cuda
->>>>>>> 88974fed
+    @requires_gpu
     @torch._dynamo.config.patch(capture_dynamic_output_shape_ops=True)
     @torch._dynamo.config.patch(capture_scalar_outputs=True)
     @common_utils.parametrize("backend", ["eager", "aot_eager", "inductor"])
@@ -1052,12 +1002,7 @@
         compiled_out = torch.compile(f, fullgraph=True, backend=backend)(x)
         self.assertEqual(compiled_out, eager_out)
 
-<<<<<<< HEAD
-    @requires_gpu
-    @skipIfRocm
-=======
-    @requires_cuda
->>>>>>> 88974fed
+    @requires_gpu
     @common_utils.parametrize("dynamic", [False, True])
     def test_triton_kernel_equal_to_1_arg(self, dynamic):
         @triton.jit
@@ -1100,12 +1045,7 @@
             self.assertTrue("equal_to_1=(3,)" in sources[0])
         self.assertEqual(compiled_out, eager_out)
 
-<<<<<<< HEAD
-    @requires_gpu
-    @skipIfRocm
-=======
-    @requires_cuda
->>>>>>> 88974fed
+    @requires_gpu
     @common_utils.parametrize("dynamic", [False, True])
     def test_triton_kernel_equal_to_1_float_arg(self, dynamic):
         def f(x, y):
@@ -1198,12 +1138,7 @@
 
         self.assertEqual(compiled_out, eager_out)
 
-<<<<<<< HEAD
-    @requires_gpu
-    @skipIfRocm
-=======
-    @requires_cuda
->>>>>>> 88974fed
+    @requires_gpu
     @common_utils.parametrize("size", [4, 16])
     @common_utils.parametrize("dynamic", [False, True])
     def test_triton_kernel_different_shapes(self, size, dynamic):
@@ -1244,12 +1179,7 @@
 
         self.assertEqual(compiled_out, eager_out)
 
-<<<<<<< HEAD
-    @requires_gpu
-    @skipIfRocm
-=======
-    @requires_cuda
->>>>>>> 88974fed
+    @requires_gpu
     def test_triton_kernel_reset_to_zero(self):
         @triton.autotune(
             configs=[
@@ -1289,12 +1219,7 @@
         with self.assertRaisesRegex(torch._dynamo.exc.Unsupported, msg):
             f(x, x)
 
-<<<<<<< HEAD
-    @requires_gpu
-    @skipIfRocm
-=======
-    @requires_cuda
->>>>>>> 88974fed
+    @requires_gpu
     @common_utils.parametrize("dynamic", [False, True])
     @common_utils.parametrize("backend", ["eager", "aot_eager", "inductor"])
     def test_triton_kernel_triton_dtype(self, dynamic, backend):
@@ -1338,12 +1263,7 @@
             )(*args)
             self.assertEqual(compiled_out, eager_out)
 
-<<<<<<< HEAD
-    @requires_gpu
-    @skipIfRocm
-=======
-    @requires_cuda
->>>>>>> 88974fed
+    @requires_gpu
     @common_utils.parametrize("backend", ["eager", "aot_eager", "inductor"])
     def test_triton_kernel_special_kwargs_with_autotune(self, backend):
         @triton.autotune(
@@ -1388,12 +1308,7 @@
         x = torch.randn(4, device=GPU_TYPE)
         f(x, x)
 
-<<<<<<< HEAD
-    @requires_gpu
-    @skipIfRocm
-=======
-    @requires_cuda
->>>>>>> 88974fed
+    @requires_gpu
     @common_utils.parametrize("backend", ["eager", "aot_eager", "inductor"])
     def test_triton_kernel_num_ctas(self, backend):
         @triton.jit
@@ -1409,12 +1324,7 @@
         x = torch.randn(4, device=GPU_TYPE)
         f(x)
 
-<<<<<<< HEAD
-    @requires_gpu
-    @skipIfRocm
-=======
-    @requires_cuda
->>>>>>> 88974fed
+    @requires_gpu
     @common_utils.parametrize("backend", ["eager", "aot_eager", "inductor"])
     def test_triton_kernel_special_kwargs_without_autotune(self, backend):
         @triton.jit
@@ -1455,12 +1365,7 @@
 
 
 def make_mutation_test(fn):
-<<<<<<< HEAD
-    @requires_gpu
-    @skipIfRocm
-=======
-    @requires_cuda
->>>>>>> 88974fed
+    @requires_gpu
     def test_fn(self):
         from torch._higher_order_ops.triton_kernel_wrap import identify_mutated_tensors
 
