# Owner(s): ["module: inductor"]

import unittest

import torch
from torch._dynamo.utils import counters
from torch._inductor.runtime.benchmarking import Benchmarker, TritonBenchmarker
from torch._inductor.test_case import run_tests, TestCase
from torch.testing._internal.common_utils import (
    decorateIf,
    instantiate_parametrized_tests,
    parametrize,
)
from torch.testing._internal.inductor_utils import GPU_TYPE, HAS_CPU, HAS_GPU


ALL_BENCHMARKER_CLASSES = (
    Benchmarker,
)


@instantiate_parametrized_tests
class TestBenchmarker(TestCase):
    def setUp(self):
        super().setUp()
        torch.manual_seed(12345)
        counters.clear()

    @staticmethod
    def get_counter_value(benchmarker_cls, fn_name):
        return counters["inductor"][
            f"benchmarking.{benchmarker_cls.__name__}.{fn_name}"
        ]

    @staticmethod
    def make_params(device, size=100):
        fn, fn_args, fn_kwargs = torch.sum, (torch.randn(size, device=device),), {}
        _callable = lambda: fn(*fn_args, **fn_kwargs)  # noqa: E731
        return (fn, fn_args, fn_kwargs), _callable

    @unittest.skipIf(not HAS_CPU or not HAS_GPU, "requires CPU and GPU")
    @decorateIf(
        unittest.expectedFailure,
        lambda params: params["benchmarker_cls"] is Benchmarker
        and params["device"] == GPU_TYPE,
    )
<<<<<<< HEAD
    @parametrize("benchmarker_cls", (Benchmarker, TritonBenchmarker))
=======
    @parametrize("benchmarker_cls", ALL_BENCHMARKER_CLASSES)
>>>>>>> b62acd39
    @parametrize("device", (GPU_TYPE, "cpu"))
    def test_benchmark_smoke(self, benchmarker_cls, device):
        benchmarker = benchmarker_cls()
        (fn, fn_args, fn_kwargs), _ = self.make_params(device)
        timing = benchmarker.benchmark(fn, fn_args, fn_kwargs)
        self.assertGreater(timing, 0)
        self.assertEqual(self.get_counter_value(benchmarker_cls, "benchmark"), 1)
        self.assertEqual(
            self.get_counter_value(
                benchmarker_cls, "benchmark_cpu" if device == "cpu" else "benchmark_gpu"
            ),
            1,
        )

    @unittest.skipIf(not HAS_CPU, "requires CPU")
<<<<<<< HEAD
    @parametrize("benchmarker_cls", (Benchmarker, TritonBenchmarker))
    def test_benchmark_cpu(self, benchmarker_cls, device="cpu"):
=======
    @parametrize("benchmarker_cls", ALL_BENCHMARKER_CLASSES)
    def test_benchmark_cpu_smoke(self, benchmarker_cls, device="cpu"):
>>>>>>> b62acd39
        benchmarker = benchmarker_cls()
        _, _callable = self.make_params(device)
        timing = benchmarker.benchmark_cpu(_callable)
        self.assertGreater(timing, 0)
        self.assertEqual(self.get_counter_value(benchmarker_cls, "benchmark_cpu"), 1)

    @unittest.skipIf(not HAS_GPU, "requires GPU")
    @decorateIf(
        unittest.expectedFailure,
        lambda params: params["benchmarker_cls"] is Benchmarker,
    )
<<<<<<< HEAD
    @parametrize("benchmarker_cls", (Benchmarker, TritonBenchmarker))
    def test_benchmark_gpu(self, benchmarker_cls, device=GPU_TYPE):
=======
    @parametrize("benchmarker_cls", ALL_BENCHMARKER_CLASSES)
    def test_benchmark_gpu_smoke(self, benchmarker_cls, device=GPU_TYPE):
>>>>>>> b62acd39
        benchmarker = benchmarker_cls()
        _, _callable = self.make_params(device)
        timing = benchmarker.benchmark_gpu(_callable)
        self.assertGreater(timing, 0)
        self.assertEqual(self.get_counter_value(benchmarker_cls, "benchmark_gpu"), 1)
        if benchmarker_cls is TritonBenchmarker:
            self.assertEqual(self.counter_value(benchmarker_cls, "triton_do_bench"), 1)

    @unittest.skipIf(not HAS_CPU and not HAS_GPU, "requires CPU or GPU")
    @unittest.expectedFailure
<<<<<<< HEAD
    @parametrize("benchmarker_cls", (Benchmarker, TritonBenchmarker))
=======
    @parametrize("benchmarker_cls", ALL_BENCHMARKER_CLASSES)
>>>>>>> b62acd39
    def test_benchmark_safely_infers_device_no_devices(
        self, benchmarker_cls, device="cpu" if HAS_CPU else GPU_TYPE
    ):
        benchmarker = benchmarker_cls()
        (fn, _, _), _ = self.make_params(device)
        benchmarker.benchmark(fn, (), {})

    @unittest.skipIf(not HAS_CPU or not HAS_GPU, "requires CPU and GPU")
    @unittest.expectedFailure
<<<<<<< HEAD
    @parametrize("benchmarker_cls", (Benchmarker, TritonBenchmarker))
=======
    @parametrize("benchmarker_cls", ALL_BENCHMARKER_CLASSES)
>>>>>>> b62acd39
    def test_benchmark_safely_infers_device_many_devices(self, benchmarker_cls):
        benchmarker = benchmarker_cls()
        (fn, cpu_args, cpu_kwargs), _ = self.make_sum("cpu")
        (_, gpu_args, gpu_kwargs), _ = self.make_sum(GPU_TYPE)
        many_devices_args = cpu_args + gpu_args
        many_devices_kwargs = cpu_kwargs
        many_devices_kwargs.update(gpu_kwargs)
        benchmarker.benchmark(fn, many_devices_args, many_devices_kwargs)


if __name__ == "__main__":
    run_tests()<|MERGE_RESOLUTION|>--- conflicted
+++ resolved
@@ -16,6 +16,7 @@
 
 ALL_BENCHMARKER_CLASSES = (
     Benchmarker,
+    TritonBenchmarker,
 )
 
 
@@ -44,11 +45,7 @@
         lambda params: params["benchmarker_cls"] is Benchmarker
         and params["device"] == GPU_TYPE,
     )
-<<<<<<< HEAD
-    @parametrize("benchmarker_cls", (Benchmarker, TritonBenchmarker))
-=======
     @parametrize("benchmarker_cls", ALL_BENCHMARKER_CLASSES)
->>>>>>> b62acd39
     @parametrize("device", (GPU_TYPE, "cpu"))
     def test_benchmark_smoke(self, benchmarker_cls, device):
         benchmarker = benchmarker_cls()
@@ -64,13 +61,8 @@
         )
 
     @unittest.skipIf(not HAS_CPU, "requires CPU")
-<<<<<<< HEAD
-    @parametrize("benchmarker_cls", (Benchmarker, TritonBenchmarker))
-    def test_benchmark_cpu(self, benchmarker_cls, device="cpu"):
-=======
     @parametrize("benchmarker_cls", ALL_BENCHMARKER_CLASSES)
     def test_benchmark_cpu_smoke(self, benchmarker_cls, device="cpu"):
->>>>>>> b62acd39
         benchmarker = benchmarker_cls()
         _, _callable = self.make_params(device)
         timing = benchmarker.benchmark_cpu(_callable)
@@ -82,13 +74,8 @@
         unittest.expectedFailure,
         lambda params: params["benchmarker_cls"] is Benchmarker,
     )
-<<<<<<< HEAD
-    @parametrize("benchmarker_cls", (Benchmarker, TritonBenchmarker))
-    def test_benchmark_gpu(self, benchmarker_cls, device=GPU_TYPE):
-=======
     @parametrize("benchmarker_cls", ALL_BENCHMARKER_CLASSES)
     def test_benchmark_gpu_smoke(self, benchmarker_cls, device=GPU_TYPE):
->>>>>>> b62acd39
         benchmarker = benchmarker_cls()
         _, _callable = self.make_params(device)
         timing = benchmarker.benchmark_gpu(_callable)
@@ -99,11 +86,7 @@
 
     @unittest.skipIf(not HAS_CPU and not HAS_GPU, "requires CPU or GPU")
     @unittest.expectedFailure
-<<<<<<< HEAD
-    @parametrize("benchmarker_cls", (Benchmarker, TritonBenchmarker))
-=======
     @parametrize("benchmarker_cls", ALL_BENCHMARKER_CLASSES)
->>>>>>> b62acd39
     def test_benchmark_safely_infers_device_no_devices(
         self, benchmarker_cls, device="cpu" if HAS_CPU else GPU_TYPE
     ):
@@ -113,11 +96,7 @@
 
     @unittest.skipIf(not HAS_CPU or not HAS_GPU, "requires CPU and GPU")
     @unittest.expectedFailure
-<<<<<<< HEAD
-    @parametrize("benchmarker_cls", (Benchmarker, TritonBenchmarker))
-=======
     @parametrize("benchmarker_cls", ALL_BENCHMARKER_CLASSES)
->>>>>>> b62acd39
     def test_benchmark_safely_infers_device_many_devices(self, benchmarker_cls):
         benchmarker = benchmarker_cls()
         (fn, cpu_args, cpu_kwargs), _ = self.make_sum("cpu")
