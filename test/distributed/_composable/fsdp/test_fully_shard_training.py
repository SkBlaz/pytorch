# Owner(s): ["oncall: distributed"]

import contextlib
import copy
import functools
import itertools
import unittest
from collections import defaultdict
from typing import Iterable, List, Tuple, Union

import torch
import torch.distributed as dist
import torch.nn as nn
from torch.distributed._composable import checkpoint, replicate
from torch.distributed._composable.fsdp import (
    CPUOffloadPolicy,
    FSDPModule,
    fully_shard,
    OffloadPolicy,
    register_fsdp_forward_method,
)
from torch.distributed._tensor import DTensor, init_device_mesh
from torch.distributed._tensor.debug.comm_mode import CommDebugMode
from torch.distributed.algorithms._checkpoint.checkpoint_wrapper import (
    _CHECKPOINT_PREFIX,
    apply_activation_checkpointing,
)
from torch.distributed.device_mesh import DeviceMesh
from torch.testing._internal.common_cuda import TEST_CUDA
from torch.testing._internal.common_distributed import skip_if_lt_x_gpu
from torch.testing._internal.common_fsdp import (
    check_sharded_parity,
    FSDPTest,
    FSDPTestMultiThread,
    MLP,
    MLPStack,
    patch_all_gather,
    patch_reduce_scatter,
    test_compiled_fsdp,
)
from torch.testing._internal.common_utils import (
    get_cycles_per_ms,
    run_tests,
    wrapSwapTensorsTest,
)
from torch.testing._internal.distributed._tensor.common_dtensor import (
    ModelArgs,
    Transformer,
    TransformerBlock,
)


c10d_ops = torch.ops.c10d
funcol = torch.ops.c10d_functional


class TestFullyShardForwardInputs(FSDPTestMultiThread):
    @property
    def world_size(self) -> int:
        return 2

    @unittest.skipIf(not TEST_CUDA, "no cuda")
    def test_root_move_forward_input_to_device(self):
        device = torch.device("cuda", 0)

        class ParamlessModule(nn.Module):
            def forward(self, x: torch.Tensor, ys: Tuple[torch.Tensor, ...]):
                # Check that FSDP moved the inputs to GPU, including recursing
                # into the tuple data structure
                assert x.device == device, f"Expects {device} but got {x.device}"
                assert (
                    ys[0].device == device
                ), f"Expects {device} but got {ys[0].device}"
                assert (
                    ys[1].device == device
                ), f"Expects {device} but got {ys[1].device}"
                y = ys[0] + ys[1]
                return x + y + 1

        model = ParamlessModule()
        fully_shard(model)
        x = torch.randn((3,))
        ys = (torch.randn((3,)), torch.randn((3,)))
        self.assertEqual(x.device, torch.device("cpu"))
        self.assertEqual(ys[0].device, torch.device("cpu"))
        self.assertEqual(ys[1].device, torch.device("cpu"))
        model(x, ys)


class TestFullyShardRegisteredParams(FSDPTestMultiThread):
    @property
    def world_size(self) -> int:
        return 4

    @unittest.skipIf(not TEST_CUDA, "no cuda")
    def test_param_registration_after_forward(self):
        """Tests the parameter registration after forward."""
        device = torch.device("cuda", 0)
        # Single FSDP group
        for reshard_after_forward in (True, False, 2):
            torch.manual_seed(42)
            model = MLP(3, device)
            # Since seed is per process, not per thread, we broadcast to ensure
            # the same parameters across ranks
            for param in model.parameters():
                dist.broadcast(param, src=0)
            ref_model = copy.deepcopy(model)
            fully_shard(model, reshard_after_forward=reshard_after_forward)  # root only
            inp = torch.randn((2, 3), device="cuda")
            self._assert_dtensor_params(model.parameters())
            self._assert_same_params(model.parameters(), ref_model.parameters())
            model(inp)  # root does not reshard after forward
            self._assert_tensor_params(model.parameters())
            self._assert_same_params(model.parameters(), ref_model.parameters())
            model.reshard()  # however, we can manually reshard
            self._assert_dtensor_params(model.parameters())
            self._assert_same_params(model.parameters(), ref_model.parameters())

        # Multiple FSDP groups
        for reshard_after_forward in (True, False, 2):
            torch.manual_seed(42)
            model = nn.Sequential(MLP(3, device), MLP(3, device))
            for param in model.parameters():
                dist.broadcast(param, src=0)
            ref_model = copy.deepcopy(model)
            fully_shard(model[0].in_proj, reshard_after_forward=reshard_after_forward)
            fully_shard(model[0].out_proj, reshard_after_forward=reshard_after_forward)
            fully_shard(model, reshard_after_forward=reshard_after_forward)

            self._assert_dtensor_params(model.parameters())
            self._assert_same_params(model.parameters(), ref_model.parameters())
            model(inp)
            non_root_params = list(model[0].in_proj.parameters()) + list(
                model[0].out_proj.parameters()
            )
            root_params = list(set(model.parameters()) - set(non_root_params))
            if reshard_after_forward is False:
                self._assert_tensor_params(non_root_params)
            else:
                self._assert_dtensor_params(non_root_params)
            self._assert_tensor_params(root_params)
            self._assert_same_params(model.parameters(), ref_model.parameters())
            for module in model.modules():
                if isinstance(module, FSDPModule):
                    module.reshard()  # however, we can manually reshard
            self._assert_dtensor_params(model.parameters())
            self._assert_same_params(model.parameters(), ref_model.parameters())

    @unittest.skipIf(not TEST_CUDA, "no cuda")
    def test_param_registration_after_backward(self):
        """Tests the parameter registration after backward."""
        device = torch.device("cuda", 0)
        # Single FSDP group
        for reshard_after_forward in (True, False, 2):
            model = MLP(8, device)
            fully_shard(model, reshard_after_forward=reshard_after_forward)  # root only
            inp = torch.randn((2, 8), device="cuda")
            self._assert_dtensor_params(model.parameters())
            model(inp).sum().backward()
            self._assert_dtensor_params(model.parameters())

        # Multiple FSDP groups
        for reshard_after_forward in (True, False, 2):
            model = MLP(8, device)
            fully_shard(model.in_proj, reshard_after_forward=reshard_after_forward)
            fully_shard(model.out_proj, reshard_after_forward=reshard_after_forward)
            fully_shard(model, reshard_after_forward=reshard_after_forward)
            self._assert_dtensor_params(model.parameters())
            model(inp).sum().backward()
            self._assert_dtensor_params(model.parameters())

    def _assert_tensor_params(self, params: Iterable[nn.Parameter]):
        self.assertGreater(len(list(params)), 0)
        for param in params:
            self.assertNotIsInstance(param, DTensor)
            self.assertIsInstance(param, torch.Tensor)

    def _assert_dtensor_params(self, params: Iterable[nn.Parameter]):
        self.assertGreater(len(list(params)), 0)
        for param in params:
            self.assertIsInstance(param, DTensor)

    def _assert_same_params(
        self, params: Iterable[nn.Parameter], ref_params: Iterable[nn.Parameter]
    ):
        params, ref_params = list(params), list(ref_params)
        self.assertEqual(len(params), len(ref_params))
        for param, ref_param in zip(params, ref_params):
            if isinstance(param, DTensor):
                param = param.full_tensor()
            self.assertEqual(param.shape, ref_param.shape)
            self.assertEqual(param, ref_param)


class TestFullyShardCastAfterInit(FSDPTestMultiThread):
    @property
    def world_size(self) -> int:
        return 2

    @unittest.skipIf(not TEST_CUDA, "no cuda")
    @wrapSwapTensorsTest(True)
    def test_to_float64_after_init(self):
        """Tests that the user can cast the module to float64 after init."""
        # NOTE: Test fp64 instead of a lower precision dtype like bf16 for
        # better numerics. The important part is changing the dtype.
        torch.manual_seed(42)
        mlp_dim, device, dtype = 4, torch.device("cuda"), torch.float64
        model = MLP(mlp_dim, device=device)
        for param in model.parameters():
            dist.broadcast(param, src=0)
        ref_model = copy.deepcopy(model).to(dtype)
        replicate(ref_model)
        ref_optim = torch.optim.Adam(ref_model.parameters(), lr=1e-2)
        for module in (model.in_proj, model.out_proj, model):
            fully_shard(module)
        model.to(dtype)
        for param in model.parameters():
            self.assertEqual(param.dtype, dtype)
        optim = torch.optim.Adam(model.parameters(), lr=1e-2, foreach=True)
        check_sharded_parity(self, ref_model, model)
        torch.manual_seed(42 + self.rank + 1)
        inp = torch.randn((2, mlp_dim), device="cuda", dtype=dtype)
        for iter_idx in range(10):
            losses: List[torch.Tensor] = []
            for _model in (ref_model, model):
                losses.append(_model(inp).sum())
                losses[-1].backward()
            self.assertEqual(losses[0], losses[1])
            check_sharded_parity(self, ref_model, model)
            for _optim in (ref_optim, optim):
                _optim.step()
                _optim.zero_grad(set_to_none=(iter_idx % 2 == 0))


class TestFullyShard1DTrainingCore(FSDPTest):
    @property
    def world_size(self) -> int:
        return min(8, torch.cuda.device_count())

    @skip_if_lt_x_gpu(2)
    def test_train_parity_single_group(self):
        """Tests train parity with DDP for a single FSDP group."""
        self.run_subtests(
            {
                "lin_shapes": [[(16, 15), (15, 8)], [(7, 15), (15, 3)]],
            },
            self._test_train_parity_single_group,
        )

    def _test_train_parity_single_group(self, lin_shapes: List[Tuple[int, int]]):
        torch.manual_seed(42)
        model = nn.Sequential(
            nn.Linear(*lin_shapes[0]), nn.ReLU(), nn.Linear(*lin_shapes[1])
        )
        ref_model = copy.deepcopy(model).cuda()
        replicate(ref_model, device_ids=[self.rank])
        ref_optim = torch.optim.Adam(ref_model.parameters(), lr=1e-2)
        fully_shard(model)
        optim = torch.optim.Adam(model.parameters(), lr=1e-2)
        torch.manual_seed(42 + self.rank + 1)
        inp = (torch.randn((4, lin_shapes[0][0]), device="cuda"),)
        for iter_idx in range(10):
            losses: List[torch.Tensor] = []
            for _model, _optim in ((ref_model, ref_optim), (model, optim)):
                _optim.zero_grad(set_to_none=(iter_idx % 2 == 0))
                losses.append(_model(*inp).sum())
                losses[-1].backward()
                _optim.step()
            self.assertEqual(losses[0], losses[1])

    @skip_if_lt_x_gpu(2)
    @test_compiled_fsdp(compile_compute_on_module=Transformer)
    def test_train_parity_multi_group(self):
        """
        Tests train parity against DDP when using multiple parameter groups for
        communication (for communication and computation overlap plus memory
        reduction).
        """
        self.run_subtests(
            {
                "reshard_after_forward": [True, False, 2],
                "device_type": ["cuda"],
                "offload_policy": [OffloadPolicy()],
                "delay_after_forward": [False, True],
                "delay_before_all_gather": [False, True],
                "delay_before_reduce_scatter": [False, True],
                "delay_before_optim": [False, True],
            },
            self._test_train_parity_multi_group,
        )

    @skip_if_lt_x_gpu(2)
    def test_train_parity_multi_group_cpu_offload_eager(self):
        """
        Tests train parity against DDP when using multiple parameter groups for
        communication and CPU offloading.
        """
        self.run_subtests(
            {
                "reshard_after_forward": [True],  # save CI time
                "offload_policy": [
                    CPUOffloadPolicy(pin_memory=True),
                    CPUOffloadPolicy(pin_memory=False),
                ],
                "device_type": ["cuda"],
                "delay_after_forward": [False, True],
                "delay_before_all_gather": [False, True],
                "delay_before_reduce_scatter": [False, True],
                "delay_before_optim": [False, True],
            },
            self._test_train_parity_multi_group,
        )

    def _test_train_parity_multi_group(
        self,
        reshard_after_forward: Union[bool, int],
        offload_policy: OffloadPolicy,
        device_type: str,
        delay_after_forward: bool,
        delay_before_all_gather: bool,
        delay_before_reduce_scatter: bool,
        delay_before_optim: bool,
    ):
        # Only test individual delays or all four delays to save test time
        if (
            delay_after_forward
            + delay_before_all_gather
            + delay_before_reduce_scatter
            + delay_before_optim
            in (2, 3)
        ):
            return
        assert device_type in ("cuda", "cpu"), f"{device_type}"
        torch.manual_seed(42)
        vocab_size = 1024
        model_args = ModelArgs(
            n_layers=3,
            n_heads=4,
            vocab_size=vocab_size,
            max_seq_len=64,
            dropout_p=0,
        )
        model = Transformer(model_args)
        ref_model = copy.deepcopy(model)
        if device_type == "cuda":
            replicate(ref_model.cuda(), device_ids=[self.rank])
        else:
            gloo_pg = dist.new_group(backend="gloo")
            replicate(ref_model, process_group=gloo_pg)
        ref_optim = torch.optim.Adam(ref_model.parameters(), lr=1e-2)
        mesh = init_device_mesh(device_type, (self.world_size,))
        fully_shard_fn = functools.partial(
            fully_shard,
            mesh=mesh,
            reshard_after_forward=reshard_after_forward,
            offload_policy=offload_policy,
        )
        for module in model.modules():
            if isinstance(module, TransformerBlock):
                fully_shard_fn(module)
        fully_shard_fn(model)
        optim = torch.optim.Adam(model.parameters(), lr=1e-2)

        delay_in_ms = 100
        orig_all_gather = dist.all_gather_into_tensor
        orig_reduce_scatter = dist.reduce_scatter_tensor

        def delayed_all_gather(*args, **kwargs):
            torch.cuda._sleep(int(delay_in_ms * get_cycles_per_ms()))
            return orig_all_gather(*args, **kwargs)

        def delayed_reduce_scatter(*args, **kwargs):
            torch.cuda._sleep(int(delay_in_ms * get_cycles_per_ms()))
            return orig_reduce_scatter(*args, **kwargs)

        torch.manual_seed(42 + self.rank + 1)
        patch_all_gather_ctx = (
            patch_all_gather(delayed_all_gather)
            if delay_before_all_gather
            else contextlib.nullcontext()
        )
        patch_reduce_scatter_ctx = (
            patch_reduce_scatter(delayed_reduce_scatter)
            if delay_before_reduce_scatter
            else contextlib.nullcontext()
        )
        with patch_all_gather_ctx, patch_reduce_scatter_ctx:
            for iter_idx in range(10):
                inp = torch.randint(0, vocab_size, (3, 64), device=device_type)
                losses: List[torch.Tensor] = []
                for _model, _optim in ((ref_model, ref_optim), (model, optim)):
                    _optim.zero_grad(set_to_none=(iter_idx % 2 == 0))
                    losses.append(_model(inp).sum())
                    if _model is model and delay_after_forward:
                        torch.cuda._sleep(int(delay_in_ms * get_cycles_per_ms()))
                    losses[-1].backward()
                    if _model is model and delay_before_optim:
                        torch.cuda._sleep(int(delay_in_ms * get_cycles_per_ms()))
                    _optim.step()
                self.assertEqual(losses[0], losses[1])

    @skip_if_lt_x_gpu(2)
    def test_non_root_forward_backward(self):
        """
        Tests running forward/backward through the root and then through a
        non-root. The non-root needs to synchronize streams/queue the callback.
        """
        torch.manual_seed(42)
        lin_dim = 32
        model = nn.Sequential(*[MLP(lin_dim, torch.device("cpu")) for _ in range(3)])
        ref_model = copy.deepcopy(model).cuda()
        ref_optim = torch.optim.Adam(ref_model.parameters(), lr=1e-2)
        for mlp in model:
            fully_shard(mlp)
        fully_shard(model)
        optim = torch.optim.Adam(model.parameters(), lr=1e-2, foreach=True)
        torch.manual_seed(42 + self.rank)
        inp = torch.randn((8, lin_dim), device=torch.device("cuda"))

        ref_root_loss = ref_model(inp).sum()
        ref_root_loss.backward()
        for param in ref_model.parameters():
            dist.all_reduce(param.grad)
            param.grad.detach().div_(self.world_size)
        ref_optim.step()
        ref_optim.zero_grad()
        ref_nonroot_loss = ref_model[0](inp).sum()
        ref_nonroot_loss.backward()
        for param in ref_model.parameters():
            if param.grad is not None:
                dist.all_reduce(param.grad)
                param.grad.detach().div_(self.world_size)
        ref_optim.step()

        root_loss = model(inp).sum()
        root_loss.backward()
        torch.cuda._sleep(int(100 * get_cycles_per_ms()))
        optim.step()
        optim.zero_grad()
        nonroot_loss = model[0](inp).sum()
        nonroot_loss.backward()
        optim.step()

        self.assertEqual(ref_root_loss, root_loss)
        self.assertEqual(ref_nonroot_loss, nonroot_loss)
        self.assertEqual(ref_model(inp).sum(), model(inp).sum())

    @skip_if_lt_x_gpu(2)
    def test_multi_forward_module(self):
        """
        Tests parity with DDP when running a module that participates multiple
        times in forward.
        """
        self.run_subtests(
            {"reshard_after_forward": [True, False, 2]},
            self._test_multi_forward_module,
        )

    def _test_multi_forward_module(self, reshard_after_forward: Union[bool, int]):
        class MultiForwardModule(nn.Module):
            def __init__(self, device: torch.device):
                super().__init__()
                self.inner = nn.Linear(4, 4, device=device)
                self.outer = nn.Linear(4, 5, device=device)

            def forward(self, x):
                i = self.inner(x)
                j = self.inner(x)
                return self.outer(i + j)

        torch.manual_seed(42)
        model = MultiForwardModule(device="cuda")
        ref_model = copy.deepcopy(model)
        replicate(ref_model, device_ids=[self.rank])
        ref_optim = torch.optim.Adam(ref_model.parameters(), lr=1e-2)
        fully_shard(model.inner)
        fully_shard(model)
        optim = torch.optim.Adam(model.parameters(), lr=1e-2)

        torch.manual_seed(42 + self.rank)
        inp = torch.randn((32, 4), device="cuda")
        for iter_idx in range(10):
            losses: List[torch.Tensor] = []
            for _model, _optim in ((ref_model, ref_optim), (model, optim)):
                _optim.zero_grad(set_to_none=(iter_idx % 2 == 0))
                losses.append(_model(inp).sum())
                losses[-1].backward()
                _optim.step()
            self.assertEqual(losses[0], losses[1])

    @skip_if_lt_x_gpu(2)
    def test_explicit_prefetching(self):
        torch.manual_seed(42)
        model_args = ModelArgs(n_layers=8, dropout_p=0.0)
        model = Transformer(model_args)
        ref_model = replicate(copy.deepcopy(model).cuda())
        ref_optim = torch.optim.AdamW(ref_model.parameters(), lr=1e-2)
        for layer in itertools.chain(model.layers, [model]):
            fully_shard(layer)
        optim = torch.optim.AdamW(model.parameters(), lr=1e-2)

        num_to_forward_prefetch = num_to_backward_prefetch = 2
        for i, layer in enumerate(model.layers):
            if i >= len(model.layers) - num_to_forward_prefetch:
                break
            layers_to_prefetch = [
                model.layers[i + j] for j in range(1, num_to_forward_prefetch + 1)
            ]
            layer.set_modules_to_forward_prefetch(layers_to_prefetch)
        for i, layer in enumerate(model.layers):
            if i < num_to_backward_prefetch:
                continue
            layers_to_prefetch = [
                model.layers[i - j] for j in range(1, num_to_backward_prefetch + 1)
            ]
            layer.set_modules_to_backward_prefetch(layers_to_prefetch)

        torch.manual_seed(42 + self.rank)
        inp = torch.randint(0, model_args.vocab_size, (2, 8), device="cuda")
        for iter_idx in range(10):
            losses: List[torch.Tensor] = []
            for _model, _optim in ((ref_model, ref_optim), (model, optim)):
                _optim.zero_grad()
                losses.append(_model(inp).sum())
                losses[-1].backward()
                _optim.step()
            self.assertEqual(losses[0], losses[1])

    @skip_if_lt_x_gpu(2)
    def test_post_optim_event(self):
        torch.manual_seed(42)
        model_args = ModelArgs(dropout_p=0.0)
        model = Transformer(model_args)
        ref_model = replicate(copy.deepcopy(model).cuda())
        ref_optim = torch.optim.AdamW(ref_model.parameters(), lr=1e-2)
        for layer in itertools.chain(model.layers, [model]):
            fully_shard(layer)
        optim = torch.optim.AdamW(model.parameters(), lr=1e-2)

        def step_post_hook(
            fsdp_module: FSDPModule, opt: torch.optim.Optimizer, args, kwargs
        ) -> None:
            post_optim_event = torch.cuda.current_stream().record_event()
            fsdp_module.set_post_optim_event(post_optim_event)

        optim.register_step_post_hook(functools.partial(step_post_hook, model))

        torch.manual_seed(42 + self.rank)
        inp = torch.randint(0, model_args.vocab_size, (2, 8), device="cuda")
        # Track all losses and check for equality at the end to avoid a CPU
        # sync point after each iteration
        ref_losses: List[torch.Tensor] = []
        losses: List[torch.Tensor] = []
        for iter_idx in range(10):
            ref_optim.zero_grad()
            ref_losses.append(ref_model(inp).sum())
            ref_losses[-1].backward()
            ref_optim.step()
        for iter_idx in range(10):
            optim.zero_grad()
            losses.append(model(inp).sum())
            losses[-1].backward()
            optim.step()
            # Sleep after the optimizer step to allow CPU to run ahead into the
            # next iteration's forward, exercising the post-optim stream sync
            torch.cuda._sleep(int(25 * get_cycles_per_ms()))
        for ref_loss, loss in zip(ref_losses, losses):
            self.assertEqual(ref_loss, loss)


class TestFullyShard1DTrainingCompose(FSDPTest):
    @property
    def world_size(self) -> int:
        # Since these tests run with a larger transformer model, they may see
        # some numeric drift with >2 GPUs
        return min(torch.cuda.device_count(), 2)

    @skip_if_lt_x_gpu(2)
    @test_compiled_fsdp(compile_compute_on_module=Transformer)
    def test_train_parity_with_activation_checkpointing(self):
        """
        Tests train parity against DDP when composing with activation
        checkpointing.
        """
        self.run_subtests(
            {
                "reshard_after_forward": [True, False],
                "checkpoint_impl": ["composable", "utils", "wrapper"],
                "module_grouping": ["block", "mem_eff", "mem_eff_weight_tied"],
            },
            self._test_train_parity_with_activation_checkpointing,
        )

    def _test_train_parity_with_activation_checkpointing(
        self,
        reshard_after_forward: Union[bool, int],
        checkpoint_impl: str,
        module_grouping: str,
    ):
        assert checkpoint_impl in ("composable", "utils", "wrapper")
        testing_compile = fully_shard != torch.distributed._composable.fsdp.fully_shard
        if testing_compile and checkpoint_impl == "composable":
            return
        torch.manual_seed(42)
        vocab_size = 1024
        with torch.device(torch.device("cuda")):
            model_args = ModelArgs(
                n_layers=3,
                n_heads=4,
                vocab_size=vocab_size,
                max_seq_len=64,
                dropout_p=0,
                checkpoint_activations=(checkpoint_impl == "utils"),
                # For the mem-efficient module grouping, we separate the
                # embeddings from the output projection, which does not support
                # weight tying
                weight_tying=module_grouping != "mem_eff",
            )
            model = Transformer(model_args)
        ref_model = replicate(copy.deepcopy(model), device_ids=[self.rank])
        ref_optim = torch.optim.Adam(ref_model.parameters(), lr=1e-2)

        # Apply activation checkpointing
        prefixes_to_ignore = ()
        if checkpoint_impl == "wrapper":
            prefixes_to_ignore = (_CHECKPOINT_PREFIX,)
            apply_activation_checkpointing(
                model, check_fn=lambda m: isinstance(m, TransformerBlock)
            )
        elif checkpoint_impl == "composable":
            for module in model.modules():
                if isinstance(module, TransformerBlock):
                    checkpoint(module)

        # Apply FSDP
        fsdp_kwargs = {"reshard_after_forward": reshard_after_forward}
        if module_grouping == "mem_eff":
            assert model_args.n_layers == 3
            fully_shard(model.layers[0], **fsdp_kwargs)
            fully_shard([model.layers[1], model.layers[2]], **fsdp_kwargs)
            fully_shard([model.tok_embeddings, model.pos_embeddings], **fsdp_kwargs)
            fully_shard([model.norm, model.output], **fsdp_kwargs)
        elif module_grouping == "mem_eff_weight_tied":
            fully_shard([model.tok_embeddings, model.output], **fsdp_kwargs)
            for layer in model.layers:
                fully_shard(layer, **fsdp_kwargs)
        elif module_grouping == "block":
            for layer in model.layers:
                fully_shard(layer, **fsdp_kwargs)
        else:
            raise NotImplementedError(f"Unknown module grouping: {module_grouping}")
        fully_shard(model, **fsdp_kwargs)
        optim = torch.optim.Adam(model.parameters(), lr=1e-2)

        torch.manual_seed(42 + self.rank)
        # Reuse the same input across iterations to avoid loss explosion from
        # trying to learn from random inputs
        inp = torch.randint(0, vocab_size, (3, 64), device="cuda")
        check_sharded_parity(
            self, ref_model, model, prefixes_to_ignore=prefixes_to_ignore
        )
        for iter_idx in range(10):
            losses: List[torch.Tensor] = []
            for _model in (ref_model, model):
                torch.manual_seed(iter_idx + 1)  # for dropout determinism
                losses.append(_model(inp).sum())
                losses[-1].backward()
            if not testing_compile:
                check_sharded_parity(
                    self, ref_model, model, prefixes_to_ignore=prefixes_to_ignore
                )
            self.assertEqual(losses[0], losses[1])
            for _optim in (ref_optim, optim):
                _optim.step()
                _optim.zero_grad(set_to_none=(iter_idx % 2 == 0))
            if not testing_compile:
                check_sharded_parity(
                    self, ref_model, model, prefixes_to_ignore=prefixes_to_ignore
                )


class TestFullyShardSharedParams(FSDPTest):
    @property
    def world_size(self) -> int:
        return min(4, torch.cuda.device_count())

    @skip_if_lt_x_gpu(2)
    def test_train_parity_with_shared_params(self):
        self.run_subtests(
            {
                "reshard_after_forward": [False, True],
                "use_activation_checkpointing": [False, True],
            },
            self._test_train_shared_params,
        )

    def _test_train_shared_params(
        self,
        reshard_after_forward: bool,
        use_activation_checkpointing: bool,
    ):
        torch.manual_seed(42)
        model_args = ModelArgs(n_layers=3, dropout_p=0.0, weight_tying=True)
        model = Transformer(model_args)
        ref_model = copy.deepcopy(model).cuda()
        replicate(ref_model, device_ids=[self.rank])
        ref_optim = torch.optim.Adam(ref_model.parameters(), lr=1e-2)
        for module in model.modules():
            if isinstance(module, TransformerBlock):
                if use_activation_checkpointing:
                    checkpoint(module)
                fully_shard(module, reshard_after_forward=reshard_after_forward)
        fully_shard(model, reshard_after_forward=reshard_after_forward)
        optim = torch.optim.Adam(model.parameters(), lr=1e-2)

        torch.manual_seed(42 + self.rank + 1)
        for iter_idx in range(10):
            inp = torch.randint(0, model_args.vocab_size, (2, 16), device="cuda")
            losses: List[torch.Tensor] = []
            for _model, _optim in ((ref_model, ref_optim), (model, optim)):
                _optim.zero_grad(set_to_none=(iter_idx % 2 == 0))
                losses.append(_model(inp).sum())
                losses[-1].backward()
                _optim.step()
            self.assertEqual(losses[0], losses[1])


class TestFullyShardGradientAccumulation(FSDPTest):
    @property
    def world_size(self) -> int:
        return min(4, torch.cuda.device_count())

    @skip_if_lt_x_gpu(2)
    def test_gradient_accumulation(self):
        """
        Tests gradient accumulation with/without gradient reduction and
        with/without resharding after backward.
        """
        meshes = [init_device_mesh("cuda", (self.world_size,))]  # always test FSDP
        if self.world_size == 4:  # test HSDP too if enough GPUs
            shard_size, replicate_size = 2, 2
            meshes.append(init_device_mesh("cuda", (replicate_size, shard_size)))
        self.run_subtests(
            {
                "mesh": meshes,
                "reshard_after_forward": [True, False, 2],
                # "all": disable reduce-scatter for all modules
                # "root_only": disable reduce-scatter for root's linear only
                # "some_mlps": disable reduce-scatter for some MLPs
                "mode": ["all", "root_only", "some_mlps"],
                "reshard_after_backward": [False, True],
                "offload_policy": [OffloadPolicy(), CPUOffloadPolicy()],
                # For HSDP only:
                # `True`: reduce-scatter only (no all-reduce) each microbatch
                # until the last microbatch
                # `False`: neither reduce-scatter nor all-reduce each
                # microbatch until the last microbatch
                "reduce_scatter_only": [False, True],
            },
            self._test_gradient_accumulation,
        )

    def _test_gradient_accumulation(
        self,
        mesh: DeviceMesh,
        reshard_after_forward: Union[bool, int],
        mode: str,
        reshard_after_backward: bool,
        offload_policy: OffloadPolicy,
        reduce_scatter_only: bool,  # for HSDP
    ):
        if (
            (
                not reshard_after_backward
                and (reshard_after_forward is not False or mode == "some_mlps")
            )
            or (
                isinstance(offload_policy, CPUOffloadPolicy)
                and reshard_after_forward is not True
            )
            or (mesh.ndim != 2 and reduce_scatter_only)
        ):
            return  # skip since not common or applicable

        torch.manual_seed(42)
        batch_size, lin_dim, num_mlps, num_microbatches = (2, 32, 3, 3)
        if mode == "some_mlps":
            num_mlps_to_disable_reduce_scatter = 2
        modules = [nn.Linear(lin_dim, lin_dim)]
        modules.extend(MLP(lin_dim) for _ in range(num_mlps))
        model = nn.Sequential(*modules)
        ref_model = copy.deepcopy(model).cuda()
        fully_shard_fn = functools.partial(
            fully_shard,
            mesh=mesh,
            reshard_after_forward=reshard_after_forward,
            offload_policy=offload_policy,
        )
        for mlp in model[1:]:
            fully_shard_fn(mlp)
        fully_shard_fn(model)  # root gets the 1st linear
        ref_optim = torch.optim.Adam(ref_model.parameters(), lr=1e-2)
        optim = torch.optim.Adam(model.parameters(), lr=1e-2)

        def set_grad_sync_flag(
            module: nn.Module, is_last_microbatch: bool, recurse: bool = True
        ):
            if reduce_scatter_only:
                module.set_requires_all_reduce(is_last_microbatch, recurse=recurse)
            else:
                module.set_requires_gradient_sync(is_last_microbatch, recurse=recurse)

        def set_backward_flags(_model: nn.Module, is_last_microbatch: bool):
            if mode == "all":
                set_grad_sync_flag(_model, is_last_microbatch)
                if not reshard_after_backward:
                    _model.set_reshard_after_backward(is_last_microbatch)
            elif mode == "some_mlps":
                for mlp in model[1 : 1 + num_mlps_to_disable_reduce_scatter]:
                    set_grad_sync_flag(mlp, is_last_microbatch)
                    if not reshard_after_backward:
                        mlp.set_reshard_after_backward(is_last_microbatch)
            elif mode == "root_only":
                set_grad_sync_flag(model, is_last_microbatch, recurse=False)
                if not reshard_after_backward:
                    model.set_reshard_after_backward(is_last_microbatch, recurse=False)

        torch.manual_seed(42 + self.rank + 1)
        for iter_idx in range(5):
            comm_count_list = []

            for microbatch_idx in range(num_microbatches):
                is_last_microbatch = microbatch_idx == num_microbatches - 1
                set_backward_flags(model, is_last_microbatch)
                inp = torch.randn(batch_size, lin_dim, device="cuda")
                losses: List[torch.Tensor] = []
                for _model in (ref_model, model):
                    with CommDebugMode() as comm_mode:
                        losses.append(_model(inp).sum())
                        losses[-1].backward()
                    comm_count_list.append(comm_mode.get_comm_counts())
                self.assertEqual(losses[0], losses[1])

            comm_counts = defaultdict(int)
            for comm_count_dict in comm_count_list:
                for collective, count in comm_count_dict.items():
                    comm_counts[collective] += count

            all_gather_count = comm_counts[c10d_ops._allgather_base_]
            reduce_scatter_count = comm_counts[c10d_ops._reduce_scatter_base_]
            all_reduce_count = comm_counts[c10d_ops.allreduce_]

            # Expect one reduce-scatter per MLP plus one for the root's linear
            # on the last microbatch
            expected_reduce_scatter_count = num_mlps + 1
            if mode == "some_mlps":
                # Expect additional reduce-scatters for non-disabled MLPs and
                # the root's linear
                expected_reduce_scatter_count += (
                    num_mlps - num_mlps_to_disable_reduce_scatter + 1
                ) * (num_microbatches - 1)
            elif mode == "root_only":
                # Expect additional reduce-scatters for all MLPs
                expected_reduce_scatter_count += (num_mlps) * (num_microbatches - 1)
            expected_all_reduce_count = (
                expected_reduce_scatter_count if mesh.ndim == 2 else 0
            )
            if reduce_scatter_only:
                # Specially for HSDP if only reduce-scattering but not
                # all-reducing until the last microbatch, expect one
                # reduce-scatter per MLP plus for the root per microbatch
                expected_reduce_scatter_count = (num_mlps + 1) * num_microbatches
            self.assertEqual(reduce_scatter_count, expected_reduce_scatter_count)
            self.assertEqual(all_reduce_count, expected_all_reduce_count)

            # Expect one all-gather per MLP plus one for the root's linear in
            # the first microbatch's forward
            expected_all_gather_count = num_mlps + 1
            if reshard_after_forward is not False:  # `True` or `2`
                # Add the number of MLPs without the +1 for the backward
                # all-gathers since the root does not reshard after forward
                expected_all_gather_count += num_mlps
                # Multiply by the number of microbatches since these
                # all-gathers run every microbatch
                expected_all_gather_count *= num_microbatches
            elif reshard_after_backward:  # `reshard_after_forward=False`
                expected_all_gather_count *= num_microbatches
            elif mode == "all":  # `reshard_after_forward/backward=False`
                # Only reshard parameters after the last microbatch's backward,
                # so there should not be any more all-gathers
                pass
            elif mode == "root_only":  # `reshard_after_forward/backward=False`
                # The MLPs should still contribute all-gathers in each
                # microbatch forward
                expected_all_gather_count += num_mlps * (num_microbatches - 1)
            self.assertEqual(all_gather_count, expected_all_gather_count)

            for param in ref_model.parameters():
                if param.grad is not None:
                    dist.all_reduce(param.grad, op=dist.ReduceOp.AVG)
            check_sharded_parity(self, ref_model, model)
            for _optim in (optim, ref_optim):
                _optim.step()
                # When `set_to_none=False`, we are exercising mixing
                # gradient accumulation with and without communication
                _optim.zero_grad(set_to_none=(iter_idx % 2))

    @skip_if_lt_x_gpu(2)
    def test_1f1b_microbatching(self):
        self.run_subtests(
            {
                "use_explicit_unshard": [False, True],
                "reshard_after_backward": [False, True],
            },
            self._test_1f1b_microbatching,
        )

    def _test_1f1b_microbatching(
        self, use_explicit_unshard: bool, reshard_after_backward: bool
    ):
        torch.manual_seed(42)
        model_args = ModelArgs(dropout_p=0.0)
        model = Transformer(model_args)
        ref_model = copy.deepcopy(model).cuda()
        ref_optim = torch.optim.AdamW(ref_model.parameters(), lr=1e-2)
        for module in model.modules():
            if isinstance(module, TransformerBlock):
                fully_shard(module, reshard_after_forward=False)
        fully_shard(model, reshard_after_forward=False)
        optim = torch.optim.AdamW(model.parameters(), lr=1e-2)

        num_microbatches = 3
        local_batch_size = 2
        torch.manual_seed(42 + self.rank + 1)
        inps = [
            torch.randint(
                0, model_args.vocab_size, (local_batch_size, 16), device="cuda"
            )
            for _ in range(num_microbatches)
        ]

        # Before pipelining, we may prefer to issue all all-gathers ahead of
        # time to increase overlap opportunity at no difference in parameter
        # memory usage since we do not reshard after forward
        if use_explicit_unshard:
            for module in model.modules():
                if isinstance(module, FSDPModule):
                    module.unshard(async_op=True)

        # Emulate the 1f1b pipeline schedule and only reduce gradients on the
        # last microbatch
        losses: List[torch.Tensor] = []
        ref_losses: List[torch.Tensor] = []
        for inp_idx, inp in enumerate(inps):
            is_last_microbatch = inp_idx == num_microbatches - 1
            model.set_requires_gradient_sync(is_last_microbatch)
            model.set_is_last_backward(is_last_microbatch)
            if not reshard_after_backward:
                model.set_reshard_after_backward(is_last_microbatch)
            losses.append(model(inp).sum())
            losses[-1].backward()
            ref_losses.append(ref_model(inp).sum())
            ref_losses[-1].backward()
        for param in ref_model.parameters():
            dist.all_reduce(param.grad, op=dist.ReduceOp.AVG)

        for loss, ref_loss in zip(losses, ref_losses):
            self.assertEqual(loss, ref_loss)
        optim.step()
        ref_optim.step()
        check_sharded_parity(self, ref_model, model)


<<<<<<< HEAD
class TestFullyShard2DTraining(FSDPTest):
    @property
    def world_size(self) -> int:
        return min(4, torch.cuda.device_count())

    def init_global_mesh(self) -> DeviceMesh:
        # Prefer to test with >=4 GPUs, but for 2 GPUs, use 2-way TP
        dp_size = 2 if self.world_size > 2 else 1
        return init_device_mesh(
            "cuda", (dp_size, self.world_size // dp_size), mesh_dim_names=("dp", "tp")
        )

    @skip_if_lt_x_gpu(2)
    @skipIfRocm
    def test_train_parity_2d_mlp(self):
        global_mesh = self.init_global_mesh()
        self.run_subtests(
            {
                "reshard_after_forward": [False, True],
                "use_activation_checkpointing": [False, True],
                "mlp_dim": [3, 16, 17],
            },
            functools.partial(self._test_train_parity_2d_mlp, global_mesh),
        )

    def _test_train_parity_2d_mlp(
        self,
        global_mesh: DeviceMesh,
        reshard_after_forward: bool,
        use_activation_checkpointing: bool,
        mlp_dim: int,
    ):
        dp_mesh, tp_mesh = global_mesh["dp"], global_mesh["tp"]
        dp_pg = dp_mesh.get_group()  # used for `replicate()`

        torch.manual_seed(42)
        model = MLPStack(mlp_dim)
        ref_model = copy.deepcopy(model).cuda()
        replicate(ref_model, device_ids=[self.rank], process_group=dp_pg)
        ref_optim = torch.optim.Adam(ref_model.parameters(), lr=1e-2, foreach=False)
        model.parallelize(
            tp_mesh,
            dp_mesh,
            use_activation_checkpointing,
            reshard_after_forward=reshard_after_forward,
        )
        optim = torch.optim.Adam(model.parameters(), lr=1e-2, foreach=False)

        torch.manual_seed(42 + dp_pg.rank() + 1)
        device = torch.device("cuda")
        for iter_idx in range(10):
            inp = torch.randn((8, mlp_dim), device=device)
            losses: List[torch.Tensor] = []
            for _model, _optim in ((ref_model, ref_optim), (model, optim)):
                _optim.zero_grad(set_to_none=(iter_idx % 2 == 0))
                losses.append(_model(inp).sum())
                losses[-1].backward()
                _optim.step()
            self.assertEqual(losses[0], losses[1])

    @skip_if_lt_x_gpu(2)
    @skipIfRocm
    def test_tp_with_fsdp_offloading(self):
        global_mesh = init_device_mesh(
            "cuda", (1, self.world_size), mesh_dim_names=("dp", "tp")
        )
        dp_mesh, tp_mesh = global_mesh["dp"], global_mesh["tp"]
        torch.manual_seed(42)
        mlp_dim = 16
        model = MLPStack(mlp_dim)
        ref_model = copy.deepcopy(model).cuda()
        ref_optim = torch.optim.Adam(ref_model.parameters(), lr=1e-2, foreach=False)
        # Parallelize with N-way TP and 1-way FSDP
        model.parallelize(
            tp_mesh,
            dp_mesh,
            use_activation_checkpointing=False,
            reshard_after_forward=True,
            offload_policy=CPUOffloadPolicy(),
        )
        for param in model.parameters():
            self.assertEqual(param.device.type, "cpu")
        num_mlps = sum(isinstance(module, MLP) for module in model.modules())
        optim = torch.optim.Adam(model.parameters(), lr=1e-2, foreach=False)

        # NOTE: We still see the FSDP all-gather/reduce-scatter c10d ops
        # called, but they will just be no-ops without issuing any kernels.
        # We prefer to keep the no-op check at the c10d level, not in FSDP.
        inp = torch.randn((4, mlp_dim), device="cuda")  # same on all ranks
        for iter_idx in range(10):
            ref_optim.zero_grad()
            optim.zero_grad()

            with CommDebugMode() as fwd_comm_mode:
                loss = model(inp).sum()

            fwd_comm_counts = fwd_comm_mode.get_comm_counts()
            self.assertEqual(len(fwd_comm_counts), 2)
            self.assertEqual(fwd_comm_counts[funcol.all_reduce], num_mlps)
            self.assertEqual(fwd_comm_counts[c10d_ops._allgather_base_], num_mlps)
            ref_loss = ref_model(inp).sum()
            self.assertEqual(loss, ref_loss)

            with CommDebugMode() as bwd_comm_mode:
                loss.backward()
            bwd_comm_counts = bwd_comm_mode.get_comm_counts()
            self.assertEqual(len(bwd_comm_counts), 3)
            # First MLP's input gradient does not need to be all-reduced
            self.assertEqual(bwd_comm_counts[funcol.all_reduce], num_mlps - 1)
            self.assertEqual(bwd_comm_counts[c10d_ops._allgather_base_], num_mlps)
            self.assertEqual(bwd_comm_counts[c10d_ops._reduce_scatter_base_], num_mlps)
            ref_loss.backward()

            optim.step()
            ref_optim.step()

    @skip_if_lt_x_gpu(2)
    @with_temp_dir
    def test_train_parity_2d_transformer_checkpoint_resume(self):
        """
        Tests train parity of a 2D transformer without checkpointing against a
        2D transformer with a checkpoint save/load.
        """
        self.run_subtests(
            {
                "use_seq_parallel": [False, True],
                # If reusing, then load into the same model/optimizer instance
                # else construct new ones (requiring eager optim state init)
                "reuse_model_optim": [False, True],
                "optimizer_class": [torch.optim.Adam, torch.optim.AdamW],
                # TODO: need to update `parallelize` before including foreach=True for testing
                "foreach": [False],
            },
            self._test_train_parity_2d_transformer_checkpoint_resume,
        )

    def _test_train_parity_2d_transformer_checkpoint_resume(
        self,
        use_seq_parallel: bool,
        reuse_model_optim: bool,
        optimizer_class: Type[torch.optim.Optimizer],
        foreach: bool,
    ):
        def train_step(
            _model: nn.Module, _optim: torch.optim.Optimizer, _inp: torch.Tensor
        ) -> torch.Tensor:
            loss = _model(_inp).sum()
            loss.backward()
            _optim.step()
            _optim.zero_grad()
            return loss

        def parallelize(_model: Transformer, mesh: DeviceMesh, use_seq_parallel: bool):
            _model = Transformer.parallelize(_model, mesh["tp"], use_seq_parallel)
            for layer in _model.layers:
                fully_shard(layer, mesh=mesh["dp"])
            fully_shard(_model, mesh=mesh["dp"])
            return _model

        global_mesh = self.init_global_mesh()
        # Baseline: run two iterations without checkpointing
        seed = 42
        torch.manual_seed(seed)
        model_args = ModelArgs(dropout_p=0.0)
        model_no_cp = parallelize(
            Transformer(model_args), global_mesh, use_seq_parallel
        )
        optim_no_cp = optimizer_class(
            model_no_cp.parameters(), lr=1e-2, foreach=foreach
        )

        torch.manual_seed(42 + global_mesh["dp"].get_local_rank() + 1)
        inp = torch.randint(0, model_args.vocab_size, (3, 16), device="cuda")
        loss_no_cp1 = train_step(model_no_cp, optim_no_cp, inp)
        loss_no_cp2 = train_step(model_no_cp, optim_no_cp, inp)

        # Test: run one iteration, save checkpoint, zero states or init new
        # model/optimizer, load checkpoint, and run another iteration
        torch.manual_seed(seed)
        model_cp = parallelize(Transformer(model_args), global_mesh, use_seq_parallel)
        optim_cp = optimizer_class(model_cp.parameters(), lr=1e-2, foreach=foreach)

        loss_cp1 = train_step(model_cp, optim_cp, inp)
        self.assertEqual(loss_no_cp1, loss_cp1)

        sharded_sd = {
            "model": get_model_state_dict(model_cp),
            # Use `get_optimizer_state_dict` to handle eager optim state init
            # when constructing a new optimizer instance
            "optim": get_optimizer_state_dict(model_cp, optim_cp),
        }
        dcp.save(
            state_dict=sharded_sd,
            storage_writer=dcp.FileSystemWriter(self.temp_dir),
        )
        if reuse_model_optim:
            with torch.no_grad():
                for param in model_cp.parameters():
                    param.zero_()
                optim_sd = optim_cp.state_dict()
                for param_states in optim_sd["state"].values():
                    for state_value in param_states.values():
                        if torch.is_tensor(state_value):
                            state_value.zero_()
        else:
            torch.manual_seed(seed + 1)  # different seed
            model_cp = parallelize(
                Transformer(model_args), global_mesh, use_seq_parallel
            )
            optim_cp = optimizer_class(model_cp.parameters(), lr=1e-2, foreach=foreach)
        self.assertNotEqual(loss_no_cp2, train_step(model_cp, optim_cp, inp))

        sharded_sd = {
            "model": get_model_state_dict(model_cp),
            "optim": get_optimizer_state_dict(model_cp, optim_cp),
        }
        dcp.load(
            state_dict=sharded_sd,
            storage_reader=dcp.FileSystemReader(self.temp_dir),
        )
        self.assertGreater(len(optim_cp.state_dict()["state"]), 0)

        loss_cp2 = train_step(model_cp, optim_cp, inp)
        self.assertEqual(loss_no_cp2, loss_cp2)


=======
>>>>>>> 341f1fbc
class TestFullyShardNDTraining(FSDPTest):
    @property
    def world_size(self) -> int:
        return min(8, torch.cuda.device_count())

    def init_global_mesh(self) -> DeviceMesh:
        # Prefer to test with >=8 GPUs, but for 2 GPUs, use 2-way TP
        dp_size = 2 if self.world_size > 2 else 1
        pp_size = 2 if self.world_size > 4 else 1
        return init_device_mesh(
            "cuda",
            (pp_size, dp_size, self.world_size // (dp_size * pp_size)),
            mesh_dim_names=("pp", "dp", "tp"),
        )

    @skip_if_lt_x_gpu(4)
    def test_2d_mlp_with_nd_mesh(self):
        global_mesh = self.init_global_mesh()
        self.run_subtests(
            {
                "reshard_after_forward": [False, True],
                "use_activation_checkpointing": [False, True],
                "mlp_dim": [3, 16, 17],
                "foreach": [False],
            },
            functools.partial(self._test_2d_mlp_with_nd_mesh, global_mesh),
        )

    def _test_2d_mlp_with_nd_mesh(
        self,
        global_mesh: DeviceMesh,
        reshard_after_forward: bool,
        use_activation_checkpointing: bool,
        mlp_dim: int,
        foreach: bool,
    ):
        global_mesh = self.init_global_mesh()
        pp_mesh, dp_mesh, tp_mesh = (
            global_mesh["pp"],
            global_mesh["dp"],
            global_mesh["tp"],
        )
        dp_pg = dp_mesh.get_group()  # used for `replicate()`

        torch.manual_seed(42)
        model = MLPStack(mlp_dim)
        ref_model = copy.deepcopy(model).cuda()
        replicate(ref_model, device_ids=[self.rank], process_group=dp_pg)
        ref_optim = torch.optim.Adam(ref_model.parameters(), lr=1e-2, foreach=foreach)
        model.parallelize(
            tp_mesh,
            dp_mesh,
            use_activation_checkpointing,
            reshard_after_forward=reshard_after_forward,
        )
        optim = torch.optim.Adam(model.parameters(), lr=1e-2, foreach=foreach)

        torch.manual_seed(42 + dp_pg.rank() + 1)
        device = torch.device("cuda")
        for iter_idx in range(10):
            inp = torch.randn((8, mlp_dim), device=device)
            losses: List[torch.Tensor] = []
            for _model, _optim in ((ref_model, ref_optim), (model, optim)):
                _optim.zero_grad(set_to_none=(iter_idx % 2 == 0))
                losses.append(_model(inp).sum())
                losses[-1].backward()
                _optim.step()
            self.assertEqual(losses[0], losses[1])

        for n, p in model.named_parameters():
            self.assertIsInstance(p, DTensor)
            self.assertEqual(p.device_mesh.ndim, 2)
            self.assertEqual(len(p.placements), 2)
            self.assertEqual(p.device_mesh.mesh_dim_names, ("dp", "tp"))


class TestFullyShardHSDPTraining(FSDPTest):
    @property
    def world_size(self) -> int:
        return min(4, torch.cuda.device_count())

    @skip_if_lt_x_gpu(2)
    def test_train_parity_hsdp(self):
        shard_size = 2 if self.world_size > 2 else 1
        replicate_size = self.world_size // shard_size
        global_mesh = init_device_mesh(
            "cuda", (replicate_size, shard_size), mesh_dim_names=("replicate", "shard")
        )
        self.run_subtests(
            {
                "reshard_after_forward": [False, True],
                "use_activation_checkpointing": [False, True],
                "mlp_dim": [3, 16, 17],
                "sync_gradients_at_last_batch": [True, False],
            },
            functools.partial(self._test_train_parity_hsdp, global_mesh),
        )

    def _test_train_parity_hsdp(
        self,
        global_mesh: DeviceMesh,
        reshard_after_forward: bool,
        use_activation_checkpointing: bool,
        mlp_dim: int,
        sync_gradients_at_last_batch: bool,
    ):
        torch.manual_seed(42)
        model = nn.Sequential(
            nn.LayerNorm(mlp_dim, bias=False),
            MLP(mlp_dim, dim_multiplier=3),
            MLP(mlp_dim),
            MLP(mlp_dim, dim_multiplier=3),
        )
        ref_model = copy.deepcopy(model).cuda()
        replicate(ref_model, device_ids=[self.rank])
        ref_optim = torch.optim.Adam(ref_model.parameters(), lr=1e-2)
        for mlp in model:
            if use_activation_checkpointing:
                checkpoint(mlp)
            fully_shard(
                mlp, mesh=global_mesh, reshard_after_forward=reshard_after_forward
            )
        fully_shard(
            model, mesh=global_mesh, reshard_after_forward=reshard_after_forward
        )
        optim = torch.optim.Adam(model.parameters(), lr=1e-2)
        check_sharded_parity(self, ref_model, model)
        torch.manual_seed(42 + self.rank + 1)
        device = torch.device("cuda")
        num_microbatches = 3
        for iter_idx in range(5):
            for microbatch_idx in range(num_microbatches):
                is_last_microbatch = microbatch_idx == num_microbatches - 1
                if sync_gradients_at_last_batch:
                    model.set_requires_gradient_sync(is_last_microbatch)
                inp = torch.randn((8, mlp_dim), device=device)
                losses: List[torch.Tensor] = []
                for _model, _optim in ((ref_model, ref_optim), (model, optim)):
                    losses.append(_model(inp).sum())
                    losses[-1].backward()
                self.assertEqual(losses[0], losses[1])
            check_sharded_parity(self, ref_model, model)
            for _model, _optim in ((ref_model, ref_optim), (model, optim)):
                _optim.step()
                _optim.zero_grad(set_to_none=(iter_idx % 2 == 0))
            check_sharded_parity(self, ref_model, model)


class TestFullyShardCustomForwardMethod(FSDPTest):
    @property
    def world_size(self) -> int:
        return min(torch.cuda.device_count(), 2)

    @skip_if_lt_x_gpu(2)
    def test_register_fsdp_forward_method(self):
        """Based on https://github.com/pytorch/pytorch/issues/109385"""

        class VisionTransformer(nn.Module):
            def __init__(self):
                super().__init__()
                self.patch_proj = nn.Conv2d(3, 1024, kernel_size=14, stride=14)

            def forward_features(self, imgs: torch.Tensor) -> torch.Tensor:
                return self.patch_proj(imgs).flatten(2).transpose(1, 2)

            def forward(self, imgs: torch.Tensor) -> torch.Tensor:
                return self.forward_features(imgs).sum(dim=1)

        class Model(nn.Module):
            def __init__(self):
                super().__init__()
                self.vit, self.projector = VisionTransformer(), nn.Linear(1024, 256)

            def forward(self, imgs: torch.Tensor) -> torch.Tensor:
                # Run `vit.forward_features`, which is not `forward`!
                patch_embeddings = self.vit.forward_features(imgs)
                return self.projector(patch_embeddings)

        torch.manual_seed(42)
        model = Model()
        ref_model = copy.deepcopy(model).cuda()
        fully_shard(model.vit)
        fully_shard(model.projector)
        fully_shard(model)
        register_fsdp_forward_method(model.vit, "forward_features")

        torch.manual_seed(42 + self.rank + 1)
        inp = torch.randn(4, 3, 224, 224, device="cuda")
        ref_loss = ref_model(inp).sum()
        loss = model(inp).sum()
        self.assertEqual(ref_loss, loss)
        ref_loss.backward()
        loss.backward()
        for param in ref_model.parameters():
            dist.all_reduce(param.grad, op=dist.ReduceOp.AVG)
        check_sharded_parity(self, ref_model, model)


if __name__ == "__main__":
    run_tests()<|MERGE_RESOLUTION|>--- conflicted
+++ resolved
@@ -971,235 +971,6 @@
         check_sharded_parity(self, ref_model, model)
 
 
-<<<<<<< HEAD
-class TestFullyShard2DTraining(FSDPTest):
-    @property
-    def world_size(self) -> int:
-        return min(4, torch.cuda.device_count())
-
-    def init_global_mesh(self) -> DeviceMesh:
-        # Prefer to test with >=4 GPUs, but for 2 GPUs, use 2-way TP
-        dp_size = 2 if self.world_size > 2 else 1
-        return init_device_mesh(
-            "cuda", (dp_size, self.world_size // dp_size), mesh_dim_names=("dp", "tp")
-        )
-
-    @skip_if_lt_x_gpu(2)
-    @skipIfRocm
-    def test_train_parity_2d_mlp(self):
-        global_mesh = self.init_global_mesh()
-        self.run_subtests(
-            {
-                "reshard_after_forward": [False, True],
-                "use_activation_checkpointing": [False, True],
-                "mlp_dim": [3, 16, 17],
-            },
-            functools.partial(self._test_train_parity_2d_mlp, global_mesh),
-        )
-
-    def _test_train_parity_2d_mlp(
-        self,
-        global_mesh: DeviceMesh,
-        reshard_after_forward: bool,
-        use_activation_checkpointing: bool,
-        mlp_dim: int,
-    ):
-        dp_mesh, tp_mesh = global_mesh["dp"], global_mesh["tp"]
-        dp_pg = dp_mesh.get_group()  # used for `replicate()`
-
-        torch.manual_seed(42)
-        model = MLPStack(mlp_dim)
-        ref_model = copy.deepcopy(model).cuda()
-        replicate(ref_model, device_ids=[self.rank], process_group=dp_pg)
-        ref_optim = torch.optim.Adam(ref_model.parameters(), lr=1e-2, foreach=False)
-        model.parallelize(
-            tp_mesh,
-            dp_mesh,
-            use_activation_checkpointing,
-            reshard_after_forward=reshard_after_forward,
-        )
-        optim = torch.optim.Adam(model.parameters(), lr=1e-2, foreach=False)
-
-        torch.manual_seed(42 + dp_pg.rank() + 1)
-        device = torch.device("cuda")
-        for iter_idx in range(10):
-            inp = torch.randn((8, mlp_dim), device=device)
-            losses: List[torch.Tensor] = []
-            for _model, _optim in ((ref_model, ref_optim), (model, optim)):
-                _optim.zero_grad(set_to_none=(iter_idx % 2 == 0))
-                losses.append(_model(inp).sum())
-                losses[-1].backward()
-                _optim.step()
-            self.assertEqual(losses[0], losses[1])
-
-    @skip_if_lt_x_gpu(2)
-    @skipIfRocm
-    def test_tp_with_fsdp_offloading(self):
-        global_mesh = init_device_mesh(
-            "cuda", (1, self.world_size), mesh_dim_names=("dp", "tp")
-        )
-        dp_mesh, tp_mesh = global_mesh["dp"], global_mesh["tp"]
-        torch.manual_seed(42)
-        mlp_dim = 16
-        model = MLPStack(mlp_dim)
-        ref_model = copy.deepcopy(model).cuda()
-        ref_optim = torch.optim.Adam(ref_model.parameters(), lr=1e-2, foreach=False)
-        # Parallelize with N-way TP and 1-way FSDP
-        model.parallelize(
-            tp_mesh,
-            dp_mesh,
-            use_activation_checkpointing=False,
-            reshard_after_forward=True,
-            offload_policy=CPUOffloadPolicy(),
-        )
-        for param in model.parameters():
-            self.assertEqual(param.device.type, "cpu")
-        num_mlps = sum(isinstance(module, MLP) for module in model.modules())
-        optim = torch.optim.Adam(model.parameters(), lr=1e-2, foreach=False)
-
-        # NOTE: We still see the FSDP all-gather/reduce-scatter c10d ops
-        # called, but they will just be no-ops without issuing any kernels.
-        # We prefer to keep the no-op check at the c10d level, not in FSDP.
-        inp = torch.randn((4, mlp_dim), device="cuda")  # same on all ranks
-        for iter_idx in range(10):
-            ref_optim.zero_grad()
-            optim.zero_grad()
-
-            with CommDebugMode() as fwd_comm_mode:
-                loss = model(inp).sum()
-
-            fwd_comm_counts = fwd_comm_mode.get_comm_counts()
-            self.assertEqual(len(fwd_comm_counts), 2)
-            self.assertEqual(fwd_comm_counts[funcol.all_reduce], num_mlps)
-            self.assertEqual(fwd_comm_counts[c10d_ops._allgather_base_], num_mlps)
-            ref_loss = ref_model(inp).sum()
-            self.assertEqual(loss, ref_loss)
-
-            with CommDebugMode() as bwd_comm_mode:
-                loss.backward()
-            bwd_comm_counts = bwd_comm_mode.get_comm_counts()
-            self.assertEqual(len(bwd_comm_counts), 3)
-            # First MLP's input gradient does not need to be all-reduced
-            self.assertEqual(bwd_comm_counts[funcol.all_reduce], num_mlps - 1)
-            self.assertEqual(bwd_comm_counts[c10d_ops._allgather_base_], num_mlps)
-            self.assertEqual(bwd_comm_counts[c10d_ops._reduce_scatter_base_], num_mlps)
-            ref_loss.backward()
-
-            optim.step()
-            ref_optim.step()
-
-    @skip_if_lt_x_gpu(2)
-    @with_temp_dir
-    def test_train_parity_2d_transformer_checkpoint_resume(self):
-        """
-        Tests train parity of a 2D transformer without checkpointing against a
-        2D transformer with a checkpoint save/load.
-        """
-        self.run_subtests(
-            {
-                "use_seq_parallel": [False, True],
-                # If reusing, then load into the same model/optimizer instance
-                # else construct new ones (requiring eager optim state init)
-                "reuse_model_optim": [False, True],
-                "optimizer_class": [torch.optim.Adam, torch.optim.AdamW],
-                # TODO: need to update `parallelize` before including foreach=True for testing
-                "foreach": [False],
-            },
-            self._test_train_parity_2d_transformer_checkpoint_resume,
-        )
-
-    def _test_train_parity_2d_transformer_checkpoint_resume(
-        self,
-        use_seq_parallel: bool,
-        reuse_model_optim: bool,
-        optimizer_class: Type[torch.optim.Optimizer],
-        foreach: bool,
-    ):
-        def train_step(
-            _model: nn.Module, _optim: torch.optim.Optimizer, _inp: torch.Tensor
-        ) -> torch.Tensor:
-            loss = _model(_inp).sum()
-            loss.backward()
-            _optim.step()
-            _optim.zero_grad()
-            return loss
-
-        def parallelize(_model: Transformer, mesh: DeviceMesh, use_seq_parallel: bool):
-            _model = Transformer.parallelize(_model, mesh["tp"], use_seq_parallel)
-            for layer in _model.layers:
-                fully_shard(layer, mesh=mesh["dp"])
-            fully_shard(_model, mesh=mesh["dp"])
-            return _model
-
-        global_mesh = self.init_global_mesh()
-        # Baseline: run two iterations without checkpointing
-        seed = 42
-        torch.manual_seed(seed)
-        model_args = ModelArgs(dropout_p=0.0)
-        model_no_cp = parallelize(
-            Transformer(model_args), global_mesh, use_seq_parallel
-        )
-        optim_no_cp = optimizer_class(
-            model_no_cp.parameters(), lr=1e-2, foreach=foreach
-        )
-
-        torch.manual_seed(42 + global_mesh["dp"].get_local_rank() + 1)
-        inp = torch.randint(0, model_args.vocab_size, (3, 16), device="cuda")
-        loss_no_cp1 = train_step(model_no_cp, optim_no_cp, inp)
-        loss_no_cp2 = train_step(model_no_cp, optim_no_cp, inp)
-
-        # Test: run one iteration, save checkpoint, zero states or init new
-        # model/optimizer, load checkpoint, and run another iteration
-        torch.manual_seed(seed)
-        model_cp = parallelize(Transformer(model_args), global_mesh, use_seq_parallel)
-        optim_cp = optimizer_class(model_cp.parameters(), lr=1e-2, foreach=foreach)
-
-        loss_cp1 = train_step(model_cp, optim_cp, inp)
-        self.assertEqual(loss_no_cp1, loss_cp1)
-
-        sharded_sd = {
-            "model": get_model_state_dict(model_cp),
-            # Use `get_optimizer_state_dict` to handle eager optim state init
-            # when constructing a new optimizer instance
-            "optim": get_optimizer_state_dict(model_cp, optim_cp),
-        }
-        dcp.save(
-            state_dict=sharded_sd,
-            storage_writer=dcp.FileSystemWriter(self.temp_dir),
-        )
-        if reuse_model_optim:
-            with torch.no_grad():
-                for param in model_cp.parameters():
-                    param.zero_()
-                optim_sd = optim_cp.state_dict()
-                for param_states in optim_sd["state"].values():
-                    for state_value in param_states.values():
-                        if torch.is_tensor(state_value):
-                            state_value.zero_()
-        else:
-            torch.manual_seed(seed + 1)  # different seed
-            model_cp = parallelize(
-                Transformer(model_args), global_mesh, use_seq_parallel
-            )
-            optim_cp = optimizer_class(model_cp.parameters(), lr=1e-2, foreach=foreach)
-        self.assertNotEqual(loss_no_cp2, train_step(model_cp, optim_cp, inp))
-
-        sharded_sd = {
-            "model": get_model_state_dict(model_cp),
-            "optim": get_optimizer_state_dict(model_cp, optim_cp),
-        }
-        dcp.load(
-            state_dict=sharded_sd,
-            storage_reader=dcp.FileSystemReader(self.temp_dir),
-        )
-        self.assertGreater(len(optim_cp.state_dict()["state"]), 0)
-
-        loss_cp2 = train_step(model_cp, optim_cp, inp)
-        self.assertEqual(loss_no_cp2, loss_cp2)
-
-
-=======
->>>>>>> 341f1fbc
 class TestFullyShardNDTraining(FSDPTest):
     @property
     def world_size(self) -> int:
