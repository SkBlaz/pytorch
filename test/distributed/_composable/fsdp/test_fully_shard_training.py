--- conflicted
+++ resolved
@@ -58,7 +58,6 @@
         return 2
 
     @unittest.skipIf(not TEST_CUDA, "no cuda")
-    @test_compiled_fsdp()
     def test_root_move_forward_input_to_device(self):
         device = torch.device("cuda", 0)
 
@@ -216,11 +215,7 @@
         for param in model.parameters():
             self.assertEqual(param.dtype, dtype)
         optim = torch.optim.Adam(model.parameters(), lr=1e-2, foreach=True)
-<<<<<<< HEAD
-        check_1d_sharded_parity(self, ref_model, model)
-=======
         check_sharded_parity(self, ref_model, model)
->>>>>>> 22ba180e
         torch.manual_seed(42 + self.rank + 1)
         inp = torch.randn((2, mlp_dim), device="cuda", dtype=dtype)
         for iter_idx in range(10):
@@ -229,11 +224,7 @@
                 losses.append(_model(inp).sum())
                 losses[-1].backward()
             self.assertEqual(losses[0], losses[1])
-<<<<<<< HEAD
-            check_1d_sharded_parity(self, ref_model, model)
-=======
             check_sharded_parity(self, ref_model, model)
->>>>>>> 22ba180e
             for _optim in (ref_optim, optim):
                 _optim.step()
                 _optim.zero_grad(set_to_none=(iter_idx % 2 == 0))
@@ -296,10 +287,6 @@
         )
 
     @skip_if_lt_x_gpu(2)
-<<<<<<< HEAD
-    @test_compiled_fsdp()
-=======
->>>>>>> 22ba180e
     def test_train_parity_multi_group_compile(self):
         self.run_subtests(
             {
@@ -714,19 +701,13 @@
             for param in ref_model.parameters():
                 if param.grad is not None:
                     param.grad.div_(self.world_size)
-<<<<<<< HEAD
-            check_1d_sharded_parity(self, ref_model, model)
-=======
             check_sharded_parity(self, ref_model, model)
->>>>>>> 22ba180e
             for _optim in (optim, ref_optim):
                 _optim.step()
                 # When `set_to_none=False`, we are exercising mixing
                 # gradient accumulation with and without communication
                 _optim.zero_grad(set_to_none=(iter_idx % 2))
 
-<<<<<<< HEAD
-=======
     @skip_if_lt_x_gpu(2)
     def test_1f1b_microbatching(self):
         torch.manual_seed(42)
@@ -772,7 +753,6 @@
         ref_optim.step()
         check_sharded_parity(self, ref_model, model)
 
->>>>>>> 22ba180e
 
 class TestFullyShard2DTraining(FSDPTest):
     @property
