--- conflicted
+++ resolved
@@ -33,9 +33,6 @@
             torch.ops.custom.cos(x)
 
     @unittest.skipIf(IS_WINDOWS, "torch.compile not supported on windows")
-    @unittest.skipIf(
-        sys.version_info >= (3, 12), "torch.compile is not supported on python 3.12+"
-    )
     def test_dynamo_pystub_suggestion(self):
         x = torch.randn(3)
 
@@ -43,14 +40,10 @@
         def f(x):
             return torch.ops.custom.asin(x)
 
-<<<<<<< HEAD
-        with self.assertRaisesRegex(RuntimeError, r'unsupported operator: .* you may need to `import nonexistent`'):
-=======
         with self.assertRaisesRegex(
             RuntimeError,
             r"unsupported operator: .* you may need to `import nonexistent`",
         ):
->>>>>>> 22ba180e
             f(x)
 
     def test_abstract_impl_pystub_faketensor(self):
