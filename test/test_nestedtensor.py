# Owner(s): ["module: nestedtensor"]

import io
import itertools
import sys
from typing import Optional, Tuple
import unittest
from functools import partial
import math

import numpy as np
import torch
import torch.nn
import torch.nn.functional as F
from torch.testing._internal.common_cuda import (
    SM70OrLater, SM80OrLater, PLATFORM_SUPPORTS_FUSED_ATTENTION,
)
from torch.testing._internal.common_device_type import (
    dtypes,
    dtypesIfCUDA,
    instantiate_device_type_tests,
    onlyCPU,
    onlyCUDA,
    skipCUDAIf,
    skipCUDAIfRocm,
    skipMeta,
    PYTORCH_CUDA_MEMCHECK,
)
from torch.testing._internal.common_dtype import floating_types_and_half
from torch.testing._internal.common_utils import (
    decorateIf,
    freeze_rng_state,
    gradcheck,
    instantiate_parametrized_tests,
    IS_FBCODE,
    IS_WINDOWS,
    parametrize,
    run_tests,
    skipIfSlowGradcheckEnv,
    skipIfTorchDynamo,
    markDynamoStrictTest,
    xfailIfTorchDynamo,
    subtest,
    TEST_WITH_ROCM,
    TestCase,
)

from torch.nested._internal.nested_tensor import (
    buffer_from_jagged,
    jagged_from_list,
    NestedTensor,
    nested_view_from_values_offsets,
    ViewNestedFromBuffer,
)

# Tests are ported from pytorch/nestedtensor.
# This makes porting as_nested_tensor easier in the future.


def _iter_constructors():
    # yield as_nested_tensor
    yield torch.nested.nested_tensor

# Returns True if the function recompiles between inputs1 and inputs2 with the
# specified dynamic setting.
def _recompiles_for_inputs(fn, inputs1, inputs2, dynamic=True):
    compile_count = [0]

    def counter(gm, example_inputs):
        compile_count[0] += 1
        return gm

    compiled_f = torch.compile(fn, fullgraph=True, backend=counter, dynamic=dynamic)
    compiled_f(*inputs1)
    compiled_f(*inputs2)
    return compile_count[0] > 1

# Helper function to generate a pair of random nested tensors
# one is contiguous, the other is not, but they appear to have same entries
# an output nested tensor consists of
# * `len(ragged_sizes)` matrices
# * matrices[i].shape == (20, ragged_sizes[i])


def random_nt_noncontiguous_pair(ragged_sizes, device="cpu", dtype=torch.float16):
    xs = []
    for size in ragged_sizes:
        xs.append(torch.randn((size, 20), device=device, dtype=dtype))
    # contiguous nested tensor
    ys = []
    for x in xs:
        ys.append(x.transpose(-1, -2))
    nt_contiguous = torch.nested.nested_tensor(ys)
    # noncontiguous nested tensor
    n = len(ragged_sizes)
    nt_noncontiguous = torch.nested.nested_tensor(xs).transpose(-1, -2)
    return nt_contiguous, nt_noncontiguous

# Helper functions to pad a noncontiguous nested tensor
# can be replaced once to_padded_tensor supports noncontiguous memory


def noncontiguous_to_padded_tensor(input, shape=None):
    tensors = input.unbind()
    ntensors = len(tensors)
    assert ntensors > 0
    if shape is None:
        shape = []
        for size in tensors[0].shape:
            shape.append(size)
        for i in range(1, ntensors):
            new_shape = tensors[i].shape
            for j in range(len(shape)):
                shape[j] = max(shape[j], new_shape[j])
        shape = [ntensors] + shape
    result = tensors[0].new_zeros(shape)
    for itensor in range(ntensors):
        tensor = tensors[itensor]
        view = result[itensor]
        for idim in range(tensor.dim()):
            view = view.narrow(idim, 0, tensor.size(idim))
        view.copy_(tensor)
    return result

# Helper function to generate a random nested tensor


def random_nt(device, dtype, num_tensors, max_dims, min_dims=None, layout=torch.strided, require_non_empty=True):
    if min_dims is None:
        min_dims = tuple([0] * len(max_dims))

    assert len(max_dims) == len(min_dims)
    for min_dim, max_dim in zip(min_dims, max_dims):
        assert max_dim > min_dim, "random_nt: max_dim must be greater than min_dim"
        assert min_dim >= 0, "random_nt: min_dim must be non-negative"
        if require_non_empty:
            assert not (min_dim == 0 and max_dim == 1), (
                "random_nt: zero cannot be the only possible value if require_non_empty is True"
            )

    if require_non_empty:
        # Select a random idx that will be required to be non-empty
        non_zero_idx = torch.randint(low=0, high=num_tensors, size=(1,)).item()

    ts1 = []
    for i, _ in enumerate(range(num_tensors)):
        tensor_dims = []
        for min_dim, max_dim in zip(min_dims, max_dims):
            new_min_dim = min_dim
            if require_non_empty and i == non_zero_idx and min_dim == 0:
                new_min_dim = 1
            tensor_dims.append(torch.randint(low=new_min_dim, high=max_dim, size=(1,)).item())
        t1 = torch.randn(tensor_dims, device=device, dtype=dtype)
        ts1.append(t1)

    return torch.nested.nested_tensor(ts1, device=device, dtype=dtype, layout=layout)


# Alternate approach to generating a random NT.
# dims should be something like [5, None, 10], with None indicating that a
# random ragged structure should be used
def random_nt_from_dims(dims, device=None, dtype=None, layout=torch.strided, requires_grad=False):
    sizes = [
        [d if d is not None else torch.randint(2, 10, size=(1,)).item() for d in dims[1:]]
        for d in range(dims[0])
    ]
    return torch.nested.nested_tensor([
        torch.randn(*size) for size in sizes
    ], device=device, dtype=dtype, layout=layout, requires_grad=requires_grad)


# Creates an NT matching another NT's number of components and
# shape / ragged structure for all dims specified to be -1.
def random_nt_from_similar(other, dims=None):
    if dims is None:
        return torch.randn_like(other)
    assert len(dims) == other.dim()
    assert dims[0] == -1 or dims[0] == other.size(0)

    ret_sizes = []
    for t in other.unbind():
        other_size = t.shape
        ret_size = []
        for i, d in enumerate(dims[1:]):
            if d == -1:
                ret_size.append(other_size[i])
            else:
                ret_size.append(d)
        ret_sizes.append(ret_size)

    return torch.nested.nested_tensor([
        torch.randn(*size) for size in ret_sizes
    ], device=other.device)


# makes naming nice for tests that parametrize over layout.
def layout_name(layout):
    # e.g. "torch.jagged" -> "jagged"
    return layout.__repr__().split(".")[-1]


# Helper function for test_dummy_mha_with_nt
@torch.fx.wrap
def convert_dense_to_nested_tensor(values):
    offsets = torch.arange(
        0, values.shape[0] * values.shape[1] + 1, values.shape[1], device=values.device
    )
    metadata_cache = {"max_seqlen": values.shape[1], "min_seqlen": 1}
    nt = ViewNestedFromBuffer.apply(
        values.view(-1, values.shape[-1]), offsets, metadata_cache
    )
    return nt


# Helper function for test_dummy_mha_with_nt
@torch.fx.wrap
def convert_jagged_to_nested_tensor(
    values: torch.Tensor, offsets: torch.Tensor, max_length: int
) -> torch.Tensor:
    metadata_cache = {"max_seqlen": max_length, "min_seqlen": 1}
    nt = ViewNestedFromBuffer.apply(values, offsets, metadata_cache)
    return nt


# Helper function for test_dummy_mha_with_nt
@torch.fx.wrap
def convert_nt_to_jagged(nt):
    return buffer_from_jagged(nt)


@markDynamoStrictTest
class TestNestedTensor(TestCase):
    @parametrize("batch_size", [2, 4])
    @parametrize("max_seq_len", [3, 5])
    @parametrize("vocab_size", [10, 20])
    def test_2d_nested_tensor(self, batch_size, max_seq_len, vocab_size):
        data = []
        nested_tensor_ref_list = []
        for _ in range(batch_size):
            if max_seq_len == 0:
                length = 0
            else:
                length = np.random.randint(low=1, high=max_seq_len)
            row = list(np.random.randint(low=0, high=vocab_size, size=(length,)))
            data.append(row)
            nested_tensor_ref_list.append(torch.Tensor(row))
        nested_tensor = torch.nested.nested_tensor(data, dtype=torch.int64)
        nested_tensor_list = nested_tensor.unbind()
        for id in range(batch_size):
            self.assertEqual(
                nested_tensor_list[id],
                nested_tensor_ref_list[id].type(torch.int64)
            )

    @parametrize("batch_size", [2, 4])
    @parametrize("max_seq_len", [3, 5])
    @parametrize("vocab_size", [10, 20])
    def test_3d_nested_tensor(self, batch_size, max_seq_len, vocab_size):
        data = []
        nested_tensor_ref_list = []
        for _ in range(batch_size):
            if max_seq_len == 0:
                length = 0
            else:
                length = np.random.randint(low=1, high=max_seq_len)
            row = list(np.random.randint(low=0, high=vocab_size, size=(length,)))
            row = [list(item * np.arange(max_seq_len)) for item in row]
            data.append(row)
            nested_tensor_ref_list.append(torch.Tensor(row))
        nested_tensor = torch.nested.nested_tensor(data, dtype=torch.int64)
        nested_tensor_list = nested_tensor.unbind()
        for id in range(batch_size):
            self.assertEqual(
                nested_tensor_list[id],
                nested_tensor_ref_list[id].type(torch.int64)
            )

    @parametrize("batch_size", [2, 4])
    @parametrize("max_seq_len", [3, 5])
    @parametrize("vocab_size", [10, 20])
    def test_3d_nested_tensor_float(self, batch_size, max_seq_len, vocab_size):
        data = []
        nested_tensor_ref_list = []
        for _ in range(batch_size):
            if max_seq_len == 0:
                length = 0
            else:
                length = np.random.randint(low=1, high=max_seq_len)
            row = list(
                np.random.randint(low=0, high=vocab_size, size=(length,)).astype(float)
            )
            row = [list(item * np.arange(max_seq_len)) for item in row]
            data.append(row)
            nested_tensor_ref_list.append(torch.Tensor(row))
        nested_tensor = torch.nested.nested_tensor(data, dtype=torch.float)
        nested_tensor_list = nested_tensor.unbind()
        for id in range(batch_size):
            self.assertEqual(
                nested_tensor_list[id],
                nested_tensor_ref_list[id].type(torch.float)
            )


    @torch.inference_mode()
    def _test_unbind_case(self, a, b):
        nt = torch.nested.nested_tensor([a, b])
        a1, b1 = nt.unbind()
        self.assertTrue(a is not a1)
        self.assertTrue(b is not b1)

        nt = torch.nested.nested_tensor([a, b], dtype=a.dtype)
        a1, b1 = nt.unbind(0)
        self.assertEqual(a, a1)
        self.assertEqual(b, b1)

        a = torch.randn((2, 3)).add_(1)
        nt = torch.nested.nested_tensor([a])
        self.assertEqual(a, nt.unbind(0)[0])

    @torch.inference_mode()
    def test_unbind_0(self):
        self._test_unbind_case(
            torch.tensor([1, 2]), torch.tensor([7, 8]),
        )

    @torch.inference_mode()
    def test_unbind_1(self):
        self._test_unbind_case(
            torch.tensor([1]), torch.tensor([7]),
        )

    @torch.inference_mode()
    def test_unbind_3(self):
        self._test_unbind_case(
            torch.tensor([1.0]), torch.tensor([]),
        )

    @torch.inference_mode()
    def test_unbind_4(self):
        self._test_unbind_case(
            torch.tensor([]), torch.tensor([]),
        )

    @torch.inference_mode()
    def test_unbind_dim(self):
        def _test_fn(unbind_fn):
            a = torch.rand(3, 2)
            b = torch.rand(2, 3)
            nt = torch.nested.nested_tensor([a, b])
            self.assertRaises(RuntimeError, lambda: unbind_fn(nt, 1))

        # Both of these tests are necessary, because we're using
        # torch_function.
        _test_fn(lambda x, dim: x.unbind(dim))
        # TODO: Re-enable this once using torch_dispatch
        # _test_fn(lambda x, dim: torch.unbind(x, dim))

    @torch.inference_mode()
    def test_nested_tensor(self):
        self.assertRaises(TypeError, lambda: torch.nested.nested_tensor(torch.tensor([3.0])))
        self.assertRaises(TypeError, lambda: torch.nested.nested_tensor(4.0))

    @torch.inference_mode()
    def test_nested_tensor_matching_dim(self):
        self.assertRaisesRegex(
            RuntimeError,
            "Found dimension 1 for Tensor at index 1 and dimension 0 for Tensor at index 0.",
            lambda: torch.nested.nested_tensor([torch.tensor(1.0), torch.tensor([])]),
        )
        self.assertRaisesRegex(
            RuntimeError,
            "Found dimension 1 for Tensor at index 2 and dimension 0 for Tensor at index 1.",
            lambda: torch.nested.nested_tensor(
                [torch.tensor(1.0), torch.tensor(2.0), torch.tensor([])]
            ),
        )

    @torch.inference_mode()
    def test_default_nested_tensor(self):
        self.assertRaises(TypeError, lambda: torch.nested.nested_tensor())
        default_nested_tensor = torch.nested.nested_tensor([])
        default_tensor = torch.tensor([])
        # self.assertEqual(default_nested_tensor.nested_dim(), 1)
        # self.assertEqual(default_nested_tensor.nested_size(), ())
        self.assertEqual(default_nested_tensor.dim(), default_tensor.dim())
        self.assertEqual(default_nested_tensor.layout, default_tensor.layout)
        self.assertEqual(default_nested_tensor.device, default_tensor.device)
        self.assertEqual(default_nested_tensor.dtype, default_tensor.dtype)
        self.assertEqual(
            default_nested_tensor.requires_grad, default_tensor.requires_grad
        )
        self.assertIsNone(default_tensor.grad)
        # TODO: Re-enable once we have a performance driven
        # use case and implementation.
        # self.assertEqual(default_nested_tensor.is_pinned(),
        #                  default_tensor.is_pinned())

    @torch.inference_mode()
    def test_dim(self):
        for constructor in _iter_constructors():
            a1 = constructor([])
            self.assertEqual(a1.dim(), 1)
            a1 = constructor([torch.tensor(3.0)])
            self.assertEqual(a1.dim(), 1)
            a1 = constructor([torch.tensor([1, 2, 3, 4])])
            self.assertEqual(a1.dim(), 2)

    @unittest.skipIf(IS_FBCODE, "numel is not virtual in fbcode.")
    @torch.inference_mode()
    def test_numel(self):
        for constructor in _iter_constructors():
            a1 = constructor([])
            self.assertEqual(a1.numel(), 0)
            a1 = constructor([torch.tensor(3.0), torch.tensor(4.0)])
            self.assertEqual(a1.numel(), 2)
            a1 = constructor([torch.randn(2, 2, 2)])
            self.assertEqual(a1.numel(), 8)
            a1 = constructor([torch.randn([1, 2, 3]), torch.randn(3, 2, 1)])
            self.assertEqual(a1.numel(), 12)
            a1 = constructor([torch.randn([1, 1, 3]), torch.randn(3, 2, 4)])
            self.assertEqual(a1.numel(), 27)
            a1 = constructor([torch.randn([5, 5, 5]), torch.randn(6, 6, 6)])
            self.assertEqual(a1.numel(), 341)

            # Interesting edge case
            a1 = constructor([torch.randn([1, 2, 3]), torch.randn(1, 2, 0)])
            self.assertEqual(a1.numel(), 6)

    @torch.inference_mode()
    def test_size(self):
        for constructor in _iter_constructors():
            a1 = constructor([])
            self.assertRaisesRegex(
                RuntimeError,
                "NestedTensorImpl doesn't support sizes",
                lambda: a1.size(),
            )

    def test_size_dim(self):
        a = torch.nested.nested_tensor([])
        self.assertEqual(a.size(0), 0)

        a = torch.nested.nested_tensor([torch.tensor(1)])
        self.assertEqual(a.size(0), 1)

        a = torch.nested.nested_tensor([torch.tensor(1), torch.tensor(2)])
        self.assertEqual(a.size(0), 2)

        a = torch.nested.nested_tensor([torch.rand(1, 2),
                                        torch.rand(1, 8)])
        self.assertEqual(a.size(0), 2)
        self.assertEqual(a.size(1), 1)
        self.assertRaisesRegex(
            RuntimeError, "Given dimension 2 is irregular and does not have a size", lambda: a.size(2))

        a = torch.nested.nested_tensor([torch.rand(3, 4),
                                        torch.rand(5, 4)])
        self.assertEqual(a.size(0), 2)
        self.assertRaisesRegex(
            RuntimeError, "Given dimension 1 is irregular and does not have a size", lambda: a.size(1))
        self.assertEqual(a.size(2), 4)

    @unittest.skipIf(IS_FBCODE, "stride is not virtual in fbcode.")
    @torch.inference_mode()
    def test_stride(self):
        for constructor in _iter_constructors():
            a1 = constructor([])
            self.assertRaisesRegex(
                RuntimeError,
                "NestedTensorImpl doesn't support strides",
                lambda: a1.stride(),
            )

    @unittest.skipIf(IS_FBCODE, "is_contiguous is not virtual in fbcode.")
    @torch.inference_mode()
    def test_is_contiguous(self):
        # Test empty case
        nt_empty = torch.nested.nested_tensor([])
        assert nt_empty.is_contiguous()
        self.assertEqual(nt_empty, nt_empty.contiguous())

        nt_contiguous, nt_noncontiguous = random_nt_noncontiguous_pair((2, 3, 6, 7))

        # Test contiguous case
        assert nt_contiguous.is_contiguous()
        self.assertEqual(nt_contiguous, nt_contiguous.contiguous())

        # Test non_contiguous case
        assert not nt_noncontiguous.is_contiguous()
        self.assertEqual(nt_contiguous, nt_noncontiguous.contiguous())

        # Test querying by memory_format
        self.assertTrue(nt_contiguous.is_contiguous(memory_format=torch.contiguous_format))
        self.assertTrue(not nt_noncontiguous.is_contiguous(memory_format=torch.contiguous_format))

    @torch.inference_mode()
    def test_repr_string(self):
        a = torch.nested.nested_tensor([])
        expected = "nested_tensor([\n\n])"
        self.assertEqual(str(a), expected)
        self.assertEqual(repr(a), expected)

        a = torch.nested.nested_tensor([torch.tensor(1.0)])
        expected = "nested_tensor([\n  tensor(1.)\n])"
        self.assertEqual(str(a), expected)
        self.assertEqual(repr(a), expected)

        a = torch.nested.nested_tensor([torch.tensor([[1, 2]]), torch.tensor([[4, 5]])])
        expected = "nested_tensor([\n  tensor([[1, 2]]),\n  tensor([[4, 5]])\n])"
        self.assertEqual(str(a), expected)
        self.assertEqual(repr(a), expected)

    def test_to_padded_tensor_on_empty_tensor(self):

        nt = torch.nested.nested_tensor([])
        empty = torch.nested.to_padded_tensor(nt, 4)
        self.assertEqual(empty, torch.tensor([]))

    def test_nested_namespace(self):
        nt = torch.nested.nested_tensor([torch.randn(2, 3), torch.randn(4, 5)])
        result = nt.to_padded_tensor(4)
        nested_namespace_result = torch.nested.to_padded_tensor(nt, 4)
        self.assertEqual(result, nested_namespace_result)

    def test_to(self):
        ntensors = 4
        nt = random_nt(torch.device('cpu'), torch.float32, ntensors, (4, 4))

        def test_copy_behavior(t, non_blocking=False):
            self.assertIs(t, t.to(t, non_blocking=non_blocking))
            self.assertIs(t, t.to(t.dtype, non_blocking=non_blocking))
            self.assertIs(t, t.to(torch.empty_like(t), non_blocking=non_blocking))
            self.assertIsNot(t, t.to(t, non_blocking=non_blocking, copy=True))
            self.assertIsNot(t, t.to(t.dtype, non_blocking=non_blocking, copy=True))
            self.assertIsNot(t, t.to(torch.empty_like(t), non_blocking=non_blocking, copy=True))

            devices = [t.device]
            if t.device.type == 'cuda':
                if t.device.index == -1:
                    devices.append(f'cuda:{torch.cuda.current_device()}')
                elif t.device.index == torch.cuda.current_device():
                    devices.append('cuda')
            for device in devices:
                self.assertIs(t, t.to(device, non_blocking=non_blocking))
                self.assertIs(t, t.to(device, t.dtype, non_blocking=non_blocking))
                self.assertIsNot(t, t.to(device, non_blocking=non_blocking, copy=True))
                self.assertIsNot(t, t.to(device, t.dtype, non_blocking=non_blocking, copy=True))

        test_copy_behavior(nt)
        self.assertEqual(nt.device, nt.to('cpu').device)
        self.assertEqual(nt.device, nt.to('cpu', dtype=torch.float32).device)
        self.assertIs(torch.float32, nt.to('cpu', dtype=torch.float32).dtype)
        self.assertEqual(nt.device, nt.to(torch.float32).device)
        self.assertIs(torch.float32, nt.to(dtype=torch.float32).dtype)

        def test_data_ptr(getter):
            self.assertEqual(getter(nt), getter(nt.to('cpu')))
            self.assertEqual(getter(nt), getter(nt.to(dtype=nt.dtype, device=nt.device, copy=False)))
            self.assertEqual(getter(nt), getter(nt.to('cpu', copy=False)))
            self.assertNotEqual(getter(nt), getter(nt.to('cpu', copy=True)))

        test_data_ptr(lambda nt: nt.data_ptr())

        if torch.cuda.is_available():
            for non_blocking in [True, False]:
                for cuda in ['cuda', 'cuda:0' if torch.cuda.device_count() == 1 else 'cuda:1']:
                    nt2 = random_nt(cuda, torch.float32, ntensors, (4, 4))
                    test_copy_behavior(nt2, non_blocking)
                    self.assertEqual(nt2.device, nt2.to(cuda, non_blocking=non_blocking).device)
                    self.assertEqual(nt.device, nt2.to('cpu', non_blocking=non_blocking).device)
                    self.assertEqual(nt2.device, nt.to(cuda, non_blocking=non_blocking).device)
                    self.assertIs(torch.int32, nt2.to('cpu', dtype=torch.int32, non_blocking=non_blocking).dtype)
                    self.assertEqual(nt.device, nt2.to('cpu', dtype=torch.int32, non_blocking=non_blocking).device)
                    self.assertIs(torch.int32, nt2.to(dtype=torch.int32).dtype)
                    self.assertEqual(nt2.device, nt2.to(dtype=torch.int32).device)

    def test_copy_(self):
        ntensors = 4
        nt = random_nt(torch.device('cpu'), torch.float32, ntensors, (4, 4))
        nt_copy = torch.empty_like(nt)
        nt_copy.copy_(nt)

        for (nt_ub, nt_copy_ub) in zip(nt.unbind(), nt_copy):
            self.assertEqual(nt_ub, nt_copy_ub)

        nt_error = torch.nested.nested_tensor([torch.tensor([0, 0])])
        self.assertRaisesRegex(
            RuntimeError,
            "copy_ only supports tensors that are the same size for Nested implementations",
            lambda: nt_error.copy_(nt)
        )

        if torch.cuda.is_available():
            nt = random_nt(torch.device('cuda'), torch.float32, ntensors, (4, 4))
            nt_copy = torch.empty_like(nt, device=torch.device('cpu'))
            nt_copy.copy_(nt, non_blocking=True)
            torch.cuda.current_stream(torch.cuda.current_device()).synchronize()
            for (nt_ub, nt_copy_ub) in zip(nt.unbind(), nt_copy):
                self.assertEqual(nt_ub, nt_copy_ub)

            nt_copy = torch.empty_like(nt, device=torch.device('cpu'))
            nt_copy.copy_(nt, non_blocking=False)
            for (nt_ub, nt_copy_ub) in zip(nt.unbind(), nt_copy):
                self.assertEqual(nt_ub, nt_copy_ub)

    def test_fill_(self):
        ntensors = 4
        nt = random_nt(torch.device('cpu'), torch.float32, ntensors, (4, 4))
        nt.fill_(10.)
        for nt_ub in nt.unbind():
            t = torch.empty_like(nt_ub)
            t.fill_(10.)
            self.assertEqual(nt_ub, t)

        fill_tensor = torch.tensor([11.])
        self.assertRaisesRegex(
            RuntimeError,
            "fill_ only supports 0-dimension value tensor",
            lambda: nt.fill_(fill_tensor)
        )

        nt.fill_(fill_tensor[0])
        for nt_ub in nt.unbind():
            t = torch.empty_like(nt_ub)
            t.fill_(11.)
            self.assertEqual(nt_ub, t)

    def test_zero_(self):
        ntensors = 4
        nt = random_nt(torch.device('cpu'), torch.float32, ntensors, (4, 4))
        nt.zero_()
        for nt_ub in nt.unbind():
            t = torch.empty_like(nt_ub)
            t.fill_(0.)
            self.assertEqual(nt_ub, t)

    @parametrize("func", [torch.ones_like, torch.zeros_like, torch.randn_like],
                 name_fn=lambda f: f.__name__)
    def test_like_functions(self, func):
        ntensors = 4
        nt = random_nt(torch.device('cpu'), torch.float32, ntensors, (4, 4))
        torch.manual_seed(1)
        nt_like = func(nt)

        torch.manual_seed(1)
        for nt_ub in nt_like.unbind():
            t_like = func(nt_ub)
            self.assertEqual(nt_ub, t_like)

    def test_cat(self):
        # dim=0 success case
        # No constraints on ragged structures matching.
        x = random_nt_from_dims([5, None, 10])
        y = random_nt_from_dims([3, 4, None])
        output = torch.cat([x, y], dim=0)
        for out_component, xy_component in zip(
                output.unbind(), itertools.chain(x.unbind(), y.unbind())):
            self.assertEqual(out_component, xy_component)

        # dim=-1 success case
        # shape (B, *, D)
        x = random_nt_from_dims([5, None, 10])
        # shape (B, *, D'); same structure as x but dim=-1 differs
        y = random_nt_from_similar(x, dims=[-1, -1, 8])
        # should be shape (B, *, D + D') when supported
        output = torch.cat([x, y], dim=-1)
        for out_component, x_component, y_component in zip(output.unbind(), x.unbind(), y.unbind()):
            self.assertEqual(out_component, torch.cat([x_component, y_component], dim=-1))

        # dim between 0 and -1 success case
        x = random_nt_from_dims([5, None, 2, 3])
        # same structure as x but dim=2 differs
        y = random_nt_from_similar(x, dims=[-1, -1, 4, -1])
        output = torch.cat([x, y], dim=2)
        for out_component, x_component, y_component in zip(output.unbind(), x.unbind(), y.unbind()):
            self.assertEqual(out_component, torch.cat([x_component, y_component], dim=1))

        # error case: mixed NT / dense inputs
        x = random_nt_from_dims([5, None, 2])
        y = torch.randn(5, 3, 2)
        with self.assertRaisesRegex(
                RuntimeError, "expected each tensor in given list to be nested"):
            torch.cat([x, y], dim=-1)

        # error case: NTs with different dims
        x = random_nt_from_dims([5, None, 2])
        y = random_nt_from_dims([5, None, 2, 3])
        with self.assertRaisesRegex(
                RuntimeError, "expected all nested tensors to have matching ragged structures outside of the concatenated dim"):
            torch.cat([x, y], dim=-1)

        # error case: non-contiguous NT
        x, y = random_nt_noncontiguous_pair((2, 3, 4), dtype=torch.float32)
        # transpose to put ragged dim next to batch dim
        x, y = x.transpose(-2, -1), y.transpose(-2, -1)
        with self.assertRaisesRegex(
                RuntimeError, "only contiguous nested tensors are supported"):
            torch.cat([x, y], dim=-1)

        # error case: multiple ragged dims in inputs
        x = random_nt_from_dims([5, None, None, 2])
        y = random_nt_from_similar(x)
        with self.assertRaisesRegex(
                RuntimeError, "only nested tensors with a single ragged dim next to the batch dim are supported"):
            torch.cat([x, y], dim=-1)

        # error case: ragged dim not next to batch dim
        x = random_nt_from_dims([5, 2, None])
        y = random_nt_from_similar(x)
        with self.assertRaisesRegex(
                RuntimeError, "only nested tensors with a single ragged dim next to the batch dim are supported"):
            torch.cat([x, y], dim=1)

        # error case: NTs with different batch sizes
        x = random_nt_from_dims([5, None, 2])
        y = random_nt_from_dims([3, None, 2])
        with self.assertRaisesRegex(
                RuntimeError, "expected all nested tensors to have matching ragged structures outside of the concatenated dim"):
            torch.cat([x, y], dim=-1)

        # error case: NTs with different ragged structures
        x = torch.nested.nested_tensor([
            torch.randn(2, 6),
            torch.randn(4, 6),
            torch.randn(5, 6),
        ])
        y = torch.nested.nested_tensor([
            torch.randn(5, 6),
            torch.randn(4, 6),
            torch.randn(2, 6),
        ])
        with self.assertRaisesRegex(
                RuntimeError, "expected all nested tensors to have matching ragged structures outside of the concatenated dim"):
            torch.cat([x, y], dim=-1)


@markDynamoStrictTest
class TestNestedTensorDeviceType(TestCase):
    # Helper function to generate a pair of random nested tensors
    # the 2 nested tensors have same shapes
    def random_nt_pair(self, device, dtype, num_tensors, max_dims):
        ts1 = []
        ts2 = []
        for _ in range(num_tensors):
            tensor_dims = tuple([torch.randint(low=0, high=max_dim, size=(1,)).item() for max_dim in max_dims])
            t1 = torch.randn(tensor_dims, device=device, dtype=dtype)
            t2 = torch.randn(tensor_dims, device=device, dtype=dtype)
            ts1.append(t1)
            ts2.append(t2)
        return (torch.nested.nested_tensor(ts1, device=device, dtype=dtype),
                torch.nested.nested_tensor(ts2, device=device, dtype=dtype))

    @dtypes(*floating_types_and_half())
    def test_detach(self, device, dtype):
        a = torch.randn(2, 4, device=device, dtype=dtype, requires_grad=False)
        b = torch.randn(5, 4, device=device, dtype=dtype, requires_grad=False)
        x = torch.nested.nested_tensor([a, b], requires_grad=True)

        x_detach = x.detach()

        z = x_detach * 4
        self.assertFalse(x_detach.requires_grad)
        self.assertFalse(z.requires_grad)

        a = torch.randn(2, 4, device=device, dtype=dtype, requires_grad=True)
        b = torch.randn(5, 4, device=device, dtype=dtype, requires_grad=True)
        x = torch.nested.as_nested_tensor([a, b])

        y = x * 2
        y = y.detach()
        self.assertFalse(y.requires_grad)
        self.assertIsNone(y.grad_fn)

        z = x + y
        torch.nested.to_padded_tensor(z, 0).sum().backward()
        # This is an incorrect gradient, but we assume that's what the user
        # wanted. detach() is an advanced option.
        self.assertEqual(a.grad, torch.ones(2, 4, device=device, dtype=dtype))
        self.assertEqual(b.grad, torch.ones(5, 4, device=device, dtype=dtype))

    @dtypes(torch.float, torch.float16, torch.double)
    def test_unbind_noncontiguous(self, device, dtype):
        nt_contiguous, nt_noncontiguous = random_nt_noncontiguous_pair((2, 3, 6, 7), device, dtype)
        ub_contiguous = nt_contiguous.unbind()
        ub_noncontiguous = nt_noncontiguous.unbind()
        self.assertEqual(len(ub_contiguous), len(ub_noncontiguous))
        n = len(ub_contiguous)
        for i in range(n):
            self.assertEqual(ub_contiguous[i], ub_noncontiguous[i])

    @dtypes(torch.float)
    @skipMeta
    def test_to_then_from_padded_tensor_no_transform0213(self, device, dtype):
        t = torch.randn(4, 4, 4, device=device, dtype=dtype)
        ts = list(torch.unbind(t))
        ts[0] = ts[0][:-1]
        nt = torch.nested.nested_tensor(ts, device=device, dtype=dtype)
        padded = torch.nested.to_padded_tensor(nt, 0)

        nt_to = torch._nested_from_padded_and_nested_example(padded, nt)

        for (t1, t2) in zip(nt.unbind(), nt_to.unbind()):
            self.assertEqual(t1, t2)
        self.assertEqual(nt.device, nt_to.device)

    @dtypes(torch.float)
    @dtypesIfCUDA(torch.float, torch.half)
    @skipMeta
    @torch.inference_mode()
    def test_layer_norm(self, device, dtype):
        def _test(size):
            # Simple shapes test
            t0 = torch.randn(2, size, device=device, dtype=dtype, requires_grad=False)
            t1 = torch.randn(2, size, device=device, dtype=dtype, requires_grad=False)
            ts = [t0, t1, t0, t1]
            nt = torch.nested.nested_tensor(ts, device=device, dtype=dtype)
            layer_norm = torch.nn.LayerNorm(size, device=device, dtype=dtype)
            nt_result = layer_norm(nt)
            for (nt_subresult, t) in zip(nt_result.unbind(), ts):
                t_result = layer_norm(t.reshape(1, -1, size).squeeze(0))
                self.assertEqual(nt_subresult, t_result)

            # More complex nt test with different lengths for each tensor
            t0 = torch.randn(4, size, device=device, dtype=dtype, requires_grad=False)
            t1 = torch.randn(10, size, device=device, dtype=dtype, requires_grad=False)
            t2 = torch.randn(7, size, device=device, dtype=dtype, requires_grad=False)
            ts = [t0, t1, t2, t0, t2]
            nt = torch.nested.nested_tensor(ts, device=device, dtype=dtype)
            layer_norm = torch.nn.LayerNorm(size, device=device, dtype=dtype)
            nt_result = layer_norm(nt)
            for (nt_subresult, t) in zip(nt_result.unbind(), ts):
                t_result = layer_norm(t.reshape(1, -1, size).squeeze(0))
                self.assertEqual(nt_subresult, t_result)

            if size <= 128:
                # Test with multidimensional tensors after irregular dim
                # (run only with smaller dimensions to ensure fast execution)
                t0 = torch.randn(4, size, size, 4, device=device, dtype=dtype, requires_grad=False)
                t1 = torch.randn(10, size, size, 4, device=device, dtype=dtype, requires_grad=False)
                t2 = torch.randn(7, size, size, 4, device=device, dtype=dtype, requires_grad=False)
                ts = [t0, t1, t2, t0, t2]
                nt = torch.nested.nested_tensor(ts, device=device, dtype=dtype)
                layer_norm = torch.nn.LayerNorm((size, size, 4), device=device, dtype=dtype)
                nt_result = layer_norm(nt)
                for (nt_subresult, t) in zip(nt_result.unbind(), ts):
                    t_result = layer_norm(t.reshape(1, -1, size, size, 4).squeeze(0))
                    self.assertEqual(nt_subresult, t_result)

                # Test where the normalizing dimensions are not all
                layer_norm = torch.nn.LayerNorm((size, 4), device=device, dtype=dtype)
                nt_result = layer_norm(nt)
                for (nt_subresult, t) in zip(nt_result.unbind(), ts):
                    t_result = layer_norm(t.reshape(1, -1, size, size, 4).squeeze(0))
                    self.assertEqual(nt_subresult, t_result)

        for size in (1024, 1023, 513, 512, 256, 128, 2, 4, 32):
            _test(size)

    @dtypes(torch.float)
    @dtypesIfCUDA(torch.float, torch.half)
    @skipMeta
    @torch.inference_mode()
    def test_layer_norm_breaking(self, device, dtype):
        size = 128
        t0 = torch.randn(4, size, size, 4, device=device, dtype=dtype, requires_grad=False)
        t1 = torch.randn(10, size, size, 4, device=device, dtype=dtype, requires_grad=False)
        t2 = torch.randn(7, size, size, 4, device=device, dtype=dtype, requires_grad=False)
        ts = [t0, t1, t2, t0, t2]
        nt = torch.nested.nested_tensor(ts, device=device, dtype=dtype)
        layer_norm = torch.nn.LayerNorm((4, size, size, 4), device=device, dtype=dtype)
        self.assertRaisesRegex(
            RuntimeError,
            "normalized_shape extends into irregular dimensions for the nested tensor",
            lambda: layer_norm(nt),
        )
        layer_norm = torch.nn.LayerNorm((size + 1, size, 4), device=device, dtype=dtype)
        self.assertRaisesRegex(
            RuntimeError,
            "The shape at dimension 0",
            lambda: layer_norm(nt),
        )

    @decorateIf(
        xfailIfTorchDynamo,
        # only fails in python 3.11. TODO: Ensure this is fixed once views work!
        lambda params: params["layout"] == torch.jagged and sys.version_info >= (3, 11)
    )
    @parametrize("layout", [torch.strided, torch.jagged], name_fn=layout_name)
    def test_embedding(self, device, layout):
        inputs = [
            torch.randint(100, (L,), device=device, dtype=torch.int64)
            for L in torch.randint(5, 50, (8,))
        ]
        x = torch.nested.nested_tensor(inputs, device=device, dtype=torch.int64, layout=layout)
        emb = torch.nn.Embedding(100, 8, device=device)
        y = emb(x)
        ys = y.unbind()
        for i, inp in enumerate(inputs):
            self.assertEqual(emb(inp), ys[i])


    @skipMeta
    @torch.inference_mode()
    @dtypes(*floating_types_and_half())
    def test_masked_fill(self, device, dtype):
        # nested tensor * nested tensor
        (nt, mask) = self.random_nt_pair(device, dtype, 4, (4, 4))
        mask = torch.nested.nested_tensor([m < 0 for m in mask.unbind()])
        ref = torch.nested.nested_tensor([t.masked_fill(m, 0) for (t, m) in zip(nt.unbind(), mask.unbind())])
        out = nt.masked_fill(mask, 0)
        self.assertEqual(ref, out)


    @dtypes(torch.float, torch.float16)
    def test_to_padded_tensor_simple(self, device, dtype):
        t = torch.randn(4, 4, 4, device=device, dtype=dtype)
        ts = list(torch.unbind(t))
        ts[0] = ts[0][:-1]
        nt = torch.nested.nested_tensor(ts, device=device, dtype=dtype)
        for padding_value in (0, 1):
            padded = torch.nested.to_padded_tensor(nt, padding_value)

            correct_output = t.clone()
            if padding_value == 0:
                correct_output[0][-1] = torch.zeros_like(correct_output[0][-1])
            else:
                correct_output[0][-1] = torch.ones_like(correct_output[0][-1])

            self.assertEqual(padded, correct_output)
            self.assertEqual(padded.device, torch.device(device))
            self.assertEqual(padded.dtype, dtype)

    @dtypes(torch.float, torch.float16)
    def test_to_padded_tensor_output_size(self, device, dtype):
        t = torch.randn(4, 4, 4, device=device, dtype=dtype)
        output_size = (4, 6, 5)
        ts = list(torch.unbind(t))
        ts[0] = ts[0][:-1]
        nt = torch.nested.nested_tensor(ts, device=device, dtype=dtype)
        for padding_value in (0, 1):
            padded = torch.nested.to_padded_tensor(nt, padding_value, output_size=output_size)
            correct_output = torch.ones(output_size, device=device, dtype=dtype) * padding_value
            correct_output[:4:, :4, :4] = t.clone()
            if padding_value == 0:
                correct_output[0][3] = torch.zeros_like(correct_output[0][3])
            else:
                correct_output[0][3] = torch.ones_like(correct_output[0][3])

            self.assertEqual(padded, correct_output)
            self.assertEqual(padded.device, torch.device(device))
            self.assertEqual(padded.dtype, dtype)

    @dtypes(torch.float, torch.float16, torch.double)
    def test_to_padded_tensor_dim2(self, device, dtype):
        ts = [
            torch.randn(160, device=device, dtype=dtype),
            torch.randn(1240, device=device, dtype=dtype),
            torch.randn(2400, device=device, dtype=dtype),
        ]
        nt = torch.nested.nested_tensor(ts, device=device, dtype=dtype)
        pad = 42
        correct_output = []
        for t in ts:
            next_output = torch.ones_like(ts[2]) * pad
            correct_output.append(next_output)
            next_output[:t.size(0)].copy_(t)
        correct_output = torch.stack(correct_output)
        padded = torch.nested.to_padded_tensor(nt, pad)
        self.assertEqual(padded, correct_output)

    @dtypes(torch.float, torch.float16, torch.double)
    def test_to_padded_tensor_dim3(self, device, dtype):
        ts = [
            torch.randn(16, 21, device=device, dtype=dtype),
            torch.randn(24, 32, device=device, dtype=dtype),
            torch.randn(40, 53, device=device, dtype=dtype),
        ]
        nt = torch.nested.nested_tensor(ts, device=device, dtype=dtype)
        pad = 42
        correct_output = []
        for t in ts:
            next_output = torch.ones_like(ts[2]) * pad
            correct_output.append(next_output)
            next_output[:t.size(0), :t.size(1)].copy_(t)
        correct_output = torch.stack(correct_output)
        padded = torch.nested.to_padded_tensor(nt, pad)
        self.assertEqual(padded, correct_output)

    @dtypes(torch.float, torch.float16, torch.double)
    def test_to_padded_tensor_dim4(self, device, dtype):
        ts = [
            torch.randn(16, 21, 13, device=device, dtype=dtype),
            torch.randn(24, 32, 14, device=device, dtype=dtype),
            torch.randn(40, 53, 16, device=device, dtype=dtype),
        ]
        nt = torch.nested.nested_tensor(ts, device=device, dtype=dtype)
        pad = 42
        correct_output = []
        for t in ts:
            next_output = torch.ones_like(ts[2]) * pad
            correct_output.append(next_output)
            next_output[:t.size(0), :t.size(1), :t.size(2)].copy_(t)
        correct_output = torch.stack(correct_output)
        padded = torch.nested.to_padded_tensor(nt, pad)
        self.assertEqual(padded, correct_output)

    # TODO: test noncontiguous to_padded_tensor
    # For now this tests the functionality of noncontiguous_to_padded_tensor
    # and the error message of to_padded_tensor
    # since to_padded_tensor does not support noncontiguous buffer yet
    @dtypes(torch.float, torch.float16, torch.double)
    @torch.inference_mode()
    def test_to_padded_tensor_noncontiguous(self, device, dtype):
        nt_contiguous, nt_noncontiguous = random_nt_noncontiguous_pair((2, 3, 6, 7), device, dtype)
        # test noncontiguous_to_padded_tensor functionality
        self.assertEqual(
            torch.nested.to_padded_tensor(nt_contiguous, 0.0),
            noncontiguous_to_padded_tensor(nt_noncontiguous))
        # test to_padded_tensor error message
        self.assertRaisesRegex(
            RuntimeError,
            r"for now to_padded_tensor only supports contiguous nested tensor",
            lambda: torch.nested.to_padded_tensor(nt_noncontiguous, 0.0)
        )

    @skipMeta
    def test_device_checks(self, device):
        nt = torch.nested.nested_tensor([], device=device)
        is_cuda = 'cuda' in str(device)
        self.assertEqual(nt.is_cuda, is_cuda)

    @dtypes(torch.float, torch.float16, torch.double)
    def test_nested_tensor_indexing(self, device, dtype):
        # edge case: empty nested tensor
        nt0 = torch.nested.nested_tensor([])
        self.assertRaises(IndexError, lambda: nt0[0])
        # normal case
        x0 = torch.randn((2, 5), device=device, dtype=dtype)
        x1 = torch.randn((3, 4), device=device, dtype=dtype)
        nt = torch.nested.nested_tensor([x0, x1])
        # single index: only support integer in the batch dimension
        self.assertEqual(nt[0], x0)
        self.assertEqual(nt[-1], x1)
        self.assertRaises(IndexError, lambda: nt[2])
        self.assertRaises(IndexError, lambda: nt[-3])
        self.assertRaises(NotImplementedError, lambda: nt[:])
        self.assertEqual(nt[...], nt)
        # tuple of indices: only support integer in the batch dimension
        #                 + all possible indexing in the original tensor dimensions
        self.assertEqual(nt[0, 0, 0], x0[0, 0])
        self.assertEqual(nt[0, 1, :], x0[1, :])
        self.assertEqual(nt[1, ...], x1)
        self.assertRaises(IndexError, lambda: nt[1, 4, 2])
        self.assertRaises(NotImplementedError, lambda: nt[:, 1, 1])
        # test select on non-batch dimensions
        self.assertEqual(nt.select(1, 0)[0], x0.select(0, 0))
        self.assertEqual(nt.select(1, 0)[1], x1.select(0, 0))
        self.assertRaises(IndexError, lambda: nt.select(1, 3))
        self.assertEqual(nt.select(2, 0)[0], x0.select(1, 0))
        self.assertEqual(nt.select(2, 0)[1], x1.select(1, 0))
        self.assertRaises(IndexError, lambda: nt.select(2, 5))
        # make sure indexing returns a view
        nt[0].fill_(100.0)
        answer = torch.tensor(100.0, device=device, dtype=dtype).expand((2, 5))
        self.assertEqual(nt[0], answer)
        nt[1, 1, :].fill_(200.0)
        answer = torch.tensor(200.0, device=device, dtype=dtype).expand(4)
        self.assertEqual(nt[1, 1, :], answer)

        # Test that indexing works when requires_grad_(True)
        # previously this was failing because the backward kernel for select.int uses .sizes()
        nt = torch.nested.nested_tensor([x0, x1]).requires_grad_(True)
        self.assertEqual(nt[0], x0)
        self.assertEqual(nt[-1], x1)
        grad_x0 = torch.randn((2, 5), device=device, dtype=dtype)
        nt[0].backward(grad_x0)
        expected_grad = torch.nested.nested_tensor([grad_x0, torch.zeros((3, 4), device=device, dtype=dtype)])
        self.assertEqual(nt.grad, expected_grad)

    @parametrize("func", [subtest(torch.nn.functional.relu, name='relu'),
                          subtest(torch.nn.functional.relu_, name='relu_'),
                          subtest(torch.nn.functional.gelu, name='gelu'),
                          subtest(torch._C._nn.gelu_, name='gelu_'),
                          subtest(torch.tanh, name='tanh'),
                          subtest(torch.tanh_, name='tanh_'),
                          subtest(torch.neg, name='neg'),
                          subtest(torch.nn.functional.silu, name='silu'),
                          subtest(partial(torch.nn.functional.silu, inplace=True), name='silu_'),
                          subtest(torch.abs, name="abs"),
                          subtest(torch.abs_, name="abs_"),
                          subtest(torch.sgn, name="sgn"),
                          subtest(torch.logical_not, name='logical_not'),
                          subtest(torch.sin, name='sin'),
                          subtest(torch.cos, name='cos')])
    def test_activations(self, device, func):
        nt, nt_noncontiguous = random_nt_noncontiguous_pair((2, 3, 6, 7), device=device, dtype=torch.float32)
        nested_result = func(nt)
        self.assertTrue(nested_result.is_nested)
        for t, t_res in zip(nt.unbind(), nested_result.unbind()):
            self.assertEqual(func(t), t_res)
        self.assertRaisesRegex(
            RuntimeError,
            "NestedTensor must be contiguous to get buffer.",
            lambda: func(nt_noncontiguous))

    @parametrize("func", [subtest(torch.ge, name='ge'),
                          subtest(torch.eq, name='eq')])
    def test_binary_ops_with_scalar(self, device, func):
        nt_contiguous, nt_noncontiguous = random_nt_noncontiguous_pair(
            (2, 3, 6, 7), device=device, dtype=torch.float32)
        scalar = 0.0

        # should work regardless of contiguity
        for nt in (nt_contiguous, nt_noncontiguous):
            nested_result = func(nt, scalar)
            self.assertTrue(nested_result.is_nested)
            for t, t_res in zip(nt.unbind(), nested_result.unbind()):
                self.assertEqual(func(t, scalar), t_res)

    @dtypes(*floating_types_and_half())
    def test_nested_tensor_chunk(self, device, dtype):
        # Transformer use case
        a = torch.randn(3, 3 * 4, device=device, dtype=dtype)
        b = torch.randn(2, 3 * 4, device=device, dtype=dtype)
        c = torch.randn(1, 3 * 4, device=device, dtype=dtype)
        a_chunks = a.chunk(3, dim=-1)
        b_chunks = b.chunk(3, dim=-1)
        c_chunks = c.chunk(3, dim=-1)

        a_nt = [a_chunks[0], b_chunks[0], c_chunks[0]]
        b_nt = [a_chunks[1], b_chunks[1], c_chunks[1]]
        c_nt = [a_chunks[2], b_chunks[2], c_chunks[2]]

        nt = torch.nested.nested_tensor([a, b, c])
        chunked = nt.chunk(3, dim=-1)

        self.assertEqual(chunked[0], torch.nested.nested_tensor(a_nt))
        self.assertEqual(chunked[1], torch.nested.nested_tensor(b_nt))
        self.assertEqual(chunked[2], torch.nested.nested_tensor(c_nt))

        for chunk in chunked:
            self.assertFalse(chunk.is_contiguous())

        # Failure chunking on ragged dimensions
        self.assertRaisesRegex(
            RuntimeError, "Chunk for nested tensors is currently only supported for the last dimension.",
            lambda: torch.chunk(nt, 5, dim=1))
        self.assertRaisesRegex(
            RuntimeError, "Chunk for nested tensors is currently only supported for the last dimension.",
            lambda: torch.chunk(nt, 5, dim=0))

        # Failure on non-contiguous nt
        _, nt_noncontiguous = random_nt_noncontiguous_pair((2, 3), device, dtype)
        self.assertRaisesRegex(
            RuntimeError, "chunk expects `self` to be contiguous.", lambda: torch.chunk(nt_noncontiguous, 5, dim=-1))

        # Failure when calling non divisible n_chunks
        self.assertRaisesRegex(
            RuntimeError, "Chunk for nested tensors is only supported for "
            "nested tensors with trailing dimension divisible by chunks.",
            lambda: torch.chunk(nt, 5, dim=-1))

        # Failure when calling backward on a chunk
        a = torch.randn(3, 3 * 4, device=device, dtype=dtype, requires_grad=True)
        b = torch.randn(2, 3 * 4, device=device, dtype=dtype, requires_grad=True)
        nt_grad = torch.nested.as_nested_tensor([a, b])
        chunked = torch.chunk(nt_grad, 2, dim=-1)
        self.assertRaisesRegex(RuntimeError, "derivative for aten::chunk is not implemented",
                               lambda: chunked[0].backward(chunked[0].clone()))

    @dtypes(*floating_types_and_half())
    def test_nested_tensor_split_with_sizes(self, device, dtype):
        a = torch.randn(3, 20, device=device, dtype=dtype)
        b = torch.randn(2, 20, device=device, dtype=dtype)
        c = torch.randn(1, 20, device=device, dtype=dtype)

        split_sizes = [4, 6, 10]
        a_splits = a.split_with_sizes(split_sizes, dim=-1)
        b_splits = b.split_with_sizes(split_sizes, dim=-1)
        c_splits = c.split_with_sizes(split_sizes, dim=-1)

        nt = torch.nested.nested_tensor([a, b, c])
        nt_splits = nt.split_with_sizes(split_sizes, dim=-1)

        for i, nt_split in enumerate(nt_splits):
            self.assertEqual(nt_split, torch.nested.nested_tensor(
                [a_splits[i], b_splits[i], c_splits[i]]))
            dense_strides = torch.stack([
                torch.tensor(a_splits[i].stride()),
                torch.tensor(b_splits[i].stride()),
                torch.tensor(c_splits[i].stride())
            ])
            self.assertEqual(nt_split._nested_tensor_strides(), dense_strides)
            self.assertFalse(nt_split.is_contiguous())

        # Failure calling on ragged dimensions
        self.assertRaisesRegex(
            RuntimeError, "split_with_sizes for nested tensors is currently only supported for the last dimension.",
            lambda: torch.split_with_sizes(nt, split_sizes, dim=1))

        # Failure calling on non-last dimension
        self.assertRaisesRegex(
            RuntimeError, "split_with_sizes for nested tensors is currently only supported for the last dimension.",
            lambda: torch.split_with_sizes(nt, split_sizes, dim=0))

        # Failure on non-contiguous nt
        _, nt_noncontiguous = random_nt_noncontiguous_pair((2, 3), device, dtype)
        self.assertRaisesRegex(
            RuntimeError, "split_with_sizes expects `self` to be contiguous.",
            lambda: torch.split_with_sizes(nt_noncontiguous, split_sizes, dim=-1))

        # Failure when calling with split_sizes that don't cover the full dim size
        bad_split_sizes = [4, 6, 9]  # don't add up to 20
        self.assertRaisesRegex(
            RuntimeError, "split_with_sizes expects split_sizes to sum exactly to 20",
            lambda: torch.split_with_sizes(nt, bad_split_sizes, dim=-1))

    @dtypes(torch.float, torch.float16, torch.double)
    @torch.inference_mode()
    def test_nested_tensor_indexing_noncontiguous(self, device, dtype):
        nt_contiguous, nt_noncontiguous = random_nt_noncontiguous_pair((2, 3, 6, 7), device, dtype)
        self.assertEqual(nt_contiguous.size(0), nt_noncontiguous.size(0))
        n = nt_contiguous.size(0)
        for i in range(n):
            self.assertEqual(nt_contiguous[i], nt_noncontiguous[i])

    @dtypes(torch.float, torch.float16)
    @skipMeta
    @torch.inference_mode()
    @parametrize("transpose", [True, False])
    def test_nested_tensor_add(self, device, dtype, transpose):
        if transpose:
            a = torch.randn(2, 2, 2, device=device, dtype=dtype)
            b = torch.rand(2, 2, 2, device=device, dtype=dtype)
            c = a.transpose(-1, -2).contiguous()
            d = b.transpose(-1, -2).contiguous()
            nt1 = torch.nested.nested_tensor([a, b, a, b])
            nt2 = torch.nested.nested_tensor([c, d, c, d]).transpose(-1, -2)
        else:
            (nt1, nt2) = self.random_nt_pair(device, dtype, 4, (4, 4))
        ref = torch.nested.nested_tensor([t1 + t2 for (t1, t2) in zip(nt1.unbind(), nt2.unbind())])
        out = nt1 + nt2
        self.assertEqual(ref, out)

    @dtypes(torch.float, torch.float16)
    @skipMeta
    @torch.inference_mode()
    @parametrize("transpose", [True, False])
    def test_nested_tensor_sub(self, device, dtype, transpose):
        if transpose:
            a = torch.randn(2, 2, 2, device=device, dtype=dtype)
            b = torch.rand(2, 2, 2, device=device, dtype=dtype)
            c = a.transpose(-1, -2).contiguous()
            d = b.transpose(-1, -2).contiguous()
            nt1 = torch.nested.nested_tensor([a, b, a, b])
            nt2 = torch.nested.nested_tensor([c, d, c, d]).transpose(-1, -2)
        else:
            (nt1, nt2) = self.random_nt_pair(device, dtype, 4, (4, 4))
        ref = torch.nested.nested_tensor([t1 - t2 for (t1, t2) in zip(nt1.unbind(), nt2.unbind())])
        out = nt1 - nt2
        self.assertEqual(ref, out)

    @onlyCUDA
    @dtypes(torch.float, torch.float16)
    @torch.inference_mode()
    @parametrize("embedding_dim", [8, 128, 256, 384])
    def test_nested_tensor_dense_elementwise(self, device, dtype, embedding_dim):
        def _test_add_mul(nt, t):
            ref_add = torch.nested.nested_tensor(
                [t1 + t2 for (t1, t2) in zip(nt.unbind(), t.unbind())])
            ref_mul = torch.nested.nested_tensor(
                [t1 * t2 for (t1, t2) in zip(nt.unbind(), t.unbind())])
            self.assertEqual(nt.add(t), ref_add)
            self.assertEqual(nt.mul(t), ref_mul)

        batch_size = 32
        seq_lens = torch.randint(low=0, high=10, size=(batch_size,))

        # [B, *, D], [B, 1, D] case
        ts = [torch.randn((seq_len, embedding_dim)) for seq_len in seq_lens]
        nt = torch.nested.nested_tensor(ts, device=device, dtype=dtype)
        t = torch.randn((batch_size, 1, embedding_dim), device=device, dtype=dtype)
        _test_add_mul(nt, t)

        # [B, *], [B, 1] case
        ts = [torch.randn(seq_len) for seq_len in seq_lens]
        nt = torch.nested.nested_tensor(ts, device=device, dtype=dtype)
        t = torch.randn((batch_size, 1), device=device, dtype=dtype)
        _test_add_mul(nt, t)

    @dtypes(torch.float, torch.float16)
    @skipMeta
    @torch.inference_mode()
    def test_nested_tensor_mul(self, device, dtype):
        # nested tensor * nested tensor
        (nt1, nt2) = self.random_nt_pair(device, dtype, 4, (4, 4))
        ref = torch.nested.nested_tensor([t1 * t2 for (t1, t2) in zip(nt1.unbind(), nt2.unbind())])
        out = nt1 * nt2
        self.assertEqual(ref, out)
        # nested tensor * scalar
        number = 10.0
        scalar = torch.tensor(number).to(dtype).to(device)
        ref = torch.nested.nested_tensor([t * number for t in nt1.unbind()])
        out_number0 = nt1 * number
        out_number1 = number * nt1
        out_scalar0 = nt1 * scalar
        out_scalar1 = scalar * nt1
        self.assertEqual(out_number0, ref)
        self.assertEqual(out_number1, ref)
        self.assertEqual(out_scalar0, ref)
        self.assertEqual(out_scalar1, ref)
        # error case: numel == 1 but dim > 0
        vector = torch.tensor([number]).to(dtype).to(device)
        self.assertRaisesRegex(
            RuntimeError,
            "Expected both self and other to be nested, but got a nested self and non-nested other",
            lambda: nt1.mul(vector)
        )
        self.assertRaisesRegex(
            RuntimeError,
            "Expected both self and other to be nested, but got a non-nested self and nested other",
            lambda: vector.mul(nt1)
        )

    @dtypes(torch.float, torch.float16)
    @skipMeta
    @torch.inference_mode()
    def test_nested_tensor_div(self, device, dtype):
        nt, nt2 = self.random_nt_pair(device, dtype, 4, (4, 4))
        scale = 4.0
        ref = torch.nested.nested_tensor([t / scale for t in nt.unbind()])
        out = nt / 4.0
        self.assertEqual(ref, out)
        ref_transposed = ref.transpose(1, 2)
        out = nt.transpose(1, 2) / 4.0
        self.assertEqual(ref_transposed, out)

        ref = torch.nested.nested_tensor([t / t2 for (t, t2) in zip(nt.unbind(), nt2.unbind())])
        out = nt / nt2
        self.assertEqual(ref, out)

        out = nt.transpose(1, 2) / nt2.transpose(1, 2)
        self.assertEqual(ref.transpose(1, 2), out)

        nt_transpose_copy = torch.nested.nested_tensor([t.transpose(0, 1) for t in nt.unbind()])

        self.assertRaisesRegex(
            RuntimeError, "div requires strides to match when given NestedTensors",
            lambda: nt_transpose_copy.transpose(1, 2) / nt2)

        nt = torch.nested.nested_tensor([torch.randn(i, 4) for i in [3, 4, 5]], device=device, dtype=dtype)
        nt_chunks = nt.chunk(2, -1)
        self.assertRaisesRegex(
            RuntimeError, "div requires offsets to match when given NestedTensors",
            lambda: nt_chunks[0] / nt_chunks[1])

    @dtypes(torch.float, torch.float16)
    @skipMeta
    @torch.inference_mode()
    def test_nested_tensor_add_in_place(self, device, dtype):
        (nt1, nt2) = self.random_nt_pair(device, dtype, 4, (4, 4))
        ref = torch.nested.nested_tensor([t1 + t2 for (t1, t2) in zip(nt1.unbind(), nt2.unbind())])
        nt1 += nt2
        self.assertEqual(ref, nt1)

    @dtypes(torch.float, torch.float16)
    @skipMeta
    @torch.inference_mode()
    def test_nested_tensor_mul_in_place(self, device, dtype):
        # nested tensor * nested tensor
        (nt1, nt2) = self.random_nt_pair(device, dtype, 4, (4, 4))
        ref = torch.nested.nested_tensor([t1 * t2 for (t1, t2) in zip(nt1.unbind(), nt2.unbind())])
        nt1 *= nt2
        self.assertEqual(ref, nt1)
        # nested tensor * scalar
        number = 10.0
        scalar = torch.tensor(number).to(dtype).to(device)
        ref = torch.nested.nested_tensor([t * number for t in nt1.unbind()])
        out_number = nt1.clone()
        out_number *= number
        out_scalar = nt1.clone()
        out_scalar *= scalar
        self.assertEqual(out_number, ref)
        self.assertEqual(out_scalar, ref)
        self.assertRaisesRegex(
            RuntimeError,
            r"output with shape \[.*\] doesn't match the broadcast shape \[.*\]",
            lambda: scalar.mul_(nt1)
        )
        # error case: numel == 1 but dim > 0
        vector = torch.tensor([number]).to(dtype).to(device)
        self.assertRaisesRegex(
            RuntimeError,
            "Expected both self and other to be nested, but got a nested self and non-nested other",
            lambda: nt1.mul_(vector)
        )
        self.assertRaisesRegex(
            RuntimeError,
            "Expected both self and other to be nested, but got a non-nested self and nested other",
            lambda: vector.mul_(nt1)
        )

    @onlyCPU
    @skipMeta
    @dtypes(torch.float)
    def test_nested_tensor_sum_dim(self, device, dtype):
        params = ((2, (1, 1)), ((4), (4, 4)), (10, (3, 5, 7)))

        def test_sum(device, dtype, ntensors, max_sizes, dim, keepdim=True):
            nt = random_nt(device, dtype, ntensors, max_sizes, require_non_empty=False)
            nt2 = nt.clone()
            ub2 = nt2.unbind()
            nt.requires_grad_(True)
            [t.requires_grad_(True) for t in ub2]
            nt_sum = nt.sum(dim=dim, keepdim=keepdim)
            ub2_sum = [t.sum(-1, keepdim=keepdim) for t in ub2]
            self.assertEqual(nt_sum, torch.nested.nested_tensor(ub2_sum))

            # test backward
            # generate gradient tensor that has the same size as the output
            size = nt_sum._nested_tensor_size()
            gt2 = []
            for i in range(ntensors):
                gt2.append(torch.randn(size[i].tolist(), device=device, dtype=dtype))
            gt = torch.nested.nested_tensor(gt2).clone()
            nt_sum.backward(gt)
            for t2, g2 in zip(ub2_sum, gt2):
                t2.backward(g2)
            self.assertEqual(nt.grad, torch.nested.nested_tensor([t.grad for t in ub2]))
            return

        for ntensors, max_sizes in params:
            test_sum(device, dtype, ntensors, max_sizes, len(max_sizes))

        # Test error inputs
        with self.assertRaisesRegex(RuntimeError, "NestedTensor can only be reduced across the last"):
            torch.nested.nested_tensor([torch.tensor([3, 4, 5]), torch.tensor([1, 2])]).sum(0, keepdim=True)

        with self.assertRaisesRegex(RuntimeError, "NestedTensor only allows reduction of a single"):
            torch.nested.nested_tensor([torch.tensor([[3, 4, 5]]), torch.tensor([[1, 2]])]).sum([0, 1], keepdim=True)

        with self.assertRaisesRegex(RuntimeError, "NestedTensor always requires keepdim=True for now."):
            torch.nested.nested_tensor([torch.tensor([3, 4, 5]), torch.tensor([1, 2])]).sum(-1)

    @dtypes(torch.float, torch.float16)
    def test_contiguous(self, device, dtype):
        # Since we don't have access to the buffer in python this is harder to show what
        # we are testing for. When we call chunk on a consistent dim of a NT
        # for chunk_size > 1 the resulting tensors are views of the original NT
        # whose numels is now less than the size of the buffer. Clone was
        # previously creating a new NT with a buffer that was the same size as the
        # original.
        nt_contiguous = torch.nested.nested_tensor([torch.randn(2, 20, device=device, dtype=dtype),
                                                    torch.randn(4, 20, device=device, dtype=dtype)])
        # Split up the last dimension which has a consistent size of 20 into 5 chunks
        chunks = nt_contiguous.chunk(5, dim=-1)

        # # Check chunks are contiguous after calling contiguous
        for chunk in chunks:
            self.assertFalse(chunk.is_contiguous())
            self.assertTrue(chunk.contiguous().is_contiguous())

    @dtypes(torch.float, torch.float16)
    @skipMeta
    def test_clone(self, device, dtype):
        nt1 = random_nt(device, dtype, 4, (4, 4), (1, 1))
        nt2 = nt1.clone()
        # Verify the values match
        self.assertEqual(nt1, nt2)
        # Verify modifying nt2 doesn't affect nt1
        nt2.mul_(nt1)
        ub1 = nt1.unbind()
        ub2 = nt2.unbind()
        for i in range(len(ub1)):
            self.assertNotEqual(ub1[i], ub2[i])

        nt1.clone(memory_format=torch.preserve_format)
        msg = "Nested tensor clone supports Preserve and Contiguous memory formats, called clone with memory format: ChannelsLast"
        with self.assertRaisesRegex(RuntimeError, msg):
            nt1.clone(memory_format=torch.channels_last)

    # cannot test torch.float16 because: RuntimeError: "bernoulli_scalar_cpu_" not implemented for 'Half'
    @decorateIf(xfailIfTorchDynamo, lambda params: params["layout"] == torch.jagged)
    @dtypes(torch.float, torch.double)
    @parametrize("layout", [torch.strided, torch.jagged], name_fn=layout_name)
    def test_dropout(self, device, dtype, layout):
        # edge case: empty nested tensor
        # TODO: support empty NT in jagged layout
        if layout == torch.strided:
            nt0 = torch.nested.nested_tensor([], layout=layout)
            y = torch.nn.functional.dropout(nt0, 0.5)
            self.assertEqual(nt0, y)
        # normal nested tensor
        ntensors = 4
        if layout == torch.jagged:
            nt = random_nt(device, dtype, ntensors, (4, 4), (0, 3), layout=layout)
        else:
            nt = random_nt(device, dtype, ntensors, (4, 4), layout=layout)
        # edge case: invalid dropout
        self.assertRaises(ValueError, lambda: torch.nn.Dropout(-0.1))
        self.assertRaises(ValueError, lambda: torch.nn.Dropout(1.1))
        self.assertRaises(ValueError, lambda: torch.nn.functional.dropout(nt, -0.1))
        self.assertRaises(ValueError, lambda: torch.nn.functional.dropout(nt, 1.1))
        # edge case: no dropout
        dropouter = torch.nn.Dropout(0.0)
        y0 = dropouter(nt)
        y1 = torch.nn.functional.dropout(nt, 0.0)
        self.assertEqual(nt, y0)
        self.assertEqual(nt, y1)
        # edge case: all dropout
        dropouter = torch.nn.Dropout(1.0)
        y0 = dropouter(nt)
        y1 = torch.nn.functional.dropout(nt, 1.0)
        nt0 = torch.zeros_like(nt)
        self.assertEqual(nt0, y0)
        self.assertEqual(nt0, y1)
        # normal case: normal dropout
        p = 0.2
        y = torch.nn.functional.dropout(nt, p)
        expect = nt.clone()
        if layout == torch.jagged:
            expect = torch.where(y == 0.0, y, nt)
            expect /= 1.0 - p
            self.assertEqual(y, expect)
        else:
            expect = nt.clone()
            for i in range(ntensors):
                actual_tensor = y[i].view(-1)
                expect_tensor = expect[i].view(-1)
                for j in range(actual_tensor.shape[0]):
                    if actual_tensor[j].item() == 0.0:
                        expect_tensor[j] = 0.0
                    else:
                        expect_tensor[j] /= 1.0 - p
            self.assertEqual(y, expect)
        with freeze_rng_state():
            dropouter = torch.nn.Dropout(p)
            y0 = dropouter(nt)
        with freeze_rng_state():
            y1 = torch.nn.functional.dropout(nt, p)
        self.assertEqual(y0, y1)

    @dtypes(torch.float, torch.double)
    def test_dropout_noncontiguous(self, device, dtype):
        ntensors = 4
        nt0 = random_nt(device, dtype, ntensors, (4, 4))
        nt1 = nt0.transpose(-1, -2)
        p = 0.3
        with freeze_rng_state():
            dropouter = torch.nn.Dropout(p)
            y0 = dropouter(nt0)
        with freeze_rng_state():
            y1 = torch.nn.functional.dropout(nt1, p).transpose(-1, -2)
        self.assertEqual(y0, y1)

    # cannot test torch.float16 because: RuntimeError: "softmax_kernel_impl" not implemented for 'Half'
    @dtypes(torch.float, torch.double)
    def test_softmax(self, device, dtype):
        # normal nested tensor
        ntensors = 4
        nt = random_nt(device, dtype, ntensors, (4, 4))
        # error case: softmax across nested dimension
        self.assertRaisesRegex(
            RuntimeError,
            "Cannot apply softmax across nested dimension 0",
            lambda: torch.nn.functional.softmax(nt, 0)
        )
        self.assertRaisesRegex(
            RuntimeError,
            "Cannot apply softmax across nested dimension 0",
            lambda: torch.nn.functional.softmax(nt, -3)
        )
        # error case: dimension out of range
        self.assertRaises(IndexError, lambda: torch.nn.functional.softmax(nt, 3))
        self.assertRaises(IndexError, lambda: torch.nn.functional.softmax(nt, -4))
        # normal case: should equal to padding -inf
        softmaxer = torch.nn.Softmax(1)
        y0 = softmaxer(nt)
        y1 = torch.nn.functional.softmax(nt, 1)
        self.assertEqual(y0, y1)
        pt = torch.nested.to_padded_tensor(nt, float("-inf"))
        # if an entire slice is padded, then softmax will return 0.0 / 0.0 = nan
        # however, physically speaking that should be 0.0
        expect = torch.nn.functional.softmax(pt, 1).nan_to_num_(0.0)
        self.assertEqual(torch.nested.to_padded_tensor(y0, 0.0), expect)
        # edge case: empty nested tensor
        nt0 = torch.nested.nested_tensor([])
        y = torch.nn.functional.softmax(nt0, 1)
        self.assertEqual(nt0, y)
        # edge case: nesting scalars
        nt1 = torch.nested.nested_tensor([torch.tensor(0.0), torch.tensor(1.0)])
        self.assertRaises(RuntimeError, lambda: torch.nn.functional.softmax(nt1, 0))
        self.assertRaises(IndexError, lambda: torch.nn.functional.softmax(nt1, 1))

    @dtypes(torch.float, torch.double)
    @torch.inference_mode()
    def test_softmax_noncontiguous(self, device, dtype):
        nt_contiguous, nt_noncontiguous = random_nt_noncontiguous_pair((2, 3, 6, 7), device, dtype)
        self.assertEqual(
            torch.nn.functional.softmax(nt_contiguous, -1),
            torch.nn.functional.softmax(nt_noncontiguous, -1))

    def _test_bmm(self, device, dtype):
        # error case: not 3D tensors
        nt0 = torch.nested.nested_tensor([], device=device, dtype=dtype)
        nt1 = torch.nested.nested_tensor([torch.randn(2), torch.randn(3)], device=device, dtype=dtype)
        nt2 = torch.nested.nested_tensor([torch.randn((2, 4)), torch.randn((3, 4))], device=device, dtype=dtype)
        self.assertRaisesRegex(
            RuntimeError,
            "batch1 must be a 3D tensor",
            lambda: nt0.bmm(nt0)
        )
        self.assertRaisesRegex(
            RuntimeError,
            "batch1 must be a 3D tensor",
            lambda: nt0.bmm(nt1)
        )
        self.assertRaisesRegex(
            RuntimeError,
            "batch1 must be a 3D tensor",
            lambda: nt0.bmm(nt2)
        )
        self.assertRaisesRegex(
            RuntimeError,
            "batch1 must be a 3D tensor",
            lambda: nt1.bmm(nt0)
        )
        self.assertRaisesRegex(
            RuntimeError,
            "batch1 must be a 3D tensor",
            lambda: nt1.bmm(nt1)
        )
        self.assertRaisesRegex(
            RuntimeError,
            "batch1 must be a 3D tensor",
            lambda: nt1.bmm(nt2)
        )
        self.assertRaisesRegex(
            RuntimeError,
            "batch2 must be a 3D tensor",
            lambda: nt2.bmm(nt0)
        )
        self.assertRaisesRegex(
            RuntimeError,
            "batch2 must be a 3D tensor",
            lambda: nt2.bmm(nt1)
        )
        # error case: incompatible batch size
        nt0 = torch.nested.nested_tensor([torch.randn((2, 4)), torch.randn((3, 4))], device=device, dtype=dtype)
        nt1 = torch.nested.nested_tensor([torch.randn((4, 6)),
                                          torch.randn((4, 5)),
                                          torch.randn((4, 7))],
                                         device=device, dtype=dtype)
        self.assertRaisesRegex(
            RuntimeError,
            "Expected size for the 1st dimension of batch2 tensor to be: 2 but got: 3.",
            lambda: nt0.bmm(nt1)
        )
        self.assertRaisesRegex(
            RuntimeError,
            "Expected size for the 1st dimension of batch2 tensor to be: 3 but got: 2.",
            lambda: nt1.bmm(nt0)
        )
        # error case: underlying matrices cannot be multiplied
        nt0 = torch.nested.nested_tensor([torch.randn((2, 4)), torch.randn((3, 4))], device=device, dtype=dtype)
        self.assertRaisesRegex(
            RuntimeError,
            r"0-th nested matrices in batch cannot be multiplied \(2x4 and 2x4\)",
            lambda: nt0.bmm(nt0)
        )
        # normal nested tensor
        nt0 = torch.nested.nested_tensor([torch.randn((2, 4)), torch.randn((3, 7))], device=device, dtype=dtype)
        nt1 = torch.nested.nested_tensor([torch.randn((4, 6)), torch.randn((7, 5))], device=device, dtype=dtype)
        actual = torch.nested.to_padded_tensor(nt0.bmm(nt1), 0.0)
        expect = torch.nested.to_padded_tensor(nt0, 0.0).bmm(torch.nested.to_padded_tensor(nt1, 0.0))
        if dtype == torch.float16:
            self.assertEqual(actual, expect, rtol=1e-3, atol=1e-3)
        else:
            self.assertEqual(actual, expect)

        # nested tensor bmm normal tensor
        nt0 = torch.nested.nested_tensor([torch.randn((2, 7)), torch.randn((3, 7))], device=device, dtype=dtype)
        nt1 = torch.rand(2, 7, 5, dtype=dtype, device=device)
        actual = torch.nested.to_padded_tensor(nt0.bmm(nt1), 0.0)
        expect = torch.nested.to_padded_tensor(nt0, 0.0).bmm(nt1)
        if dtype == torch.float16:
            self.assertEqual(actual, expect, rtol=1e-3, atol=1e-3)
        else:
            self.assertEqual(actual, expect)

        # nested tensor bmm normal tensor with non-contiguous view
        nt1 = torch.rand(2, 5, 7, dtype=dtype, device=device)
        nt1 = nt1.transpose(1, 2)
        actual = torch.nested.to_padded_tensor(nt0.bmm(nt1), 0.0)
        expect = torch.nested.to_padded_tensor(nt0, 0.0).bmm(nt1)
        if dtype == torch.float16:
            self.assertEqual(actual, expect, rtol=1e-3, atol=1e-3)
        else:
            self.assertEqual(actual, expect)


        # normal tensor bmm nested tensor
        nt0 = torch.rand(2, 5, 7, dtype=dtype, device=device)
        nt1 = torch.nested.nested_tensor([torch.randn((7, 6)), torch.randn((7, 5))], device=device, dtype=dtype)
        actual = torch.nested.to_padded_tensor(nt0.bmm(nt1), 0.0)
        expect = nt0.bmm(torch.nested.to_padded_tensor(nt1, 0.0))
        if dtype == torch.float16:
            self.assertEqual(actual, expect, rtol=1e-3, atol=1e-3)
        else:
            self.assertEqual(actual, expect)

        # test tensorcore path
        nt0 = torch.nested.nested_tensor([torch.randn((2, 8)), torch.randn((3, 16))], device=device, dtype=dtype)
        nt1 = torch.nested.nested_tensor([torch.randn((8, 8)), torch.randn((16, 8))], device=device, dtype=dtype)
        actual = torch.nested.to_padded_tensor(nt0.bmm(nt1), 0.0)
        expect = torch.nested.to_padded_tensor(nt0, 0.0).bmm(torch.nested.to_padded_tensor(nt1, 0.0))
        if dtype == torch.float16:
            self.assertEqual(actual, expect, rtol=1e-3, atol=1e-3)
        else:
            self.assertEqual(actual, expect)

    @onlyCUDA
    @dtypes(torch.float, torch.double, torch.float16)
    def test_bmm_cuda(self, device, dtype):
        self._test_bmm(device, dtype)

    @onlyCPU
    # cannot test torch.float16 because: RuntimeError: "addmm_impl_cpu_" not implemented for 'Half'
    @dtypes(torch.float, torch.double)
    def test_bmm_cpu(self, device, dtype):
        self._test_bmm(device, dtype)

    # cannot test torch.float16 because: RuntimeError: "addmm_impl_cpu_" not implemented for 'Half'
    @dtypes(torch.float, torch.double)
    def test_bmm_noncontiguous(self, device, dtype):
        nt0_contiguous, nt0_noncontiguous = random_nt_noncontiguous_pair((2, 3), device, dtype)
        nt1_contiguous, nt1_noncontiguous = random_nt_noncontiguous_pair((6, 7), device, dtype)
        self.assertEqual(
            nt0_contiguous.transpose(-1, -2).bmm(nt1_contiguous),
            nt0_noncontiguous.transpose(-1, -2).bmm(nt1_noncontiguous))

    @dtypes(torch.float, torch.double)
    def test_matmul_with_bmm_path(self, device, dtype):
        def unbind_rebind_matmul(nt1, nt2):
            t1s = nt1.unbind()
            t2s = nt2.unbind()
            out_ts = [t1.matmul(t2) for t1, t2 in zip(t1s, t2s)]
            return torch.nested.nested_tensor(out_ts)

        # [N, n_head, *, head_dim], [N, n_head, head_dim, *]
        Ns = [1, 2, 5]
        n_heads = np.random.randint(2, 5)
        head_dim = 3
        t1s = []
        t2s = []
        for N in Ns:
            for _ in range(N):
                seq_len1 = np.random.randint(2, 5)
                seq_len2 = np.random.randint(2, 5)
                t1s.append(torch.randn(n_heads, seq_len1, head_dim))
                t2s.append(torch.randn(n_heads, head_dim, seq_len2))
            nt1 = torch.nested.nested_tensor(t1s, device=device, dtype=dtype)
            nt2 = torch.nested.nested_tensor(t2s, device=device, dtype=dtype)
            self.assertEqual(torch.matmul(nt1, nt2), unbind_rebind_matmul(nt1, nt2))

        # test with noncontiguous
        t3s = []
        t4s = []
        for _ in range(N):
            seq_len = np.random.randint(2, 5)
            t3s.append(torch.randn(seq_len, n_heads, head_dim))
            t4s.append(torch.randn(seq_len, n_heads, head_dim))
        nt3 = torch.nested.nested_tensor(t3s, device=device, dtype=dtype).transpose(1, 2)
        nt4 = torch.nested.nested_tensor(t4s, device=device, dtype=dtype).transpose(1, 2).transpose(2, 3)
        self.assertEqual(torch.matmul(nt3, nt4), unbind_rebind_matmul(nt3, nt4))

    # cannot test torch.float16 because: RuntimeError: "bmm" not implemented for 'Half'
    @dtypes(torch.float, torch.double)
    def test_matmul(self, device, dtype):
        # error case: one is nested but the other is not
        nt = torch.nested.nested_tensor([torch.randn(2), torch.randn(3)], device=device, dtype=dtype)
        t = torch.randn(4, device=device, dtype=dtype)
        self.assertRaisesRegex(
            RuntimeError,
            "Expected both to be nested, but got a nested self and non-nested other",
            lambda: torch.matmul(nt, t)
        )
        self.assertRaisesRegex(
            RuntimeError,
            "Expected both to be nested, but got a non-nested self and nested other",
            lambda: torch.matmul(t, nt)
        )
        # error case: not 3+D tensors
        nt0 = torch.nested.nested_tensor([], device=device, dtype=dtype)
        nt1 = torch.nested.nested_tensor([torch.randn(2), torch.randn(3)], device=device, dtype=dtype)
        nt2 = torch.nested.nested_tensor([torch.randn((2, 4)), torch.randn((3, 4))], device=device, dtype=dtype)
        self.assertRaisesRegex(
            RuntimeError,
            r"matmul: For nested tensors, only inputs with >= 3 dims are currently supported. 1st input has rank: [0-9]+",
            lambda: torch.matmul(nt0, nt0)
        )
        self.assertRaisesRegex(
            RuntimeError,
            r"matmul: For nested tensors, only inputs with >= 3 dims are currently supported. 1st input has rank: [0-9]+",
            lambda: torch.matmul(nt0, nt1)
        )
        self.assertRaisesRegex(
            RuntimeError,
            r"matmul: For nested tensors, only inputs with >= 3 dims are currently supported. 1st input has rank: [0-9]+",
            lambda: torch.matmul(nt0, nt2)
        )
        self.assertRaisesRegex(
            RuntimeError,
            r"matmul: For nested tensors, only inputs with >= 3 dims are currently supported. 1st input has rank: [0-9]+",
            lambda: torch.matmul(nt1, nt0)
        )
        self.assertRaisesRegex(
            RuntimeError,
            r"matmul: For nested tensors, only inputs with >= 3 dims are currently supported. 1st input has rank: [0-9]+",
            lambda: torch.matmul(nt1, nt1)
        )
        self.assertRaisesRegex(
            RuntimeError,
            r"matmul: For nested tensors, only inputs with >= 3 dims are currently supported. 1st input has rank: [0-9]+",
            lambda: torch.matmul(nt1, nt2)
        )
        self.assertRaisesRegex(
            RuntimeError,
            r"matmul: For nested tensors, only inputs with >= 3 dims are currently supported. 2nd input has rank: [0-9]+",
            lambda: torch.matmul(nt2, nt0)
        )
        self.assertRaisesRegex(
            RuntimeError,
            r"matmul: For nested tensors, only inputs with >= 3 dims are currently supported. 2nd input has rank: [0-9]+",
            lambda: torch.matmul(nt2, nt1)
        )
        # error case: incompatible batch size
        nt0 = torch.nested.nested_tensor([torch.randn((2, 4)), torch.randn((3, 4))], device=device, dtype=dtype)
        nt1 = torch.nested.nested_tensor([torch.randn((4, 6)),
                                          torch.randn((4, 5)),
                                          torch.randn((4, 7))],
                                         device=device, dtype=dtype)
        self.assertRaisesRegex(
            RuntimeError,
            r"matmul: Expected size for the 1st dimension of 2nd input tensor to be: [0-9]+ but got: [0-9]+.",
            lambda: torch.matmul(nt0, nt1)
        )
        self.assertRaisesRegex(
            RuntimeError,
            r"matmul: Expected size for the 1st dimension of 2nd input tensor to be: [0-9]+ but got: [0-9]+.",
            lambda: torch.matmul(nt1, nt0)
        )
        # error case: incompatible (wrong) batch sizes that shouldn't even broadcast?
        nt0 = torch.nested.nested_tensor([torch.randn((2, 2, 4)),
                                          torch.randn((2, 3, 4))],
                                         device=device, dtype=dtype)
        nt1 = torch.nested.nested_tensor([torch.randn((3, 4, 6)),
                                          torch.randn((3, 4, 5))],
                                         device=device, dtype=dtype)
        self.assertRaisesRegex(
            RuntimeError,
            "matmul(): For nested tensors, batch dimensions must have the same sizes,",
            lambda: torch.matmul(nt0, nt1)
        )
        # error case: incompatible batch sizes that should technically broadcast
        nt0 = torch.nested.nested_tensor([torch.randn((2, 2, 4)),
                                          torch.randn((1, 3, 4))],
                                         device=device, dtype=dtype)
        nt1 = torch.nested.nested_tensor([torch.randn((1, 4, 6)),
                                          torch.randn((3, 4, 5))],
                                         device=device, dtype=dtype)
        self.assertRaisesRegex(
            RuntimeError,
            "matmul(): For nested tensors, batch dimensions must have the same sizes,",
            lambda: torch.matmul(nt0, nt1)
        )
        # error case: underlying matrices cannot be multiplied
        nt0 = torch.nested.nested_tensor([torch.randn((2, 4)), torch.randn((3, 4))], device=device, dtype=dtype)
        self.assertRaisesRegex(
            RuntimeError,
            "matmul(): Nested tensors cannot be matrix multiplied",
            lambda: torch.matmul(nt0, nt0)
        )
        # normal nested tensor: 3D
        nt0 = torch.nested.nested_tensor([torch.randn((2, 4)), torch.randn((3, 7))], device=device, dtype=dtype)
        nt1 = torch.nested.nested_tensor([torch.randn((4, 6)), torch.randn((7, 5))], device=device, dtype=dtype)
        actual = torch.nested.to_padded_tensor(torch.matmul(nt0, nt1), 0.0)
        expect = torch.matmul(torch.nested.to_padded_tensor(nt0, 0.0), torch.nested.to_padded_tensor(nt1, 0.0))
        self.assertEqual(actual, expect)
        # normal nested tensor: 4D (with testing for batch_size=1)
        nt0 = torch.nested.nested_tensor([torch.randn((1, 2, 4)),
                                          torch.randn((8, 3, 7))],
                                         device=device, dtype=dtype)
        nt1 = torch.nested.nested_tensor([torch.randn((1, 4, 6)),
                                          torch.randn((8, 7, 5))],
                                         device=device, dtype=dtype)
        actual = torch.nested.to_padded_tensor(torch.matmul(nt0, nt1), 0.0)
        expect = torch.matmul(torch.nested.to_padded_tensor(nt0, 0.0), torch.nested.to_padded_tensor(nt1, 0.0))
        self.assertEqual(actual, expect)
        # normal nested tensor: 5D
        nt0 = torch.nested.nested_tensor([torch.randn((8, 9, 2, 4)),
                                          torch.randn((8, 9, 3, 7))],
                                         device=device, dtype=dtype)
        nt1 = torch.nested.nested_tensor([torch.randn((8, 9, 4, 6)),
                                          torch.randn((8, 9, 7, 5))],
                                         device=device, dtype=dtype)
        actual = torch.nested.to_padded_tensor(torch.matmul(nt0, nt1), 0.0)
        expect = torch.matmul(torch.nested.to_padded_tensor(nt0, 0.0), torch.nested.to_padded_tensor(nt1, 0.0))
        self.assertEqual(actual, expect)

    # only supported on CUDA for now
    @dtypes(torch.float, torch.double)
    def test_matmul_nt_with_broadcasted_t(self, device, dtype):
        # NT (B, *, C, D) with T (D, E) broadcasting case
        nt = random_nt_from_dims([3, None, 4, 5], device=device, dtype=dtype)
        t = torch.randn(5, 6, device=device, dtype=dtype)
        output = torch.matmul(nt, t)

        # should be equivalent to matmul-ing each component with the dense tensor
        self.assertEqual(nt.size(0), output.size(0))
        for component, out_component in zip(nt, output):
            self.assertEqual(out_component, torch.matmul(component, t))

    # cannot test torch.float16 because: RuntimeError: "bmm" not implemented for 'Half'
    @dtypes(torch.float, torch.double)
    def test_matmul_noncontiguous(self, device, dtype):
        nt0_contiguous, nt0_noncontiguous = random_nt_noncontiguous_pair((2, 3), device, dtype)
        nt1_contiguous, nt1_noncontiguous = random_nt_noncontiguous_pair((6, 7), device, dtype)
        self.assertEqual(
            torch.matmul(nt0_contiguous.transpose(-1, -2), nt1_contiguous),
            torch.matmul(nt0_noncontiguous.transpose(-1, -2), nt1_noncontiguous))

    @dtypes(torch.float, torch.double)
    def test_linear(self, device, dtype):
        a = torch.randn(1, 2, device=device, dtype=dtype)
        b = torch.randn(2, 2, device=device, dtype=dtype)
        c = torch.randn(3, 2, device=device, dtype=dtype)
        nt = torch.nested.nested_tensor([a, b, c])

        weight = torch.randn(2, 2, device=device, dtype=dtype)
        bias = torch.randn(2, device=device, dtype=dtype)
        # success case
        torch.functional.F.linear(nt, weight, bias)

        # invalid nested tensor dimension
        msg = r'Linear requires nested_tensor.dim == 3 and dense_matrix.dim == 2. Nested tensor dim: 2. Dense tensor dim: 2'
        nt1 = torch.nested.nested_tensor([torch.randn(1, device=device, dtype=dtype),
                                          torch.randn(2, device=device, dtype=dtype)])
        with self.assertRaisesRegex(RuntimeError, msg):
            torch.functional.F.linear(nt1, weight, bias)

        # invalid weight shape
        msg = r'Linear requires nested_tensor.dim == 3 and dense_matrix.dim == 2. Nested tensor dim: 3. Dense tensor dim: 3'
        weight1 = torch.randn(2, 2, 3, device=device, dtype=dtype)
        with self.assertRaisesRegex(RuntimeError, msg):
            torch.functional.F.linear(nt, weight1, bias)

        # inconsistent last dim of nested tensor
        msg = r"Expected all tensors in nested tensor to have the same trailing dimension, instead last dimension equals:"
        nt2 = torch.nested.nested_tensor([torch.randn(1, 2, device=device, dtype=dtype),
                                          torch.randn(2, 3, device=device, dtype=dtype)])
        with self.assertRaisesRegex(RuntimeError, msg):
            torch.functional.F.linear(nt2, weight, bias)

        # Mismatch of nested tensor last dim and weight dimension
        weight2 = torch.randn(2, 4, device=device, dtype=dtype)
        msg = r"Shape mismatch for NestedTensor Linear: Expected input's \(a nested tensor\) 'last_dim'" \
            r" to equal 'weight.size\(1\), but got: last_dim = 2, and weight.size\(1\) = 4"
        with self.assertRaisesRegex(RuntimeError, msg):
            torch.functional.F.linear(nt, weight2, bias)

        # Nested tensor input and nested weight
        nt_weight = nt.clone()
        msg = r"Linear does not support nested weight when input is a nested tensor."
        with self.assertRaisesRegex(RuntimeError, msg):
            torch.functional.F.linear(nt, nt_weight, bias)

    # TODO: test noncontiguous linear
    # For now this tests the error message of linear
    # since linear does not support noncontiguous buffer yet
    @dtypes(torch.float, torch.double)
    def test_linear_noncontiguous(self, device, dtype):
        nt_contiguous, nt_noncontiguous = random_nt_noncontiguous_pair((2, 3, 6, 7), device, dtype)
        weight = torch.randn((8, 5), device=device, dtype=dtype)
        self.assertRaisesRegex(
            RuntimeError,
            r"for now linear only supports contiguous nested tensor",
            lambda: torch.nn.functional.linear(nt_noncontiguous, weight)
        )

    @dtypes(torch.float, torch.float16, torch.double)
    def test_to_padded_tensor_zero_numel_errors(self, device, dtype):
        ts = [torch.ones(1, 0), torch.ones(0, 0)]
        nt = torch.nested.nested_tensor(ts, device=device, dtype=dtype, layout=torch.strided)
        self.assertRaisesRegex(
            RuntimeError,
            r"at least one constituent tensor should have non-zero numel",
            lambda: torch.nested.to_padded_tensor(nt, 0.0)
        )

    @dtypes(torch.float, torch.float16, torch.double)
    def test_transpose(self, device, dtype):
        nt = random_nt(device, dtype, 4, (4, 4))
        # error case: transpose nested dimension
        self.assertRaisesRegex(
            RuntimeError,
            "Nested tensor dimension 0 cannot be transposed",
            lambda: nt.transpose(0, 1)
        )
        self.assertRaisesRegex(
            RuntimeError,
            "Nested tensor dimension 0 cannot be transposed",
            lambda: nt.transpose(1, -3)
        )
        # error case: dimension out of range
        self.assertRaises(IndexError, lambda: nt.transpose(1, 3))
        self.assertRaises(IndexError, lambda: nt.transpose(-4, -1))
        # normal case
        ntT = nt.transpose(-1, -2)
        ptT_from_ntT = noncontiguous_to_padded_tensor(ntT)
        pt = torch.nested.to_padded_tensor(nt, 0.0)
        ptT = pt.transpose(-1, -2)
        self.assertEqual(ptT, ptT_from_ntT)

    @dtypes(torch.float, torch.float16, torch.double)
    def test_squeeze_unsqueeze(self, device, dtype):
        a = torch.arange(6).reshape(2, 3)
        b = torch.arange(15).reshape(5, 3)
        nt = torch.nested.nested_tensor([a, b], device=device, dtype=dtype)
        # error case: squeeze no dimension
        self.assertRaisesRegex(
            RuntimeError,
            "For nested tensors, squeeze without the dim argument",
            lambda: nt.squeeze()
        )
        # error case: squeeze nested dimension
        self.assertRaisesRegex(
            RuntimeError,
            "For nested tensors, squeezing dimension 0",
            lambda: nt.squeeze(0)
        )
        # error case: dimension out of range
        self.assertRaises(IndexError, lambda: nt.squeeze(3))
        # error case: squeeze nested tensor of singleton tensors
        c = torch.ones(1)
        nt_singleton = torch.nested.nested_tensor([c, c], device=device, dtype=dtype)
        self.assertRaisesRegex(
            RuntimeError,
            "For nested tensors, squeezing a nested tensor of singleton",
            lambda: nt_singleton.squeeze(1)
        )

        # squeezing a dim which does not have size 1 should be a no-op
        nt2 = nt.squeeze(-1)
        self.assertEqual(nt, nt2)

        # test cases that should work
        nt_sizes = nt._nested_tensor_size()
        nt_strides = nt._nested_tensor_strides()
        for i in range(-2, 4):
            if (i == 0):
                # cannot unsqueeze batch dim
                continue
            nt_unsqueezed = nt.unsqueeze(i)
            # negative dim will correspond to unsqueeze() applied at dim = dim + nt.dim() + 1
            wrapped_i = i + nt.dim() + 1 if i < 0 else i
            # col_index into nt size tensor is requires subtraction of 1 to ignore batch dim
            size_idx = wrapped_i - 1
            self.assertEqual(nt_unsqueezed._nested_tensor_size()[:, size_idx], torch.ones(2, dtype=torch.long))
            unsqueezed_stride = nt_unsqueezed._nested_tensor_strides()[:, size_idx]
            if (i == nt.ndim or i == -1):
                self.assertEqual(unsqueezed_stride, torch.ones(2, dtype=torch.long))
            else:
                stride_col_after = nt_strides[:, size_idx]
                size_col_after = nt_sizes[:, size_idx]
                self.assertEqual(unsqueezed_stride, stride_col_after * size_col_after)
            nt_squeezed = nt_unsqueezed.squeeze(i)
            self.assertEqual(nt_squeezed, nt)
            self.assertEqual(nt_squeezed._nested_tensor_size(), nt_sizes)
            self.assertEqual(nt_squeezed._nested_tensor_strides(), nt_strides)

    @dtypes(torch.float, torch.float16, torch.double)
    def test_transpose_inference_mode_interaction(self, device, dtype):
        nt = random_nt(device, dtype, 4, (4, 4))
        # Construct in default mode and transpose while in inference mode
        with torch.inference_mode():
            ntT = nt.transpose(-1, -2)
            ptT_from_ntT = noncontiguous_to_padded_tensor(ntT)
            pt = torch.nested.to_padded_tensor(nt, 0.0)
            ptT = pt.transpose(-1, -2)
            self.assertEqual(ptT, ptT_from_ntT)

        # Construct and transpose while in inference mode
        with torch.inference_mode():
            nt = random_nt(device, dtype, 4, (4, 4))
            ntT = nt.transpose(-1, -2)
            ptT_from_ntT = noncontiguous_to_padded_tensor(ntT)
            pt = torch.nested.to_padded_tensor(nt, 0.0)
            ptT = pt.transpose(-1, -2)
            self.assertEqual(ptT, ptT_from_ntT)

    @dtypes(torch.float, torch.float16, torch.double)
    def test_view(self, device, dtype):
        nt = random_nt(device, dtype, 4, (4, 4))
        # error case: empty shape
        self.assertRaisesRegex(
            RuntimeError,
            r"shape '\[\]' is invalid for a nested tensor",
            lambda: nt.view(())
        )
        # error case: empty nested tensor
        nt_empty = torch.nested.nested_tensor([])
        self.assertRaisesRegex(
            RuntimeError,
            "empty nested tensor cannot be reshaped",
            lambda: nt_empty.view(-1)
        )
        # error case: -1 for batch size
        self.assertRaisesRegex(
            RuntimeError,
            r"view: For now nested view cannot change or infer the implicit batch dimension",
            lambda: nt.view(-1, 2, 3)
        )
        self.assertRaisesRegex(
            RuntimeError,
            r"shape '\[.*\]' is invalid for input of size [0-9]+",
            lambda: nt.view(4, 2, 3)
        )
        # normal case
        x0 = torch.randn((2, 20), device=device, dtype=dtype)
        x1 = torch.randn((3, 20), device=device, dtype=dtype)
        nt = torch.nested.nested_tensor([x0, x1])
        pt = torch.nested.to_padded_tensor(nt, 0.0)
        # error case, trying to reshape batch dim to a legit shape
        self.assertRaisesRegex(
            RuntimeError,
            r"For now nested view cannot change or infer the implicit batch dimension",
            lambda: nt.transpose(-1, -2).view(40, -1)
        )
        # inherit only the ragged dimension
        # (2, 20) -> (2, 5, 4)
        # (3, 20) -> (3, 5, 4)
        nt1 = nt.view(2, -1, 5, 4)
        # (2, 3, 20) -> (2, 3, 5, 4) -> (2, 4, 5, 4)
        pt1 = pt.view(2, -1, 5, 4)
        self.assertEqual(noncontiguous_to_padded_tensor(nt1), pt1)

        # more than one -1 (even for "old" dims), should fail
        # this attempts to do # (2, (2, 3), 5, 4) -> (2, (2, 3), 5, 2, 2)
        # but we ban "inherit old behavior" for >1 dimension
        self.assertRaisesRegex(
            RuntimeError,
            r"only one dimension can be inferred",
            lambda: nt1.view(2, -1, -1, 2, 2)
        )

    @dtypes(torch.float, torch.float16, torch.double)
    def test_view_inference_mode_interaction(self, device, dtype):
        # Construct in default mode and view while in inference mode
        nt = torch.nested.nested_tensor([torch.randn((2, 20)), torch.randn((3, 20))], device=device, dtype=dtype)
        with torch.inference_mode():
            ntT = nt.view(2, -1, 4, 5)
            ptT_from_ntT = noncontiguous_to_padded_tensor(ntT)
            pt = torch.nested.to_padded_tensor(nt, 0.0)
            ptT = pt.view(2, -1, 4, 5)
            self.assertEqual(ptT, ptT_from_ntT)
        # Construct and view while in inference mode
        with torch.inference_mode():
            nt = torch.nested.nested_tensor([torch.randn((2, 20)), torch.randn((3, 20))], device=device, dtype=dtype)
            ntT = nt.view(2, -1, 4, 5)
            ptT_from_ntT = noncontiguous_to_padded_tensor(ntT)
            pt = torch.nested.to_padded_tensor(nt, 0.0)
            ptT = pt.view(2, -1, 4, 5)
            self.assertEqual(ptT, ptT_from_ntT)

    @dtypes(torch.float, torch.float16, torch.double)
    def test_reshape(self, device, dtype):
        nt = random_nt(device, dtype, 4, (4, 4))
        # error case: empty shape
        self.assertRaisesRegex(
            RuntimeError,
            r"shape '\[\]' is invalid for a nested tensor",
            lambda: nt.reshape(())
        )
        # error case: empty nested tensor
        nt_empty = torch.nested.nested_tensor([])
        self.assertRaisesRegex(
            RuntimeError,
            "empty nested tensor cannot be reshaped",
            lambda: nt_empty.reshape(-1)
        )
        # error case: -1 for batch size
        self.assertRaisesRegex(
            RuntimeError,
            r"reshape: For now nested reshape cannot change or infer the implicit batch dimension",
            lambda: nt.reshape(-1, 2, 3)
        )
        self.assertRaisesRegex(
            RuntimeError,
            r"shape '\[.*\]' is invalid for input of size [0-9]+",
            lambda: nt.reshape(4, 2, 3)
        )
        # normal case
        x0 = torch.randn((2, 20), device=device, dtype=dtype)
        x1 = torch.randn((3, 20), device=device, dtype=dtype)
        nt = torch.nested.nested_tensor([x0, x1])  # (2, (2, 3), 20)
        pt = torch.nested.to_padded_tensor(nt, 0.0)
        # error case, trying to reshape batch dim to a legit shape
        self.assertRaisesRegex(
            RuntimeError,
            r"reshape: For now nested reshape cannot change or infer the implicit batch dimension",
            lambda: nt.transpose(-1, -2).reshape(40, -1)
        )
        # inherit only the ragged dimension
        # (2, 20) -> (2, 5, 4)
        # (3, 20) -> (3, 5, 4)
        nt1 = nt.reshape(2, -1, 5, 4)
        # (2, 3, 20) -> (2, 3, 5, 4) -> (2, 4, 5, 4)
        pt1 = pt.reshape(2, -1, 5, 4)
        self.assertEqual(noncontiguous_to_padded_tensor(nt1), pt1)

        # more than one -1 (even for "old" dims), should fail
        # this attempts to do # (2, (2, 3), 5, 4) -> (2, (2, 3), 5, 2, 2)
        # but we ban "inherit old behavior" for >1 dimension
        self.assertRaisesRegex(
            RuntimeError,
            r"only one dimension can be inferred",
            lambda: nt1.reshape(2, -1, -1, 2, 2)
        )

    @dtypes(torch.float, torch.float16, torch.double)
    def test_narrow(self, device, dtype):
        nt = random_nt_from_dims([5, None, None, None], device=device, dtype=dtype)

        # narrow on dim=0 from start to end
        bounds = [(0, 5), (0, 3), (1, 2), (1, 5), (2, 4)]
        for start, end in bounds:
            length = end - start
            narrowed = nt.narrow(dim=0, start=start, length=length)
            # ensure output is a view
            self.assertTrue(narrowed._base is nt)
            for nc, c in zip(narrowed.unbind(), nt.unbind()[start:end]):
                self.assertEqual(nc, c)

        # dim != 0 is not supported
        for dim in range(1, nt.dim()):
            with self.assertRaisesRegex(RuntimeError, "only dim=0 supported for nested tensors"):
                nt.narrow(dim=dim, start=0, length=1)

        # error case: non-contiguous NT
        _, nt_noncont = random_nt_noncontiguous_pair((2, 3, 4))
        with self.assertRaisesRegex(RuntimeError, "only contiguous nested tensors supported"):
            nt_noncont.narrow(dim=0, start=0, length=1)

    @parametrize("input_dim", [3, 4])
    def test_scaled_dot_product_attention(self, device, input_dim):

        def rand_tensor(*shape):
            return torch.randn(shape, device=device)

        E = 8
        if input_dim == 3:
            # Shape: (N, L, E); ragged L
            query = torch.nested.nested_tensor([rand_tensor(2, E), rand_tensor(3, E), rand_tensor(4, E)])

            # Shape: (N, S, E); ragged S
            key = torch.nested.nested_tensor([rand_tensor(3, E), rand_tensor(4, E), rand_tensor(5, E)])
            value = torch.nested.nested_tensor([rand_tensor(3, E), rand_tensor(4, E), rand_tensor(5, E)])
        elif input_dim == 4:
            # In the 4D case the L and S is ragged
            # Shape: (N, N', L, E); ragged N' and L
            query = torch.nested.nested_tensor([rand_tensor(2, 2, E), rand_tensor(3, 3, E), rand_tensor(4, 4, E)])
            # Shape: (N, N', S, E); ragged N' and S
            key = torch.nested.nested_tensor([rand_tensor(2, 3, E), rand_tensor(3, 4, E), rand_tensor(4, 5, E)])
            value = torch.nested.nested_tensor([rand_tensor(2, 3, E), rand_tensor(3, 4, E), rand_tensor(4, 5, E)])
        else:
            self.fail(f"Invalid input_dim {input_dim} encountered in SDP test")

        def rand_mask(size):
            return torch.randint(0, 2, size=size, dtype=torch.bool, device=device)

        # Shape: (N, L, S); ragged L and S matching above
        attn_mask = torch.nested.nested_tensor([rand_mask((2, 3)), rand_mask((3, 4)), rand_mask((4, 5))])

        dropout_p = 0.0  # no dropout for reproducibility

        # Success case: no attn_mask set and is_causal=False.
        actual = torch.nn.functional.scaled_dot_product_attention(
            query, key, value, attn_mask=None, is_causal=False, dropout_p=dropout_p)

        expected_outputs = []
        for q, k, v in zip(query.unbind(), key.unbind(), value.unbind()):
            output = torch.nn.functional.scaled_dot_product_attention(
                q.unsqueeze(0), k.unsqueeze(0), v.unsqueeze(0), attn_mask=None, dropout_p=dropout_p)
            expected_outputs.append(output.squeeze(0))
        expected_output_nested = torch.nested.nested_tensor(expected_outputs)
        self.assertEqual(actual, expected_output_nested)

        # Error case: explicit attn_mask set.
        with self.assertRaisesRegex(RuntimeError, "not supported when an explicit attn_mask is set"):
            torch.nn.functional.scaled_dot_product_attention(
                query, key, value, attn_mask=attn_mask, dropout_p=dropout_p)

        # Error case: is_causal=True.
        with self.assertRaisesRegex(RuntimeError, "not supported when is_causal=True"):
            torch.nn.functional.scaled_dot_product_attention(
                query, key, value, dropout_p=dropout_p, is_causal=True)

    @dtypes(torch.float, torch.float16, torch.double)
    def test_empty_like(self, device, dtype):
        ntensors = 4
        nt = random_nt(device, dtype, ntensors, (4, 4))

        # Create empty on same device as original nested tensor
        nt_empty = torch.empty_like(nt)
        assert nt.is_same_size(nt_empty)
        self.assertEqual(nt.dtype, nt_empty.dtype)
        self.assertEqual(nt.device, nt_empty.device)
        self.assertEqual(nt.layout, nt_empty.layout)

        if torch.cuda.is_available():
            if device == "cpu":
                nt_cuda = torch.empty_like(nt, device='cuda')
                self.assertEqual(torch.device("cuda").type, nt_cuda.device.type)
            else:
                nt_cpu = torch.empty_like(nt, device='cpu')
                self.assertEqual(torch.device("cpu").type, nt_cpu.device.type)

        # Check changing dtype of empty_like nested tensor output
        dtype_set = {torch.float, torch.float16, torch.double}
        for other_dtype in dtype_set - {dtype}:
            nt_empty_other_dtype = torch.empty_like(nt, dtype=other_dtype)
            self.assertEqual(nt.dtype, dtype)
            self.assertEqual(nt_empty_other_dtype.dtype, other_dtype)
            self.assertEqual(nt.device, nt_empty.device)
            self.assertEqual(nt.layout, nt_empty.layout)

        # Create tensor for autograd
        nt_empty_req_grad = torch.empty_like(nt, requires_grad=True)
        self.assertEqual(nt_empty_req_grad.requires_grad, True)

        # Test noncontiguous tensor does not fail to copy
        nt_cont, nt_noncont = random_nt_noncontiguous_pair((2, 3, 6, 7))
        nt_empty = torch.empty_like(nt_cont)
        assert nt_cont.is_same_size(nt_empty)
        nt_empty_non_contig = torch.empty_like(nt_noncont)
        assert nt_noncont.is_same_size(nt_empty_non_contig)

        # Test the contiguous memory format option
        nt_empty_contig = torch.empty_like(nt_cont, memory_format=torch.contiguous_format)
        assert nt_cont.is_same_size(nt_empty_contig)
        assert nt_empty_contig.is_contiguous()

        nt_empty_non_contig = torch.empty_like(nt_noncont, memory_format=torch.contiguous_format)
        assert nt_noncont.is_same_size(nt_empty_non_contig)
        assert nt_empty_non_contig.is_contiguous()

        # Test other memory formats fail
        self.assertRaises(RuntimeError, lambda: torch.empty_like(nt_cont, memory_format=torch.channels_last))
        self.assertRaises(RuntimeError, lambda: torch.empty_like(nt_noncont, memory_format=torch.channels_last))
        self.assertRaises(RuntimeError, lambda: torch.empty_like(nt_cont, memory_format=torch.channels_last_3d))
        self.assertRaises(RuntimeError, lambda: torch.empty_like(nt_noncont, memory_format=torch.channels_last_3d))

@markDynamoStrictTest
class TestNestedTensorAutograd(TestCase):
    # Note [Gradcheck args check_batched_grad=False] the common_utils testing version of gradcheck
    # includes the default parameters used for testing ops with gradcheck. However nested tensor
    # does not support the stack op therefore we turn it off for these tests
    def _create_leaf_nested_tensor_from_list(self, tensor_device, requires_grad=False):
        return torch.nested.nested_tensor([torch.randn(1, 2,),
                                           torch.randn(7, 8)], requires_grad=requires_grad, device=tensor_device)

    def _create_nested_tensor_from_list(self, tensor_device, requires_grad=False):
        return torch.nested.as_nested_tensor([torch.randn(1, 2, requires_grad=requires_grad),
                                              torch.randn(7, 8, requires_grad=requires_grad)], device=tensor_device)

    def _create_nested_tensor_from_mask(self, tensor_device, requires_grad=False):
        data = torch.randn(2, 3, 4, requires_grad=requires_grad, device=tensor_device)
        mask = torch.ones_like(data[:, :, 0]).bool()
        return torch._nested_tensor_from_mask(data, mask)

    def test_as_nested_tensor_propagates_gradients(self, device):
        a = torch.arange(3, dtype=torch.float, device=device)
        b = torch.arange(5, dtype=torch.float, device=device)
        nt = torch.nested.as_nested_tensor([a, b])
        # tensors with requires_grad=False are leaves
        self.assertTrue(nt.is_leaf)
        self.assertTrue(not nt.requires_grad)

        a = torch.arange(3, dtype=torch.float, requires_grad=True, device=device)
        b = torch.arange(5, dtype=torch.float, requires_grad=True, device=device)
        nt2 = torch.nested.as_nested_tensor([a, b])
        fake_grad = torch.nested.nested_tensor([torch.ones_like(a), torch.zeros_like(b)], device=device)
        nt2.backward(fake_grad)
        self.assertEqual(a.grad, fake_grad[0])
        self.assertEqual(b.grad, fake_grad[1])

    def test_nested_tensor_generates_leaf(self, device):
        a = torch.arange(3, dtype=torch.float, requires_grad=True, device=device)
        b = torch.arange(5, dtype=torch.float, requires_grad=True, device=device)

        nt = torch.nested.nested_tensor([a, b], requires_grad=False)
        self.assertTrue(nt.is_leaf)
        self.assertTrue(not nt.requires_grad)

        nt2 = torch.nested.nested_tensor([a, b], requires_grad=True)
        self.assertTrue(nt2.is_leaf)
        self.assertTrue(nt2.requires_grad)

        fake_grad = torch.nested.nested_tensor([torch.ones_like(a), torch.zeros_like(b)], device=device)
        nt2.backward(fake_grad)
        self.assertEqual(nt2.grad, fake_grad)
        self.assertEqual(a.grad, None)
        self.assertEqual(b.grad, None)

    def test_set_requires_grad_from_list(self, device):
        nt = self._create_nested_tensor_from_list(device)
        nt.requires_grad_()
        assert nt.requires_grad

    def test_set_requires_grad_from_mask(self, device):
        nt = self._create_nested_tensor_from_mask(device)
        nt.requires_grad_()
        assert nt.requires_grad

    def test_backward_for_add_op(self, device):
        nt_1 = self._create_nested_tensor_from_mask(device)
        nt_2 = self._create_nested_tensor_from_mask(device)

        nt_1.requires_grad_()
        c = nt_1 + nt_2

        assert nt_1.requires_grad
        assert c.requires_grad
        grad_output = self._create_nested_tensor_from_mask(device)
        c.backward(grad_output)

        #  Grad check doesn't work with nested yet.
        # d/dnt_1 (nt + nt_1) = 1*grad_output
        self.assertEqual(nt_1.grad, grad_output)

    def test_backward_for_sub_op(self, device):
        nt_1 = self._create_nested_tensor_from_mask(device)
        nt_2 = self._create_nested_tensor_from_mask(device)

        nt_1.requires_grad_()
        nt_2.requires_grad_()
        c = nt_1 - nt_2

        assert nt_1.requires_grad
        assert nt_2.requires_grad
        assert c.requires_grad
        grad_output = self._create_nested_tensor_from_mask(device)
        c.backward(grad_output)

        self.assertEqual(nt_1.grad, grad_output)
        self.assertEqual(nt_2.grad, -1 * grad_output)

    def test_backward_sub_strided(self, device):
        a = torch.nested.nested_tensor([torch.randn(9, 2, 4), torch.randn(12, 2, 4)], requires_grad=True, device=device)
        b = torch.nested.nested_tensor([torch.randn(9, 4, 2), torch.randn(12, 4, 2)], requires_grad=True, device=device)
        c = a - b.transpose(-1, -2)
        grad_output = c.clone()
        c.backward(grad_output)
        self.assertEqual(a.grad, grad_output)
        self.assertEqual(b.grad, -1 * grad_output.transpose(-1, -2))

    def test_backward_add_strided(self, device):
        a = torch.nested.nested_tensor([torch.randn(9, 2, 4), torch.randn(12, 2, 4)], requires_grad=True, device=device)
        b = torch.nested.nested_tensor([torch.randn(9, 4, 2), torch.randn(12, 4, 2)], requires_grad=True, device=device)
        c = a + b.transpose(-1, -2)
        grad_output = c.clone()
        c.backward(grad_output)
        self.assertEqual(a.grad, grad_output)
        self.assertEqual(b.grad, grad_output.transpose(-1, -2))

    # Test Factory Functions
    def test_nested_tensor_to_padded_tensor(self, device):
        for padding_val in [0, 1]:
            nt = self._create_leaf_nested_tensor_from_list(tensor_device=device, requires_grad=True)

            out = torch.nested.to_padded_tensor(nt, padding_val)
            grad_output = torch.ones(out.shape, device=device)
            out.backward(grad_output)

            self.assertEqual(nt.grad, torch.nested.nested_tensor([torch.ones(1, 2), torch.ones(7, 8)], device=device))

    def test_nested_tensor_from_mask_and_to_padded(self, device):
        N, L, D = 2, 4, 4
        mask = torch.ones(N, L, device=device)
        for i in range(1, N):
            end = torch.randint(1, L - 1, (1,), device=device)
            mask[i, end:] = 0

        mask[0, :] = 1
        mask = mask.bool()

        data = torch.randn(N, L, D, requires_grad=True, dtype=torch.float64, device=device)

        def grad_test_func(inpt):
            nt = torch._nested_tensor_from_mask(inpt, mask)
            # This implicitly tests to_padded_tensor grads
            return torch.nested.to_padded_tensor(nt, 0)
        assert gradcheck(grad_test_func, inputs=data, check_batched_grad=False)

    def test_nested_tensor_from_padded(self, device):
        nested_size = torch.tensor([[1, 2], [2, 2]])
        padded_tensor = torch.randn(2, 2, 2, dtype=torch.float64, device=device)
        padded_tensor[0, 1, :] = 0
        padded_tensor.requires_grad_()

        def grad_test_func(tensor, nested_size):
            nt = torch._nested_from_padded(tensor, nested_size, fuse_transform_0213=False)
            # This implicitly tests to_padded_tensor grads
            return torch.nested.to_padded_tensor(nt, 0)

        data = (padded_tensor, nested_size)
        assert gradcheck(grad_test_func, inputs=data, check_batched_grad=False)

    def test_nested_tensor_from_padded_fused(self, device):
        nested_size = torch.tensor([[1, 8], [2, 8]])
        padded_tensor = torch.randn(2, 2, 2, 4, dtype=torch.float64, device=device)
        padded_tensor[0, 1, :] = 0
        padded_tensor.requires_grad_()

        def grad_test_func(tensor, nested_size):
            nt = torch._nested_from_padded(tensor, nested_size, fuse_transform_0213=True)
            # This implicitly tests to_padded_tensor grads
            return torch.nested.to_padded_tensor(nt, 0)
        data = (padded_tensor, nested_size)
        assert gradcheck(grad_test_func, inputs=data, check_batched_grad=False)

    def test_nested_tensor_from_list(self, device):

        a = torch.randn(1, 2, requires_grad=True, dtype=torch.float64, device=device)
        b = torch.randn(2, 2, requires_grad=True, dtype=torch.float64, device=device)
        c = torch.randn(10, 2, requires_grad=True, dtype=torch.float64, device=device)

        def grad_test_func(a, b, c):
            c = torch.nested.as_nested_tensor([a, b, c])
            # This implictily tests to_padded_tensor grads
            return torch.nested.to_padded_tensor(c, 0)
        data = (a, b, c)
        assert gradcheck(grad_test_func, inputs=data, check_batched_grad=False)

    @decorateIf(
        xfailIfTorchDynamo,
        # only fails in python 3.11. TODO: Debug this!
        lambda params: params["layout"] == torch.jagged and sys.version_info >= (3, 11)
    )
    @parametrize("layout", [torch.strided, torch.jagged], name_fn=layout_name)
    def test_dropout_backward(self, layout):
        if layout == torch.jagged:
            nt = torch.nested.nested_tensor([torch.randn((2, 5)), torch.randn((3, 5))], requires_grad=True, layout=layout)
        else:
            nt = torch.nested.nested_tensor([torch.randn((2, 5)), torch.randn((3, 4))], requires_grad=True, layout=layout)
        p = 0.2
        y = torch.nn.functional.dropout(nt, p)
        y.backward(nt.clone().detach())
        self.assertEqual(nt.grad, y)

    def test_nested_tensor_bmm_gradcheck(self, device):
        a = torch.randn(2, 6, requires_grad=True, dtype=torch.float64, device=device)
        b = torch.randn(3, 6, requires_grad=True, dtype=torch.float64, device=device)
        c = torch.randn(6, 4, requires_grad=True, dtype=torch.float64, device=device)
        d = torch.randn(6, 5, requires_grad=True, dtype=torch.float64, device=device)

        def grad_test_func(a, b, c, d):
            nt0 = torch.nested.as_nested_tensor([a, b])
            nt1 = torch.nested.as_nested_tensor([c, d])
            result = nt0.bmm(nt1)
            return torch.nested.to_padded_tensor(result, 0.0)

        data = (a, b, c, d)
        assert torch.autograd.gradcheck(grad_test_func, inputs=data)

    def test_nested_tensor_bmm_backward(self, device):
        nt0 = torch.nested.nested_tensor([torch.randn((2, 6)), torch.randn((3, 6))], requires_grad=True, device=device)
        nt1 = torch.nested.nested_tensor([torch.randn((6, 4)), torch.randn((6, 5))], requires_grad=True, device=device)
        with torch.no_grad():
            pt0 = torch.nested.to_padded_tensor(nt0, 0.0).requires_grad_(True)
            pt1 = torch.nested.to_padded_tensor(nt1, 0.0).requires_grad_(True)

        ynt = nt0.bmm(nt1)
        ypt = pt0.bmm(pt1)
        ynt.backward(ynt.clone())
        ypt.backward(ypt.clone())

        self.assertEqual(torch.nested.to_padded_tensor(nt0.grad, 0.0), pt0.grad)
        self.assertEqual(torch.nested.to_padded_tensor(nt1.grad, 0.0), pt1.grad)

    def test_nested_tensor_matmul_gradcheck(self, device):
        a = torch.randn(2, 6, requires_grad=True, dtype=torch.float64, device=device)
        b = torch.randn(3, 6, requires_grad=True, dtype=torch.float64, device=device)
        c = torch.randn(6, 4, requires_grad=True, dtype=torch.float64, device=device)
        d = torch.randn(6, 5, requires_grad=True, dtype=torch.float64, device=device)

        def grad_test_func(a, b, c, d):
            nt0 = torch.nested.as_nested_tensor([a, b])
            nt1 = torch.nested.as_nested_tensor([c, d])
            result = torch.matmul(nt0, nt1)
            return torch.nested.to_padded_tensor(result, 0.0)

        data = (a, b, c, d)
        assert torch.autograd.gradcheck(grad_test_func, inputs=data)

    def test_nested_tensor_matmul_backward(self, device):
        nt0 = torch.nested.nested_tensor([torch.randn((7, 2, 6)), torch.randn((7, 3, 6))], requires_grad=True, device=device)
        nt1 = torch.nested.nested_tensor([torch.randn((7, 6, 4)), torch.randn((7, 6, 5))], requires_grad=True, device=device)
        with torch.no_grad():
            pt0 = torch.nested.to_padded_tensor(nt0, 0.0).requires_grad_(True)
            pt1 = torch.nested.to_padded_tensor(nt1, 0.0).requires_grad_(True)

        ynt = torch.matmul(nt0, nt1)
        ypt = torch.matmul(pt0, pt1)
        ynt.backward(ynt.clone())
        ypt.backward(ypt.clone())

        self.assertEqual(torch.nested.to_padded_tensor(nt0.grad, 0.0), pt0.grad)
        self.assertEqual(torch.nested.to_padded_tensor(nt1.grad, 0.0), pt1.grad)

    def test_nested_tensor_transpose_gradcheck(self, device):
        a = torch.randn(2, 5, requires_grad=True, device=device)
        b = torch.randn(3, 4, requires_grad=True, device=device)

        def grad_test_func(a, b):
            nt = torch.nested.as_nested_tensor([a, b])
            result = nt.transpose(-2, -1).transpose(-2, -1)
            return torch.nested.to_padded_tensor(result, 0.0)

        data = (a, b)
        assert torch.autograd.gradcheck(grad_test_func, inputs=data, eps=1e-3)

    def test_nested_tensor_transpose_backward(self, device):
        nt = torch.nested.nested_tensor([torch.randn((2, 5)), torch.randn((3, 4))], requires_grad=True, device=device)
        with torch.no_grad():
            pt = torch.nested.to_padded_tensor(nt, 0.0).requires_grad_(True)

        ynt = nt.transpose(-2, -1)
        ypt = pt.transpose(-2, -1)
        ynt.backward(ynt.clone())
        ypt.backward(ypt.clone())

        self.assertEqual(torch.nested.to_padded_tensor(nt.grad, 0.0), pt.grad)

    def test_nested_tensor_reshape_gradcheck(self, device):
        a = torch.randn(2, 6, requires_grad=True, device=device)
        b = torch.randn(3, 6, requires_grad=True, device=device)

        def grad_test_func(a, b):
            nt = torch.nested.as_nested_tensor([a, b])
            result = nt.reshape(2, -1, 2, 3)
            return torch.nested.to_padded_tensor(result, 0.0)

        data = (a, b)
        assert torch.autograd.gradcheck(grad_test_func, inputs=data, eps=1e-3)

    def test_nested_tensor_reshape_backward(self):
        nt = torch.nested.nested_tensor([torch.randn((2, 6)), torch.randn((3, 6))], requires_grad=True)
        with torch.no_grad():
            pt = torch.nested.to_padded_tensor(nt, 0.0).requires_grad_(True)

        ynt = nt.reshape(2, -1, 2, 3)
        ypt = pt.reshape(2, -1, 2, 3)
        ynt.backward(ynt.clone())
        ypt.backward(ypt.clone())

        self.assertEqual(torch.nested.to_padded_tensor(nt.grad, 0.0), pt.grad)

    def test_nested_tensor_squeeze_backward(self, device):
        nt = torch.nested.nested_tensor([torch.randn((2, 6, 1)), torch.randn((3, 6, 1))], requires_grad=True, device=device)
        with torch.no_grad():
            pt = torch.nested.to_padded_tensor(nt, 0.0).requires_grad_(True)

        ynt = nt.squeeze(-1)
        ypt = pt.squeeze(-1)
        ynt.backward(ynt.clone())
        ypt.backward(ypt.clone())

        self.assertEqual(torch.nested.to_padded_tensor(nt.grad, 0.0), pt.grad)

    def test_nested_tensor_squeeze_gradcheck(self, device):
        a = torch.randn((2, 6, 1), dtype=torch.float64, requires_grad=True, device=device)
        b = torch.randn((3, 6, 1), dtype=torch.float64, requires_grad=True, device=device)

        def grad_test_func(a, b):
            nt = torch.nested.as_nested_tensor([a, b])
            result = nt.squeeze(-1)
            return torch.nested.to_padded_tensor(result, 0.0)

        assert torch.autograd.gradcheck(grad_test_func, inputs=(a, b), eps=1e-3)

    def test_nested_tensor_unsqueeze_backward(self, device):
        nt = torch.nested.nested_tensor([torch.randn((2, 6)), torch.randn((3, 6))], requires_grad=True, device=device)
        with torch.no_grad():
            pt = torch.nested.to_padded_tensor(nt, 0.0).requires_grad_(True)

        ynt = nt.unsqueeze(2)
        ypt = pt.unsqueeze(2)
        ynt.backward(ynt.clone())
        ypt.backward(ypt.clone())

        self.assertEqual(torch.nested.to_padded_tensor(nt.grad, 0.0), pt.grad)

    def test_nested_tensor_unsqueeze_gradcheck(self, device):
        a = torch.randn((2, 6), dtype=torch.float64, requires_grad=True, device=device)
        b = torch.randn((3, 6), dtype=torch.float64, requires_grad=True, device=device)

        def grad_test_func(a, b):
            nt = torch.nested.as_nested_tensor([a, b])
            result = nt.unsqueeze(-1)
            return torch.nested.to_padded_tensor(result, 0.0)

        assert torch.autograd.gradcheck(grad_test_func, inputs=(a, b), eps=1e-3)

    def test_nested_tensor_linear(self, device):

        a = torch.randn(1, 2, requires_grad=True, dtype=torch.float64, device=device)
        b = torch.randn(2, 2, requires_grad=True, dtype=torch.float64, device=device)
        c = torch.randn(3, 2, requires_grad=True, dtype=torch.float64, device=device)

        weight = torch.randn(2, 2, requires_grad=True, dtype=torch.float64, device=device)
        bias = torch.randn(2, requires_grad=True, dtype=torch.float64, device=device)

        def grad_test_func(a, b, c, weight, bias=None):
            nt = torch.nested.as_nested_tensor([a, b, c])
            # This implicitly tests to_padded_tensor grads
            d = torch.functional.F.linear(nt, weight, bias)
            return torch.nested.to_padded_tensor(d, 0)
        data = (a, b, c, weight, bias)
        assert gradcheck(grad_test_func, inputs=data, check_batched_grad=False)

        # Test linear with no bias added
        data = (a, b, c, weight)
        assert gradcheck(grad_test_func, inputs=data, check_batched_grad=False)

    def test_nested_tensor_linear_plus_transpose(self, device):
        a = torch.randn(1, 2, requires_grad=True, dtype=torch.float64, device=device)
        b = torch.randn(2, 2, requires_grad=True, dtype=torch.float64, device=device)
        c = torch.randn(3, 2, requires_grad=True, dtype=torch.float64, device=device)

        weight = torch.randn(2, 2, requires_grad=True, dtype=torch.float64, device=device)
        bias = torch.randn(2, requires_grad=True, dtype=torch.float64, device=device)

        def grad_test_func(a, b, c, weight, bias=None):
            nt = torch.nested.as_nested_tensor([a, b, c])
            # This implicitly tests to_padded_tensor grads
            d = torch.functional.F.linear(nt, weight, bias)
            d = d.transpose(-1, -2).contiguous()
            return torch.nested.to_padded_tensor(d, 0)
        data = (a, b, c, weight, bias)
        assert gradcheck(grad_test_func, inputs=data, check_batched_grad=False)

        # Test linear with no bias added
        data = (a, b, c, weight)
        assert gradcheck(grad_test_func, inputs=data, check_batched_grad=False)

    def test_nested_tensor_softmax(self, device):
        a = torch.randn(1, 2, requires_grad=True, dtype=torch.float64, device=device)
        b = torch.randn(2, 2, requires_grad=True, dtype=torch.float64, device=device)
        c = torch.randn(3, 2, requires_grad=True, dtype=torch.float64, device=device)

        def grad_test_func(a, b, c, dim):
            nt = torch.nested.as_nested_tensor([a, b, c])
            # This implicitly tests to_padded_tensor grads
            d = torch.functional.F.softmax(nt, dim=dim)
            return torch.nested.to_padded_tensor(d, 0)

        # softmax over last dim
        data = (a, b, c, -1)
        assert gradcheck(grad_test_func, inputs=data, check_batched_grad=False)

    def test_nested_tensor_linear_backward(self, device):
        a = torch.randn(1, 2, requires_grad=False, device=device)
        b = torch.randn(2, 2, requires_grad=False, device=device)
        c = torch.randn(3, 2, requires_grad=False, device=device)

        weight = torch.randn(2, 2, requires_grad=True, device=device)
        bias = torch.randn(2, requires_grad=True, device=device)
        nt = torch.nested.as_nested_tensor([a, b, c], device=device)

        out = torch.functional.F.linear(nt, weight, bias)

        out.backward(out.clone())

        assert weight.grad is not None
        assert bias.grad is not None

        assert a.grad is None
        assert b.grad is None
        assert c.grad is None

    def test_values_grad_with_broadcast(self, device):
        a = torch.randn(1, 2, 4, requires_grad=True, dtype=torch.float64, device=device)
        b = torch.randn(2, 2, 4, requires_grad=True, dtype=torch.float64, device=device)
        c = torch.randn(3, 2, 4, requires_grad=True, dtype=torch.float64, device=device)

        def grad_test_func(a, b, c):
            nt = torch.nested.as_nested_tensor([a, b, c])
            buffer = nt.values()
            return buffer.sum()

        data = (a, b, c)
        assert gradcheck(grad_test_func, inputs=data, check_batched_grad=False)

    def test_to_buffer_series_ops_grad_with_broadcast(self, device):
        a = torch.randn(1, 1, 2, requires_grad=True, dtype=torch.float64, device=device)
        b = torch.randn(1, 1, 2, requires_grad=True, dtype=torch.float64, device=device)
        c = torch.randn(1, 1, 2, requires_grad=True, dtype=torch.float64, device=device)

        def grad_test_func(a, b, c):
            nt = torch.nested.as_nested_tensor([a, b, c])
            buffer = nt.values()
            buffer = buffer * 2
            return buffer.exp()

        data = (a, b, c)
        assert gradcheck(grad_test_func, inputs=data, check_batched_grad=False)

    def test_unbind_flow_through(self, device):
        a = torch.randn(1, 2, 4, requires_grad=True, dtype=torch.float64, device=device)
        b = torch.randn(2, 2, 4, requires_grad=True, dtype=torch.float64, device=device)
        c = torch.randn(3, 2, 4, requires_grad=True, dtype=torch.float64, device=device)

        def grad_test_func(a, b, c):
            nt = torch.nested.as_nested_tensor([a, b, c])
            ntT = nt.transpose(-1, -2)
            unbound = ntT.unbind()
            d = unbound[0]
            d = torch.pow(d, 2)
            return d

        data = (a, b, c)
        assert gradcheck(grad_test_func, inputs=data, check_batched_grad=False)

    def test_split_with_sizes_flow_through(self, device):
        a = torch.randn(2, 5, requires_grad=True, dtype=torch.float64, device=device)
        b = torch.randn(3, 5, requires_grad=True, dtype=torch.float64, device=device)
        c = torch.randn(4, 5, requires_grad=True, dtype=torch.float64, device=device)

        def grad_test_func(a, b, c):
            nt = torch.nested.as_nested_tensor([a, b, c])
            splits = nt.split_with_sizes([2, 3], dim=-1)
            unbound = splits[1].unbind()
            d = unbound[0]
            d = torch.pow(d, 2)
            return d

        data = (a, b, c)
        assert gradcheck(grad_test_func, inputs=data, check_batched_grad=False)

    def test_indexing_backward(self, device):
        x0 = torch.randn((2, 5))
        x1 = torch.randn((3, 4))
        nt = torch.nested.nested_tensor([x0, x1], device=device, requires_grad=True)
        self.assertEqual(nt[0], x0)
        self.assertEqual(nt[-1], x1)
        grad_x0 = torch.randn((2, 5), device=device)
        nt[0].backward(grad_x0)
        expected_grad = torch.nested.nested_tensor([grad_x0, torch.zeros((3, 4), device=device)])
        self.assertEqual(nt.grad, expected_grad)

    def test_masked_fill_backward(self, device):
        a = torch.randn(1, 2, 4, requires_grad=True, dtype=torch.float64, device=device)
        b = torch.randn(2, 2, 4, requires_grad=True, dtype=torch.float64, device=device)
        c = torch.randn(3, 2, 4, requires_grad=True, dtype=torch.float64, device=device)

        def grad_test_func(a, b, c):
            nt = torch.nested.as_nested_tensor([a, b, c])
            mask = nt.detach().clone().to(bool)
            out = nt.masked_fill(mask, 0)
            out = torch.nested.to_padded_tensor(out, 0)
            return out
        data = (a, b, c)
        assert gradcheck(grad_test_func, inputs=data, check_batched_grad=False)

    def test_gelu_backward(self, device):
        a = torch.randn(1, 2, 4, requires_grad=True, dtype=torch.float64, device=device)
        b = torch.randn(2, 2, 4, requires_grad=True, dtype=torch.float64, device=device)
        c = torch.randn(3, 2, 4, requires_grad=True, dtype=torch.float64, device=device)

        def grad_test_func(a, b, c):
            nt = torch.nested.as_nested_tensor([a, b, c])
            nt_gelu = torch.nn.functional.gelu(nt)
            return torch.nested.to_padded_tensor(nt_gelu, 0)

        data = (a, b, c)
        assert gradcheck(grad_test_func, inputs=data, check_batched_grad=False)

    def test_relu_backward(self, device):
        a = torch.randn(1, 2, 4, requires_grad=True, dtype=torch.float64, device=device)
        b = torch.randn(2, 2, 4, requires_grad=True, dtype=torch.float64, device=device)
        c = torch.randn(3, 2, 4, requires_grad=True, dtype=torch.float64, device=device)

        def grad_test_func(a, b, c):
            nt = torch.nested.as_nested_tensor([a, b, c])
            nt_relu = torch.nn.functional.relu(nt)
            return torch.nested.to_padded_tensor(nt_relu, 0)

        data = (a, b, c)
        assert gradcheck(grad_test_func, inputs=data, check_batched_grad=False)

    def test_selu_backward(self, device):
        a = torch.randn(1, 2, 4, requires_grad=True, dtype=torch.float64, device=device)
        b = torch.randn(2, 2, 4, requires_grad=True, dtype=torch.float64, device=device)
        c = torch.randn(3, 2, 4, requires_grad=True, dtype=torch.float64, device=device)

        def grad_test_func(a, b, c):
            nt = torch.nested.as_nested_tensor([a, b, c])
            nt_relu = torch.nn.functional.silu(nt)
            return torch.nested.to_padded_tensor(nt_relu, 0)

        data = (a, b, c)
        assert gradcheck(grad_test_func, inputs=data, check_batched_grad=False)

    def test_abs_backward(self, device):
        a = torch.randn(1, 2, 4, requires_grad=True, dtype=torch.float64, device=device)
        b = torch.randn(2, 2, 4, requires_grad=True, dtype=torch.float64, device=device)
        c = torch.randn(3, 2, 4, requires_grad=True, dtype=torch.float64, device=device)

        def grad_test_func(a, b, c):
            nt = torch.nested.as_nested_tensor([a, b, c])
            nt_abs = torch.abs(nt)
            return torch.nested.to_padded_tensor(nt_abs, 0)

        data = (a, b, c)
        assert gradcheck(grad_test_func, inputs=data, check_batched_grad=False)

    # Previously would error when input NT doesn't require grad
    # NotImplementedError: Cannot access storage of UndefinedTensorImpl
    def test_layer_norm_backward_edge_case(self, device):
        size = 4
        a = torch.randn(1, 2, size, requires_grad=False, dtype=torch.float64, device=device)
        nt = torch.nested.nested_tensor([a])
        nt_layer_norm = torch.nn.LayerNorm(nt.size(-1), device=device, dtype=torch.float64)
        out = nt_layer_norm(nt)
        out.backward(out.clone())

    def test_accumulate_grad_different_strides(self, device):
        a = torch.rand(1, 4, 2, requires_grad=True, dtype=torch.float64, device=device)
        b = torch.rand(1, 8, 2, requires_grad=True, dtype=torch.float64, device=device)

        def grad_test_func(a, b):
            nt_1 = torch.nested.as_nested_tensor([a, b])
            nt_2 = nt_1.clone()
            out = torch.nn.functional.scaled_dot_product_attention(nt_1, nt_2, nt_2)
            return torch.nested.to_padded_tensor(out, 0)

        data = (a, b)
        assert gradcheck(grad_test_func, inputs=data, check_batched_grad=False)

    # https://github.com/pytorch/pytorch/issues/95562
    @skipIfSlowGradcheckEnv
    @parametrize("size", [1024, 1023, 513, 512, 256, 128, 32, 4, 2])
    def test_layer_norm_backward(self, device, size):
        a = torch.randn(1, 2, size, requires_grad=True, dtype=torch.float64, device=device)
        b = torch.randn(2, 2, size, requires_grad=True, dtype=torch.float64, device=device)
        c = torch.randn(3, 2, size, requires_grad=True, dtype=torch.float64, device=device)

        def grad_test_func(a, b, c):
            nt = torch.nested.as_nested_tensor([a, b, c])
            layer_norm = torch.nn.LayerNorm(nt.size(-1), device=device, dtype=torch.float64)
            nt_layer_norm = layer_norm(nt)
            return torch.nested.to_padded_tensor(nt_layer_norm, 0)

        data = (a, b, c)
        assert gradcheck(grad_test_func, inputs=data, check_batched_grad=False)

    # https://github.com/pytorch/pytorch/issues/95562
    @skipIfSlowGradcheckEnv
    # Could either mark slow or reduce size
    @parametrize("size", [128, 32, 4, 2])
    def test_layer_norm_backward_5d(self, device, size):
        a = torch.randn(4, size, size, 4, requires_grad=True, dtype=torch.float64, device=device)
        b = torch.randn(7, size, size, 4, requires_grad=True, dtype=torch.float64, device=device)
        c = torch.randn(10, size, size, 4, requires_grad=True, dtype=torch.float64, device=device)

        def grad_test_func(a, b, c):
            nt = torch.nested.as_nested_tensor([a, b, c])
            layer_norm = torch.nn.LayerNorm((size, size, nt.size(-1)), device=device, dtype=torch.float64)
            nt_layer_norm = layer_norm(nt)
            return torch.nested.to_padded_tensor(nt_layer_norm, 0)

        data = (a, b, c)
        assert gradcheck(grad_test_func, inputs=data, check_batched_grad=False)

# Found in torch/testing/_comparison.py
default_atol = {torch.float16: 1e-3, torch.bfloat16: 1e-3, torch.float32: 1e-5}
default_rtol = {torch.float16: 1e-3, torch.bfloat16: 1.6e-2, torch.float32: 1.3e-6}

def get_rtol(true_value: torch.Tensor, computed_value: torch.Tensor) -> float:
    deviation = true_value - computed_value
    deviation = torch.abs(deviation / true_value)
    # Fill in the nans with the default rtol
    torch.nan_to_num_(deviation, nan=default_rtol[computed_value.dtype])
    return deviation.max().item()


def get_atol(true_value: torch.Tensor, computed_value: torch.Tensor) -> float:
    deviation = true_value - computed_value
    atol = torch.abs(deviation).max().item()
    return atol


def get_tolerances(
    true_value: torch.Tensor,
    computed_value: torch.Tensor,
    fudge_factor: Optional[float] = None,
) -> Tuple[float, float]:
    """Returns the absolute and relative tolerances for comparing two tensors."""
    fudge_factor = fudge_factor if fudge_factor is not None else 1.0
    atol = get_atol(true_value, computed_value)
    rtol = get_rtol(true_value, computed_value)

    atol = fudge_factor * max(atol, default_atol[computed_value.dtype])
    rtol = fudge_factor * max(rtol, default_rtol[computed_value.dtype])
    # torch.isclose() has weird behavior around see:
    # https://github.com/pytorch/pytorch/issues/102400
    if rtol > 1e30:
        rtol = default_rtol[computed_value.dtype]
    return atol, rtol

# We can probably parametrizing existing tests instead of having a separate
# test class as we begin to support more ops. Also maybe rewrite with OpInfos.
@markDynamoStrictTest
class TestNestedTensorSubclass(TestCase):
    # TODO: consolidate with the below
    def _get_list_for_jagged_tensor(self, nested_size, device, requires_grad=True):
        Ds = nested_size[1:]
        out = []
        for s in nested_size[0]:
            out.append(
                torch.randn(s, *Ds, requires_grad=requires_grad, device=device, dtype=torch.float64)
            )
        return out

    def _get_example_tensor_lists(self, include_list_of_lists=True, include_requires_grad=True):

        def _make_tensor(*shape, include_requires_grad=include_requires_grad, requires_grad=True):
            return torch.randn(
                *shape,
                requires_grad=(requires_grad if include_requires_grad else False)
            )

        # Purposefully introduce mixed requires_grad settings for the components
        # when include_requires_grad=True.
        example_lists = [
            # (B, *, D) with B=4
            [
                _make_tensor(2, 5),
                _make_tensor(3, 5, requires_grad=False),
                _make_tensor(4, 5, requires_grad=False),
                _make_tensor(6, 5)
            ],
            # (B, *, D_0, D_1) with B=5
            [
                _make_tensor(2, 5, 6),
                _make_tensor(3, 5, 6),
                _make_tensor(4, 5, 6, requires_grad=False),
                _make_tensor(5, 5, 6),
                _make_tensor(6, 5, 6),
            ],
        ]

        if include_list_of_lists:
            example_lists.append(
                # (B, *, D) with B=3 in list form
                [
                    _make_tensor(2, 5, requires_grad=False).tolist(),
                    _make_tensor(3, 5).tolist(),
                    _make_tensor(4, 5).tolist(),
                ])

        return example_lists

    def test_tensor_attributes(self, device):
        a = torch.randn(2, 3, requires_grad=True, dtype=torch.float64, device=device)
        b = torch.randn(3, 3, requires_grad=True, dtype=torch.float64, device=device)
        c = torch.randn(4, 3, requires_grad=True, dtype=torch.float64, device=device)
        nt = torch.nested.as_nested_tensor([a, b, c], layout=torch.jagged)
        _offsets = nt.offsets()

        for op in (
            torch.ops.aten.is_non_overlapping_and_dense.default,
            torch.ops.aten.sym_size.default,
            torch.ops.aten.dim.default,
            torch.ops.aten.numel.default,
            torch.ops.aten.sym_numel.default,
            torch.ops.aten.sym_stride.default,
            torch.ops.aten.sym_storage_offset.default,
        ):
            op(nt)

        with self.assertRaisesRegex(RuntimeError,
                                    "directly calling torch.ops.aten.size"):
            torch.ops.aten.size.default(nt)

        nested_int = torch.nested._internal.nested_tensor.get_tensor_symint(_offsets, coeff=1)
        self.assertEqual(nt.size(), (3, nested_int, 3))
        self.assertEqual(nt.shape, (3, nested_int, 3))
        self.assertEqual(nt.dim(), 3)
        self.assertEqual(nt.numel(), 27)

    def test_linear(self, device):
        a = torch.randn(2, 3, requires_grad=True, dtype=torch.float64, device=device)
        b = torch.randn(3, 3, requires_grad=True, dtype=torch.float64, device=device)
        c = torch.randn(4, 3, requires_grad=True, dtype=torch.float64, device=device)
        weight = torch.randn(4, 3, requires_grad=True, dtype=torch.float64, device=device)

        def grad_test_func(a, b, c, weight):
            nt = torch.nested.as_nested_tensor([a, b, c], layout=torch.jagged)
            out = torch.nn.functional.linear(nt, weight)
            return out.values()

        gradcheck(grad_test_func, inputs=(a, b, c, weight), check_batched_grad=False)

    def test_unary_pointwise(self, device):
        a = torch.randn(2, 3, requires_grad=True, dtype=torch.float64, device=device)
        b = torch.randn(3, 3, requires_grad=True, dtype=torch.float64, device=device)
        c = torch.randn(4, 3, requires_grad=True, dtype=torch.float64, device=device)

        def grad_test_func(a, b, c):
            nt = torch.nested.as_nested_tensor([a, b, c], layout=torch.jagged)
            out = torch.nn.functional.silu(nt.sin().cos())
            return out.values()

        gradcheck(grad_test_func, inputs=(a, b, c), check_batched_grad=False)

    def test_unary_pointwise_transposed_inputs(self, device):
        a, b, c = (
            torch.randn(i + 2, 5, requires_grad=True, dtype=torch.float64, device=device) for i in range(3)
        )

        nt = torch.nested.nested_tensor([a.detach(), b.detach(), c.detach()], layout=torch.jagged)
        nt_t = nt.transpose(1, 2)
        self.assertFalse(nt_t.is_contiguous())
        out = torch.nn.functional.silu(nt_t.sin().cos())
        self.assertEqual(out.is_contiguous(), torch.nn.functional.silu(b.transpose(-1, -2).sin().cos()).is_contiguous())

        self.assertEqual(nt_t.shape, out.shape)

        a, b, c = (
            torch.randn(i + 2, 5, requires_grad=True, dtype=torch.float64, device=device) for i in range(3)
        )

        def grad_test_func(a, b, c):
            nt = torch.nested.as_nested_tensor([a, b, c], layout=torch.jagged)
            nt_t = nt.transpose(1, 2)
            out = torch.nn.functional.silu(nt_t.sin().cos())
            return out.values()

        gradcheck(grad_test_func, inputs=(a, b, c), check_batched_grad=False)


    def test_binary_pointwise(self, device):
        a = torch.randn(2, 3, requires_grad=True, dtype=torch.float64, device=device)
        b = torch.randn(3, 3, requires_grad=True, dtype=torch.float64, device=device)
        c = torch.randn(4, 3, requires_grad=True, dtype=torch.float64, device=device)

        # Incorrect usage: shape check will fail if the offsets tensor are not
        #                  the same exact tensor object
        nt1 = torch.nested.as_nested_tensor([a, b, c], layout=torch.jagged)
        nt2 = torch.nested.as_nested_tensor([a, b, c], layout=torch.jagged)

        self.assertRaisesRegex(
            RuntimeError,
            "cannot call binary pointwise function .* with inputs of shapes",
            lambda: nt1 * nt2)

        # Correct usage: chain the calls using the same offsets tensor object
        def grad_test_func(a, b, c):
            nt1 = torch.nested.as_nested_tensor([a, b, c], layout=torch.jagged)
            # TODO: Switch to public API that takes in (values, offsets) once it exists
            nt2, offsets = jagged_from_list([a, b, c], nt1.offsets())
            out = nt1 * nt2
            return out.values()

        gradcheck(grad_test_func, inputs=(a, b, c), check_batched_grad=False)

    def test_binary_pointwise_transposed(self, device):
        a, b, c = (
            torch.randn(i + 2, 5, dtype=torch.float64, device=device) for i in range(3)
        )

        nt1, offsets = jagged_from_list([a, b, c], None)
        nt2, offsets = jagged_from_list([a, b, c], offsets)

        nt1_t = nt1.transpose(1, 2)
        nt2_t = nt2.transpose(1, 2)

        # out = nt1_t * nt2_t
        # self.assertFalse(nt1_t.is_contiguous())
        # self.assertEqual(out.is_contiguous(), (b.transpose(-1, -2) * b.transpose(-1, -2)).is_contiguous())
        # self.assertEqual(out.shape, nt1_t.shape)

        self.assertRaisesRegex(
            RuntimeError,
            "cannot call binary pointwise function mul.Tensor with inputs of shapes",
            lambda: nt1 * nt2_t,
        )

        a, b, c = (
            torch.randn(i + 2, 5, requires_grad=True, dtype=torch.float64, device=device) for i in range(3)
        )

        # Correct usage: chain the calls using the same offsets tensor object
        def grad_test_func(a, b, c):
            nt1, offsets = jagged_from_list([a, b, c], None)
            nt2, offsets = jagged_from_list([a, b, c], offsets)
            nt1_t = nt1.transpose(1, 2)
            nt2_t = nt2.transpose(1, 2)
            out = nt1_t * nt2_t
            return out.values()

        gradcheck(grad_test_func, inputs=(a, b, c), check_batched_grad=False)

    def test_split(self, device):
        a = torch.randn(2, 3, requires_grad=True, dtype=torch.float64, device=device)
        b = torch.randn(3, 3, requires_grad=True, dtype=torch.float64, device=device)
        c = torch.randn(4, 3, requires_grad=True, dtype=torch.float64, device=device)

        nt = torch.nested.as_nested_tensor([a, b, c], layout=torch.jagged)
        out = torch.split(nt, 2, -1)
        self.assertEqual(len(out), 2)
        self.assertEqual(
            out[0],
            torch.nested.as_nested_tensor([a[:, 0:2], b[:, 0:2], c[:, 0:2]], layout=torch.jagged)
        )
        self.assertEqual(
            out[1],
            torch.nested.as_nested_tensor([a[:, 2:], b[:, 2:], c[:, 2:]], layout=torch.jagged)
        )

        with self.assertRaisesRegex(
            RuntimeError,
            r"split\(\): not supported for NestedTensor on dim=1",
        ):
            torch.split(nt, 2, 1)

    def test_split_with_sizes(self, device):
        a = torch.randn(2, 3, requires_grad=True, dtype=torch.float64, device=device)
        b = torch.randn(3, 3, requires_grad=True, dtype=torch.float64, device=device)
        c = torch.randn(4, 3, requires_grad=True, dtype=torch.float64, device=device)

        nt = torch.nested.as_nested_tensor([a, b, c], layout=torch.jagged)
        out = torch.split(nt, [1, 2], -1)
        self.assertEqual(len(out), 2)
        self.assertEqual(
            out[0],
            torch.nested.as_nested_tensor([a[:, 0:1], b[:, 0:1], c[:, 0:1]], layout=torch.jagged)
        )
        self.assertEqual(
            out[1],
            torch.nested.as_nested_tensor([a[:, 1:], b[:, 1:], c[:, 1:]], layout=torch.jagged)
        )
        with self.assertRaisesRegex(
            RuntimeError,
            r"split_with_sizes\(\): not supported for NestedTensor on dim=1",
        ):
            torch.split(nt, [1, 2], 1)

    def test_views_inherit_ragged_dim(self, device):
        # view
        nt = random_nt_from_dims(
            [4, None, 8, 10], device=device, dtype=torch.float32, layout=torch.jagged)
        # inherit ragged dim via -1
        view = nt.view(4, -1, 80)
        self.assertEqual(nt.shape[1], view.shape[1])
        # inherit batch and ragged dims via -1
        view2 = nt.view(-1, -1, 80)
        self.assertEqual(nt.shape[:2], view2.shape[:2])

        # expand
        nt = random_nt_from_dims(
            [3, None, 1], device=device, dtype=torch.float32, layout=torch.jagged)
        # inherit batch and ragged dims via -1
        view = nt.expand(-1, -1, 5)
        self.assertEqual(nt.shape[:2], view.shape[:2])

    def test_view_ragged_idx_not_one(self, device):
        nt = random_nt_from_dims([2, None, 20], device=device, dtype=torch.float32, layout=torch.jagged)

        view_transposed = nt.transpose(1, 2).view(2, 20, nt.size(1))
        self.assertEqual((2, 20, nt.size(1)), (view_transposed.size()))
        self.assertEqual(view_transposed._base, nt._base)

    def test_unsafe_view(self, device):
        nt = random_nt_from_dims([4, None, 8, 10], device=device, dtype=torch.float32, layout=torch.jagged)
        # basic view
        view1 = torch.ops.aten._unsafe_view(nt, (4, -1, 80))
        self.assertEqual((4, nt.size(1), 80), tuple(view1.size()))
        # _unsafe_view differs from view in that the view information is not tracked
        self.assertTrue(view1._base is None)

        # test an unsafe_view when ragged_idx != 1, currently only supports identity view
        nt_t = nt.transpose(1, 2)
        view2 = torch.ops.aten._unsafe_view(nt_t, (4, 8, nt.size(1), 10))
        self.assertEqual((4, 8, nt.size(1), 10), tuple(view2.size()))
        self.assertTrue(view2._base is None)

    @xfailIfTorchDynamo
    @parametrize("requires_grad", [False, True])
    def test_reshape_decomp(self, device, requires_grad):
        # contiguous NT should result in view.
        nt = random_nt_from_dims(
            [3, None, 10],
            device=device,
            dtype=torch.float32,
            layout=torch.jagged,
        ).detach().requires_grad_(requires_grad)
        view = nt.reshape(-1, -1, 5, 2)
        self.assertEqual(view.shape[:2], nt.shape[:2])
        self.assertTrue(view._is_view() and view._base is nt)
        # make sure gradients flow back
        if requires_grad:
            view.backward(torch.ones_like(view))
            self.assertEqual(nt.grad, torch.ones_like(nt))

        # non-contiguous NT should result in contiguous copy
        nt = random_nt_from_dims(
            [3, None, 5, 2],
            device=device,
            dtype=torch.float32,
            layout=torch.jagged,
            requires_grad=requires_grad
        )
        nt_noncontig = nt.transpose(-1, -2)
        self.assertFalse(nt_noncontig.is_contiguous())
        copy = nt_noncontig.reshape(-1, -1, 10)
        self.assertTrue(copy.is_contiguous())
        self.assertEqual(copy.shape[:2], nt.shape[:2])
        # make sure gradients flow back
        if requires_grad:
            copy.backward(torch.ones_like(copy))
            self.assertEqual(nt.grad, torch.ones_like(nt))

    def test_flatten_decomp(self, device):
        nt = random_nt_from_dims(
            [3, None, 5, 2], device=device, dtype=torch.float32, layout=torch.jagged)
        flattened = nt.flatten(-2, -1)
        self.assertEqual(flattened.shape, nt.view(3, -1, 10).shape)

        nt = random_nt_from_dims(
            [3, None, 5, 2, 6], device=device, dtype=torch.float32, layout=torch.jagged)
        flattened = nt.flatten(-3, -2)
        self.assertEqual(flattened.shape, nt.view(3, -1, 10, 6).shape)

    def test_chunk(self, device):
        # normal case
        D = 30
        B = 8
        nt = random_nt_from_dims([B, None, D], device=device, dtype=torch.float32, layout=torch.jagged)
        NUM_CHUNKS = 3
        chunks = nt.chunk(NUM_CHUNKS, dim=-1)
        self.assertEqual(len(chunks), NUM_CHUNKS)
        for i in range(NUM_CHUNKS):
            self.assertEqual(chunks[i].shape[-1], D // NUM_CHUNKS)

        # chunk on batch dim
        chunks = nt.chunk(NUM_CHUNKS, dim=0)
        self.assertEqual(len(chunks), NUM_CHUNKS)
        chunk_size = math.ceil(B / NUM_CHUNKS)
        for i in range(NUM_CHUNKS):
            if i < NUM_CHUNKS - 1:
                self.assertEqual(chunks[i].shape[0], chunk_size)
            else:
                self.assertEqual(chunks[i].shape[0], B - chunk_size * (NUM_CHUNKS - 1))
            offsets_expected = nt._offsets[i * chunk_size + 1 : (i + 1) * chunk_size + 1] - nt._offsets[i * chunk_size]
            self.assertEqual(chunks[i]._offsets[1:], offsets_expected)
        self.assertEqual(nt._values, torch.cat([x._values for x in chunks], dim=0))

        # chunk on ragged dim not supported
        with self.assertRaisesRegex(RuntimeError, "chunk.* not supported for NestedTensor on dim=1"):
            nt.chunk(2, dim=1)

    def test_squeeze(self, device):
        B = 4
        D = 6
        # squeeze middle dim
        nt = random_nt_from_dims(
            [B, None, 1, D], device=device, dtype=torch.float32, layout=torch.jagged)
        j0 = nt.shape[1]

        for dim_arg in [-2, 2]:
            out = nt.squeeze(dim_arg)
            self.assertEqual(out.shape, (B, j0, D))
            self.assertEqual(out.unsqueeze(-2), nt)

        # squeeze last dim
        nt = random_nt_from_dims(
            [B, None, 1], device=device, dtype=torch.float32, layout=torch.jagged)
        j1 = nt.shape[1]

        for dim_arg in [-1, 2]:
            out = nt.squeeze(dim_arg)
            self.assertEqual(out.shape, (B, j1))
            self.assertEqual(out.unsqueeze(-1), nt)

        # squeeze on batch dim not supported
        with self.assertRaisesRegex(
                RuntimeError, "squeeze.* not supported for NestedTensor on dim=0"):
            nt.squeeze(0)

        # squeeze on ragged dim not supported
        with self.assertRaisesRegex(
                RuntimeError, "squeeze.* not supported for NestedTensor on dim=1"):
            nt.squeeze(1)

    def test_binary_pointwise_broadcasting(self, device):
        # (B, j0, 3, 4)
        ts = self._get_list_for_jagged_tensor(((2, 3, 4), 3, 4), device, requires_grad=True)
        # (B, j0, ?, ?) + (?) -> (B, j0, ?, ?)
        # (B, j0, ?, ?) + (?, ?) -> (B, j0, ?, ?)
        # (B, j0, ?, ?) + (1, ?, ?) -> (B, j0, ?, ?)
        # Unsupported: (B, j0, ?, ?) + (1, 1, 1, ?, ?) -> (1, B, j0, ?, ?)
        t_sizes = (
            (4,),
            (1, 4),
            (3, 1),
            (1, 3, 1),
            (1, 1, 1, 4),
            # (1, 1, 1, 1, 4), (unsupported today)
        )

        def grad_test_func(t, *ts):
            nt = torch.nested.as_nested_tensor(list(ts), layout=torch.jagged)
            out = nt + t
            return out.values()

        for t_size in t_sizes:
            t = torch.rand(t_size, requires_grad=True, device=device, dtype=torch.float64)
            gradcheck(grad_test_func, inputs=(t, *ts), check_batched_grad=False)

    def test_threshold_backward(self, device):
        ts1 = self._get_list_for_jagged_tensor(((2, 3, 4), 16), device=device, requires_grad=False)
        ts2 = self._get_list_for_jagged_tensor(((2, 3, 4), 16), device=device, requires_grad=False)

        nt1, offsets = jagged_from_list(ts1, None)
        nt2, offsets = jagged_from_list(ts2, offsets)
        buf1 = nt1.values().detach().clone()
        buf2 = nt2.values().detach().clone()

        res_nt = torch.ops.aten.threshold_backward(nt1, nt2, 0.0)
        res_dense = torch.ops.aten.threshold_backward(buf1, buf2, 0.0)

        self.assertEqual(res_dense, res_nt.values())


    @parametrize("keepdim", [False, True])
    def test_sum_int_DimList(self, device, keepdim):
        # (B, j0, 3, 4)
        ts = self._get_list_for_jagged_tensor(((2, 3, 4), 3, 4), device=device, requires_grad=True)

        # Check shape correctness
        reduce_dims = (
            # dims, expected shape, expected keepdim shape
            # j0 is represented as None
            ((0, 1), (3, 4), (1, 1, 3, 4)),
            ((1, 2), None, None),
            ((2, 3), (3, None), (3, None, 1, 1)),
            ((0, 1, 3), (3,), (1, 1, 3, 1)),
            ((0, 1, 2), (4,), (1, 1, 1, 4)),
            ((0, 1, 2, 3), tuple(), (1, 1, 1, 1)),
        )
        for rd, ref_shape_no_keepdim, ref_shape_keepdim in reduce_dims:
            if (0 in rd) ^ (1 in rd):
                with self.assertRaisesRegex(
                        RuntimeError,
                        "applying over the ragged dimension, but not the batch dimension"):
                    nt = torch.nested.as_nested_tensor(ts, layout=torch.jagged)
                    out = torch.sum(nt, dim=rd, keepdim=keepdim)
                continue

            nt = torch.nested.as_nested_tensor(ts, layout=torch.jagged)
            out = torch.sum(nt, dim=rd, keepdim=keepdim)
            ref_shape = ref_shape_keepdim if keepdim else ref_shape_no_keepdim
            self.assertEqual(len(out.shape), len(ref_shape))
            for o, r in zip(out.shape, ref_shape):
                if r is not None:
                    self.assertEqual(o, r)
                else:
                    self.assertTrue(isinstance(o, torch.SymInt))

        # Check values correctness
        # raggedness not reduced
        nt = torch.nested.as_nested_tensor(ts, layout=torch.jagged)
        out = torch.sum(nt, dim=(2, 3), keepdim=keepdim)
        out_ref = torch.sum(nt.values(), dim=(1, 2))
        self.assertIsInstance(out, NestedTensor)
        # flatten to avoid having to replicate unsqueeze logic depending on keepdim
        self.assertTrue(torch.allclose(out.values().view(-1), out_ref.view(-1)))

        # raggedness reduced away
        nt = torch.nested.as_nested_tensor(ts, layout=torch.jagged)
        out = torch.sum(nt, dim=(0, 1), keepdim=keepdim)
        out_ref = torch.sum(nt.values(), dim=(0,))
        self.assertNotIsInstance(out, NestedTensor)
        self.assertTrue(torch.allclose(out, out_ref))



    @dtypes(torch.float, torch.double, torch.half)
    @parametrize("requires_grad", [False, True])
    @parametrize("weights_only", [False, True])
    def test_serialization(self, device, dtype, requires_grad, weights_only):

        def compare_metadata(nt1, nt2):
            self.assertEqual(nt1._nested_tensor_size(), nt2._nested_tensor_size())
            self.assertEqual(nt1._nested_tensor_strides(), nt2._nested_tensor_strides())
            self.assertEqual(nt1._nested_tensor_storage_offsets(),
                             nt2._nested_tensor_storage_offsets())

        nt_contiguous, nt_noncontiguous = random_nt_noncontiguous_pair((2, 3, 6, 7))
        for a in [nt_contiguous, nt_noncontiguous]:
            buffer = io.BytesIO()
            serialized = torch.save(a, buffer)
            buffer.seek(0)
            b = torch.load(buffer, weights_only=weights_only)
            # should be both conceptually equal and metadata equivalent
            self.assertEqual(a, b)
            compare_metadata(a, b)
            # should be conceptually equal but not necessarily metadata equivalent
            self.assertEqual(b, nt_contiguous)
            self.assertEqual(b, nt_noncontiguous)

    @unittest.skipIf(PYTORCH_CUDA_MEMCHECK, "is_pinned uses failure to detect pointer property")
    @onlyCUDA
    def test_pin_memory(self, device):
        nt_contiguous, nt_noncontiguous = random_nt_noncontiguous_pair((2, 3, 6, 7))
        for nt in [nt_contiguous, nt_noncontiguous]:
            self.assertFalse(nt.is_pinned())
            pinned = nt.pin_memory(device)
            self.assertTrue(pinned.is_pinned())
            self.assertEqual(nt, pinned)
            self.assertNotEqual(nt.data_ptr(), pinned.data_ptr())
            # test that pin_memory on already pinned tensor has no effect
            self.assertIs(pinned, pinned.pin_memory())
            self.assertEqual(pinned.data_ptr(), pinned.pin_memory().data_ptr())

    @torch.compiler.disable
    def _validate_nt(self, nt, device, dtype, layout, requires_grad, dim, batch_size, base=None):
        # Validate a bunch of properties after NT construction.
        device = torch.device(device)
        self.assertEqual(nt.dim(), dim)
        self.assertEqual(nt.device, device)
        self.assertEqual(nt.dtype, dtype)
        self.assertEqual(nt.layout, layout)
        self.assertEqual(nt.requires_grad, requires_grad)

        if layout == torch.jagged:
            self.assertEqual(nt._values.device, device)
            self.assertEqual(nt._offsets.device, device)
            self.assertEqual(nt.shape[0], batch_size)
            self.assertTrue(isinstance(nt.shape[1], torch.SymInt))

        if base is not None:
            self.assertTrue(nt._is_view() and nt._base is base)

    @dtypes(torch.float, torch.double, torch.half)
    @parametrize("requires_grad", [False, True])
    @parametrize("components_require_grad", [False, True])
    def test_jagged_layout_construction_nested_tensor(
            self, device, dtype, requires_grad, components_require_grad):
        for tensor_list in self._get_example_tensor_lists(
                include_list_of_lists=True, include_requires_grad=components_require_grad):
            nt = torch.nested.nested_tensor(
                tensor_list,
                device=device,
                dtype=dtype,
                layout=torch.jagged,
                requires_grad=requires_grad)

            expected_dim = torch.as_tensor(tensor_list[0]).dim() + 1
            expected_batch_size = len(tensor_list)
            self._validate_nt(
                nt, device, dtype, torch.jagged, requires_grad, expected_dim, expected_batch_size)

            # Make sure grads -don't- flow back into original tensors for nested_tensor()
            if requires_grad:
                (nt * 2).backward(torch.ones_like(nt))
            for t in tensor_list:
                t = t if isinstance(t, torch.Tensor) else torch.as_tensor(t)
                self.assertTrue(t.grad is None)

    @dtypes(torch.float, torch.double, torch.half)
    @parametrize("components_require_grad", [False, True])
    def test_jagged_layout_construction_as_nested_tensor(
            self, device, dtype, components_require_grad):
        # NB: as_nested_tensor(tensor_list) doesn't support lists of lists for tensor_list
        for tensor_list in self._get_example_tensor_lists(
                include_list_of_lists=False, include_requires_grad=components_require_grad):
            nt = torch.nested.as_nested_tensor(
                tensor_list,
                device=device,
                dtype=dtype,
                layout=torch.jagged)

            # nt.requires_grad=True should be set if at least one component requires grad
            expected_dim = tensor_list[0].dim() + 1
            expected_batch_size = len(tensor_list)
            self._validate_nt(
                nt,
                device,
                dtype,
                torch.jagged,
                components_require_grad,
                expected_dim,
                expected_batch_size)

            # Make sure grads flow back into original tensors for as_nested_tensor()
            if components_require_grad:
                (nt * 2).backward(torch.ones_like(nt))
                for t in tensor_list:
                    if t.requires_grad:
                        self.assertEqual(t.grad, torch.ones_like(t) * 2)
                    else:
                        self.assertTrue(t.grad is None)

    @xfailIfTorchDynamo
    @unittest.skipIf(PYTORCH_CUDA_MEMCHECK, "is_pinned uses failure to detect pointer property")
    @onlyCUDA
    def test_jagged_layout_construction_with_pinned_memory(self, device):
        for tensor_list in self._get_example_tensor_lists():
            nt = torch.nested.nested_tensor(
                tensor_list,
                layout=torch.jagged,
                device="cpu",
                pin_memory=True)

            expected_dim = torch.as_tensor(tensor_list[0]).dim() + 1
            expected_batch_size = len(tensor_list)
            self._validate_nt(
                nt,
                device="cpu",
                dtype=torch.float32,
                layout=torch.jagged,
                requires_grad=False,
                dim=expected_dim,
                batch_size=expected_batch_size)
            self.assertTrue(nt.is_pinned())

    @dtypes(torch.float, torch.double, torch.half)
    @parametrize("requires_grad", [False, True])
    @parametrize("values_is_view", [False, True])
    def test_jagged_view_from_values_offsets(self, device, dtype, requires_grad, values_is_view):
        if values_is_view:
            # make values a view of base
            base = torch.randn(
                2, 3, 4, 5, 6, device=device, dtype=dtype, requires_grad=requires_grad)
            values = base.flatten(0, -2)
        else:
            values = torch.randn(10, 5, device=device, dtype=dtype, requires_grad=requires_grad)
        offsets = torch.tensor([0, 2, 4, 6, 10], device=device, dtype=torch.int64)

        nt = nested_view_from_values_offsets(values, offsets)

        expected_dim = values.dim() + 1
        expected_batch_size = offsets.shape[0] - 1
        expected_base = base if values_is_view else values
        self._validate_nt(
            nt, device, dtype, torch.jagged, requires_grad, expected_dim, expected_batch_size,
            # ensure NT is a proper view
            base=expected_base
        )

        if requires_grad:
            # Make sure grads flow back
            (nt * 2).backward(torch.ones_like(nt))

            @torch.compiler.disable
            def _check_grad(t):
                self.assertTrue(t.grad is not None)
                self.assertEqual(t.grad, torch.ones_like(t) * 2)

            _check_grad(base if values_is_view else values)

    @dtypes(torch.float)
    def test_nested_tensor_from_jagged(self, device, dtype):
        # construct from (values, offsets)
        values = torch.randn(10, 5, device=device, dtype=dtype)
        offsets = torch.tensor([0, 2, 4, 6, 10], device=device, dtype=torch.int64)
        nt = torch.nested.nested_tensor_from_jagged(values, offsets=offsets)
        self.assertTrue(isinstance(nt, NestedTensor))
        self.assertTrue(nt._is_view() and nt._base is values)
        self.assertEqual(nt.dim(), 3)
        self.assertEqual(nt.size(0), offsets.size(0) - 1)
        self.assertEqual(nt.size(-1), values.size(-1))
        self.assertIsNone(nt._lengths)
        self.assertTrue(nt.is_contiguous())

        # construct from (values, offsets, lengths)
        lengths = torch.tensor([2, 1, 1, 2], device=device)
        nt = torch.nested.nested_tensor_from_jagged(values, offsets=offsets, lengths=lengths)
        self.assertTrue(isinstance(nt, NestedTensor))
        self.assertTrue(nt._is_view() and nt._base is values)
        self.assertEqual(nt.dim(), 3)
        self.assertEqual(nt.size(0), offsets.size(0) - 1)
        self.assertEqual(nt.size(-1), values.size(-1))
        self.assertEqual(nt._lengths, lengths)
        # when both offsets / lengths are specified, expect non-contiguous
        self.assertFalse(nt.is_contiguous())

        # construct from (values, lengths)
        values = torch.randn(14, 5, device=device, dtype=dtype)
        lengths = torch.tensor([2, 3, 4, 5], device=device)
        nt = torch.nested.nested_tensor_from_jagged(values, lengths=lengths)
        self.assertTrue(isinstance(nt, NestedTensor))
        self.assertTrue(nt._is_view() and nt._base is values)
        self.assertEqual(nt.dim(), 3)
        self.assertEqual(nt.size(0), lengths.size(0))
        self.assertEqual(nt.size(-1), values.size(-1))
        # for now, if only lengths is specified, convert to offsets to integrate best with the
        # existing kernels
        expected_offsets = torch.tensor([0, 2, 5, 9, 14], device=device)
        expected_nt = torch.nested.nested_tensor_from_jagged(values, offsets=expected_offsets)
        for n1, n2 in zip(nt.unbind(), expected_nt.unbind()):
            self.assertEqual(n1, n2)

        # error case: no offsets or lengths
        with self.assertRaisesRegex(RuntimeError, "At least one of offsets or lengths is required"):
            torch.nested.nested_tensor_from_jagged(values, offsets=None, lengths=None)

    @dtypes(torch.float, torch.double, torch.half)
    @parametrize("dim", range(5))
    @parametrize("layout", [torch.strided, torch.jagged],
                 name_fn=lambda l: f"layout_{str(l).split('.')[1]}")
    @parametrize("requires_grad", [False, True])
    @parametrize("contiguous", [False, True])
    def test_as_nested_tensor_from_tensor(
            self, device, dtype, dim, layout, requires_grad, contiguous):
        if dim == 0:
            t = torch.tensor(3., requires_grad=requires_grad)
        else:
            t = torch.randn(*(3 for _ in range(dim)), requires_grad=requires_grad)
        assert t.dim() == dim

        if dim < 2:
            # 0-1 dim tensors can't be converted to NTs
            with self.assertRaisesRegex(RuntimeError, "Expected tensor argument to have dim"):
                nt = torch.nested.as_nested_tensor(t, device=device, dtype=dtype, layout=layout)
            return

        orig_t = t
        if not contiguous:
            t = t.transpose(0, 1)

        nt = torch.nested.as_nested_tensor(t, device=device, dtype=dtype, layout=layout)
        expected_dim = t.dim()
        expected_batch_size = t.size(0)
        self._validate_nt(
            nt, device, dtype, layout, requires_grad, expected_dim, expected_batch_size)

        if torch.device(device) == t.device and dtype == t.dtype and contiguous:
            # should be the non-copying (view) case
            self.assertTrue(nt._is_view() and nt._base is t)

        # should be equivalent to construction from unbound tensor list
        nt_from_unbind = torch.nested.as_nested_tensor(
            list(t.unbind(0)), device=device, dtype=dtype, layout=layout)
        self.assertEqual(nt, nt_from_unbind)

        # ensure call on a NT with the same properties returns the NT directly
        nt2 = torch.nested.as_nested_tensor(nt, device=device, dtype=dtype, layout=layout)
        self.assertTrue(nt is nt2)

        # we don't support conversion between layouts this way atm
        other_layout = torch.strided if layout == torch.jagged else torch.jagged
        with self.assertRaisesRegex(
                RuntimeError, "Converting between nested tensor layouts is not supported"):
            torch.nested.as_nested_tensor(nt, device=device, dtype=dtype, layout=other_layout)

        if requires_grad:
            # make sure gradients flow back into inputs
            (nt * 2).backward(torch.ones_like(nt))
            self.assertEqual(orig_t.grad, torch.ones_like(orig_t) * 2)

    @dtypes(torch.double, torch.half)
    @onlyCUDA
    def test_device_dtype_transfer_updates_offsets(self, device, dtype):
        for tensor_list in self._get_example_tensor_lists():
            orig_device = torch.device("cpu")
            orig_dtype = torch.float32
            nt = torch.nested.nested_tensor(
                tensor_list,
                layout=torch.jagged,
                device=orig_device,
                dtype=orig_dtype)

            self.assertEqual(torch.int64, nt.offsets().dtype)
            nt = nt.to(device=device).to(dtype=dtype)

            # offsets should still be int64 on the new device
            self.assertEqual(nt.values().device, nt.offsets().device)
            self.assertEqual(torch.int64, nt.offsets().dtype)

    def test_unbind(self, device):
        for tensor_list in self._get_example_tensor_lists():
            nt = torch.nested.nested_tensor(
                tensor_list,
                layout=torch.jagged,
                device=device)
            out = nt.unbind()
            self.assertEqual(len(out), len(tensor_list))
            for i, t in enumerate(out):
                self.assertEqual(t, tensor_list[i])

    @xfailIfTorchDynamo
    def test_layer_norm_2(self, device):
        test_tensor_list = self._get_list_for_jagged_tensor(
            ((2, 3, 4), 3), device=device, requires_grad=True
        )
        bias = torch.randn(3, requires_grad=False, dtype=torch.float64, device=device)

        def grad_test_func(a, b, c, bias):
            nt = torch.nested.as_nested_tensor([a, b, c], layout=torch.jagged)
            out = torch.nn.functional.layer_norm(nt, (nt.shape[-1],), bias=bias)
            return out.values()

        gradcheck(
            grad_test_func, inputs=(*test_tensor_list, bias), check_batched_grad=False
        )

        with self.assertRaisesRegex(
            RuntimeError,
            r"layer_norm\(\): normalizing over ragged dim not supported for nested tensors",
        ):
            nt = torch.nested.as_nested_tensor(test_tensor_list, layout=torch.jagged)
            _ = torch.nn.functional.layer_norm(nt, (nt.shape[-2], nt.shape[-1]))

    def test_narrow(self, device):
        starts = torch.tensor([0, 1, 2, 3, 4], device=device, dtype=torch.int64)
        lengths = torch.tensor([3, 2, 2, 1, 5], device=device, dtype=torch.int64)
        buffer = (
            torch.arange(0, 10, device=device, dtype=torch.int64)
            .unsqueeze(0).expand(5, -1).clone().detach()
        )
        nt = torch.nested.narrow(
            buffer,
            1,
            starts,
            lengths,
            layout=torch.jagged
        )

        self.assertTrue(nt._is_view() and nt._base is buffer)

        # TODO: Use this approach when unbind is functional
        # unbinded_nt = nt.unbind()
        # for i in range(starts.shape[0]):
        #     self.assertEqual(torch.arange(starts[i], starts[i] + lengths[i], device=device, dtype=torch.int64), unbinded_nt[i])
        for i in range(starts.shape[0]):
            self.assertEqual(
                torch.arange(starts[i], starts[i] + lengths[i], device=device, dtype=torch.int64),
                nt.values()[nt.offsets()[i]:(nt.offsets()[i] + nt.lengths()[i])]
            )

    def test_is_contiguous(self, device):
        a = torch.randn(2, 3, requires_grad=True, dtype=torch.float64, device=device)
        b = torch.randn(3, 3, requires_grad=True, dtype=torch.float64, device=device)
        c = torch.randn(4, 3, requires_grad=True, dtype=torch.float64, device=device)
        nt_contiguous = torch.nested.as_nested_tensor([a, b, c], layout=torch.jagged)

        starts_nc = torch.tensor([0, 1, 2, 3, 4], device=device, dtype=torch.int64)
        lengths_nc = torch.tensor([3, 2, 2, 1, 5], device=device, dtype=torch.int64)
        narrow_base = torch.arange(0, 10, device=device, dtype=torch.int64).unsqueeze(0).expand(5, -1).clone()
        nt_noncontiguous = torch.nested.narrow(
            narrow_base,
            1,
            starts_nc,
            lengths_nc,
            layout=torch.jagged
        )

        starts_c = torch.tensor([1, 0, 0, 0, 0], device=device, dtype=torch.int64)
        lengths_c = torch.tensor([9, 10, 10, 10, 8], device=device, dtype=torch.int64)
        nt_contiguous_narrow = torch.nested.narrow(
            narrow_base,
            1,
            starts_c,
            lengths_c,
            layout=torch.jagged
        )

        # Test contiguous case
        assert nt_contiguous.is_contiguous()

        # Test narrow case
        assert not nt_noncontiguous.is_contiguous()
        assert nt_contiguous_narrow.is_contiguous()

        # Test querying by memory_format
        self.assertTrue(nt_contiguous.is_contiguous(memory_format=torch.contiguous_format))
        self.assertTrue(not nt_noncontiguous.is_contiguous(memory_format=torch.contiguous_format))
        self.assertTrue(nt_contiguous_narrow.is_contiguous(memory_format=torch.contiguous_format))

    def test_layout_under_torch_dispatch_mode(self):
        from torch.testing._internal.logging_tensor import capture_logs_with_logging_tensor_mode

        nt = random_nt_from_dims([2, None, 3], torch.device('cpu'), torch.float32, layout=torch.jagged)

        with capture_logs_with_logging_tensor_mode():
            self.assertEqual(nt.layout, torch.jagged)

    @skipIfTorchDynamo("Not a suitable test for TorchDynamo")
    @parametrize("func", [torch.empty_like, torch.randn_like],
                 name_fn=lambda f: f.__name__)
    def test_like_shape(self, func):
        nt = random_nt_from_dims([2, None, 3], torch.device('cpu'), torch.float32, layout=torch.jagged)
        nt_like = func(nt)

        for nt_ub in nt_like.unbind():
            t_like = func(nt_ub)
            self.assertEqual(nt_ub.shape, t_like.shape)

    @skipIfTorchDynamo("Not a suitable test for TorchDynamo")
    @parametrize("func", [torch.ones_like, torch.zeros_like],
                 name_fn=lambda f: f.__name__)
    def test_like_value(self, func):
        nt = random_nt_from_dims([2, None, 3], torch.device('cpu'), torch.float32, layout=torch.jagged)
        nt_like = func(nt)

        for nt_ub in nt_like.unbind():
            t_like = func(nt_ub)
            self.assertEqual(nt_ub, t_like)

    def test_noncontiguous_pointwise(self, device):
        a = torch.randn(2, 3, 4, requires_grad=True, dtype=torch.float64, device=device)
        b = torch.randn(3, 3, 4, requires_grad=True, dtype=torch.float64, device=device)
        c = torch.randn(4, 3, 4, requires_grad=True, dtype=torch.float64, device=device)
        nt = torch.nested.nested_tensor([a, b, c], layout=torch.jagged)
        # transpose ragged dim
        transposed = nt.transpose(1, 2)
        self.assertFalse(transposed.is_contiguous())
        clone = transposed.clone()

        def check_nt_equality(x, y):
            self.assertEqual(x.values(), y.values())
            self.assertEqual(x.offsets(), y.offsets())
            self.assertEqual(x._ragged_idx, y._ragged_idx)
            self.assertEqual(x.shape, y.shape)

        self.assertFalse(clone.is_contiguous())
        check_nt_equality(clone, transposed)

        clone_contig = transposed.clone(memory_format=torch.contiguous_format)
        self.assertTrue(clone_contig.is_contiguous())
        check_nt_equality(clone_contig, transposed)

        detached = transposed.detach()
        self.assertFalse(clone.is_contiguous())
        check_nt_equality(detached, transposed)

    def test_to_copy(self, device):
        nt = torch.nested.nested_tensor(
            [torch.randn(i + 2, 3, 4, requires_grad=True, dtype=torch.float64, device=device)
             for i in range(3)], layout=torch.jagged
        )

        nt_copy_dtype = torch.ops.aten._to_copy(nt, dtype=torch.float16)
        self.assertEqual(torch.float16, nt_copy_dtype.dtype)

        nt_t = nt.transpose(1, 2)
        nt_t_copy_dtype = torch.ops.aten._to_copy(nt_t, dtype=torch.float16)
        self.assertEqual(torch.float16, nt_t_copy_dtype.dtype)

    @skipIfTorchDynamo("Dynamo doesn't know how to trace prof.events()")
    def test_profiler_sequence_nr(self):
        with torch.profiler.profile() as prof:
            values = torch.randn(4, 6, requires_grad=True)
            offsets = torch.tensor([0, 2, 4])
            values = values * 2
            l = torch.nn.Linear(6, 8)
            nt = torch.nested.nested_tensor_from_jagged(values, offsets)

            nt = l(nt)
            val = nt.values()

            loss = val.sum()
            loss.backward()

        fwd_seq_nrs = []
        for evt in prof.events():
            if "linear" in evt.name.lower() and "backward" not in evt.name.lower() and evt.sequence_nr != -1:
                fwd_seq_nrs.append(evt.sequence_nr)

        bwd_seq_nrs = []
        for evt in prof.events():
            if (
                "linear" in evt.name.lower() and
                "backward" in evt.name.lower() and
                "evaluate_function" not in evt.name.lower() and
                evt.sequence_nr != -1
            ):
                bwd_seq_nrs.append(evt.sequence_nr)

        # There should only be one such event with a sequence number:
        # the PythonTLSSnapshot event - but, note that it's not terrible if
        # we end up with multiple events with the same sequence number - so we
        # could relax this check if it becomes inconvenient to maintain this
        # property.
        self.assertEqual(len(fwd_seq_nrs), 1)
        self.assertEqual(len(bwd_seq_nrs), 1)
        self.assertEqual(fwd_seq_nrs[0], bwd_seq_nrs[0])

    def test_is_same_size(self, device):
        def get_3_tensors():
            return [torch.randn(i + 2, 3, 4, requires_grad=True, dtype=torch.float64, device=device) for i in range(3)]

        nt1, offsets1 = jagged_from_list(get_3_tensors(), None)
        nt2, offsets1 = jagged_from_list(get_3_tensors(), offsets1)

        nt3, offsets2 = jagged_from_list(get_3_tensors(), None)
        nt4, offsets2 = jagged_from_list(get_3_tensors(), offsets2)

        def check_size(nt1, nt2, nt3, nt4):
            self.assertTrue(torch.ops.aten.is_same_size(nt1, nt2))
            self.assertTrue(torch.ops.aten.is_same_size(nt3, nt4))
            self.assertFalse(torch.ops.aten.is_same_size(nt1, nt3))

        check_size(nt1, nt2, nt3, nt4)

        nt1_t, nt2_t, nt3_t, nt4_t = (x.transpose(1, 2) for x in (nt1, nt2, nt3, nt4))
        check_size(nt1_t, nt2_t, nt3_t, nt4_t)

    # Note 1: Math fallback doesn't work with bfloat16 on CUDA
    # Note 2: ROCm doesn't support flash attention or mem_efficient attention for NT
    @unittest.skipIf(
        TEST_WITH_ROCM,
        "ROCm doesn't support flash attention or mem_efficient attention for NT",
    )
    @dtypes(*([torch.float16, torch.bfloat16, torch.float32] if SM80OrLater
            else [torch.float16, torch.float32]))
    def test_sdpa(self, device, dtype):
        batch_size = 1
        emb_dims = 128
        n_heads = 8
        head_dims = emb_dims // n_heads

        sen1 = torch.randn(11, emb_dims, dtype=dtype, device=device)
        sen2 = torch.randn(13, emb_dims, dtype=dtype, device=device)

        query = torch.nn.Linear(emb_dims, emb_dims, bias=False, device=device, dtype=dtype)
        key = torch.nn.Linear(emb_dims, emb_dims, bias=False, device=device, dtype=dtype)
        value = torch.nn.Linear(emb_dims, emb_dims, bias=False, device=device, dtype=dtype)

        # Simplest case: 1 sentence, no batching
        x_d1 = sen1.unsqueeze(0)
        x_nt = torch.nested.as_nested_tensor([sen1], layout=torch.jagged)

        # See note below for why we detach here.
        q_d1 = query(x_d1).view(batch_size, -1, n_heads, head_dims).detach().requires_grad_(True)
        q_d1_t = q_d1.transpose(1, 2)
        k_d1 = key(x_d1).view(batch_size, -1, n_heads, head_dims).detach().requires_grad_(True)
        k_d1_t = k_d1.transpose(1, 2)
        v_d1 = value(x_d1).view(batch_size, -1, n_heads, head_dims).detach().requires_grad_(True)
        v_d1_t = v_d1.transpose(1, 2)

        q_nt = query(x_nt).view(*x_nt.size()[0:2], n_heads, head_dims).detach().requires_grad_(True)
        q_nt_t = q_nt.transpose(1, 2)
        k_nt = key(x_nt).view(*x_nt.size()[0:2], n_heads, head_dims).detach().requires_grad_(True)
        k_nt_t = k_nt.transpose(1, 2)
        v_nt = value(x_nt).view(*x_nt.size()[0:2], n_heads, head_dims).detach().requires_grad_(True)
        v_nt_t = v_nt.transpose(1, 2)

        # High Precision Math Reference
        q_d1_f32 = q_d1.to(torch.float32)
        k_d1_f32 = k_d1.to(torch.float32)
        v_d1_f32 = v_d1.to(torch.float32)
        q_d1_f32_t = q_d1_f32.transpose(1, 2)
        k_d1_f32_t = k_d1_f32.transpose(1, 2)
        v_d1_f32_t = v_d1_f32.transpose(1, 2)
        out_ref = torch.ops.aten._scaled_dot_product_attention_math(q_d1_f32_t, k_d1_f32_t, v_d1_f32_t)[0]
        grads_ref = torch.autograd.grad(out_ref.sum(), (q_d1_f32, k_d1_f32, v_d1_f32))

        # Low Precision Math Reference
        out_lp_ref = torch.ops.aten._scaled_dot_product_attention_math(q_d1_t, k_d1_t, v_d1_t)[0]
        grads_lp_ref = torch.autograd.grad(out_lp_ref.sum(), (q_d1, k_d1, v_d1))

        # Compute tolerances
        output_ref_atol, output_ref_rtol = get_tolerances(out_ref, out_lp_ref)
        grad_q_ref_atol, grad_q_ref_rtol = get_tolerances(grads_ref[0], grads_lp_ref[0])
        grad_k_ref_atol, grad_k_ref_rtol = get_tolerances(grads_ref[1], grads_lp_ref[1])
        grad_v_ref_atol, grad_v_ref_rtol = get_tolerances(grads_ref[2], grads_lp_ref[2])
        grad_atols = [grad_q_ref_atol, grad_k_ref_atol, grad_v_ref_atol]
        grad_rtols = [grad_q_ref_rtol, grad_k_ref_rtol, grad_v_ref_rtol]

        attn_d1 = torch.nn.functional.scaled_dot_product_attention(q_d1_t, k_d1_t, v_d1_t).transpose(1, 2)
        attn_nt = torch.nn.functional.scaled_dot_product_attention(q_nt_t, k_nt_t, v_nt_t).transpose(1, 2)

        self.assertEqual(attn_d1, attn_nt.values().unsqueeze(0),
                         atol=output_ref_atol, rtol=output_ref_rtol)

        # Simple case: 2 sentences, no extra params
        x_d2 = sen2.unsqueeze(0)
        x_nt = torch.nested.as_nested_tensor([sen1, sen2], layout=torch.jagged)

        # NB: we make sure the leaf tensor we compute gradients for is the view-ed tensor before
        # it is transposed. This is because today we cannot backward through view or unbind a
        # transposed tensor.
        q_d2 = query(x_d2).view(batch_size, -1, n_heads, head_dims).detach().requires_grad_(True)
        q_d2_t = q_d2.transpose(1, 2)
        k_d2 = key(x_d2).view(batch_size, -1, n_heads, head_dims).detach().requires_grad_(True)
        k_d2_t = k_d2.transpose(1, 2)
        v_d2 = value(x_d2).view(batch_size, -1, n_heads, head_dims).detach().requires_grad_(True)
        v_d2_t = v_d2.transpose(1, 2)

        q_nt = query(x_nt).view(*x_nt.size()[0:2], n_heads, head_dims).detach().requires_grad_(True)
        q_nt_t = q_nt.transpose(1, 2)
        k_nt = key(x_nt).view(*x_nt.size()[0:2], n_heads, head_dims).detach().requires_grad_(True)
        k_nt_t = k_nt.transpose(1, 2)
        v_nt = value(x_nt).view(*x_nt.size()[0:2], n_heads, head_dims).detach().requires_grad_(True)
        v_nt_t = v_nt.transpose(1, 2)

        attn_d2 = torch.nn.functional.scaled_dot_product_attention(q_d2_t, k_d2_t, v_d2_t).transpose(1, 2)
        d1_grads = torch.autograd.grad(attn_d1.sum(), (q_d1, k_d1, v_d1))
        d2_grads = torch.autograd.grad(attn_d2.sum(), (q_d2, k_d2, v_d2))

        def check_forward_backward():
            attn_nt = torch.nn.functional.scaled_dot_product_attention(q_nt_t, k_nt_t, v_nt_t).transpose(1, 2)

            attn_nts = attn_nt.unbind()
            self.assertEqual(attn_d1, attn_nts[0].unsqueeze(0), atol=output_ref_atol, rtol=output_ref_rtol)
            self.assertEqual(attn_d2, attn_nts[1].unsqueeze(0), atol=output_ref_atol, rtol=output_ref_rtol)

            nt_grads = torch.autograd.grad(attn_nt.values().sum(), (q_nt, k_nt, v_nt))
            for nt_grad, d1_grad, d2_grad, grad_atol, grad_rtol in zip(nt_grads, d1_grads, d2_grads, grad_atols, grad_rtols):
                unbound_nt_grads = nt_grad.unbind()
                self.assertEqual(d1_grad, unbound_nt_grads[0].unsqueeze(0), atol=grad_atol, rtol=grad_rtol)
                self.assertEqual(d2_grad, unbound_nt_grads[1].unsqueeze(0), atol=grad_atol, rtol=grad_rtol)

        # Default
        check_forward_backward()

        # Test dispatcher works by calling only mem-effn and math (as they are safe for all devices)
        with torch.backends.cuda.sdp_kernel(enable_flash=False, enable_mem_efficient=True, enable_math=True):
            check_forward_backward()

        # Test math fallback
        with torch.backends.cuda.sdp_kernel(enable_flash=False, enable_mem_efficient=False, enable_math=True):
            # Math fallback doesn't work with bfloat16 on CUDA because
            # "group_gemm_dispatch" not implemented for 'BFloat16'
            if not (str(device).startswith("cuda") and dtype == torch.bfloat16):
                check_forward_backward()

    @skipIfTorchDynamo("SDPA test compiles internally")
    @unittest.skipIf(IS_WINDOWS, reason="Windows not yet supported for torch.compile")
    @skipCUDAIf(not SM70OrLater, "GPU capability is < SM70")
    # Guarding with sqrt() doesn't work on ROCm?
    @skipCUDAIfRocm
    @onlyCUDA
    @dtypes(*([torch.float16, torch.bfloat16, torch.float32] if SM80OrLater
            else [torch.float16, torch.float32]))
    def test_sdpa_compile(self, device, dtype):
        batch_size = 1
        emb_dims = 1024
        n_heads = 8
        head_dims = emb_dims // n_heads

        sen1 = torch.randn(11, emb_dims, dtype=dtype, device=device)
        sen2 = torch.randn(13, emb_dims, dtype=dtype, device=device)

        query = torch.nn.Linear(emb_dims, emb_dims, bias=False, device=device, dtype=dtype)
        key = torch.nn.Linear(emb_dims, emb_dims, bias=False, device=device, dtype=dtype)
        value = torch.nn.Linear(emb_dims, emb_dims, bias=False, device=device, dtype=dtype)

        # Simplest case: 1 sentence, no batching
        x_d1 = sen1.unsqueeze(0)
        x_d2 = sen2.unsqueeze(0)
        x_nt = torch.nested.as_nested_tensor([sen1, sen2], layout=torch.jagged)

        q_d1 = query(x_d1).view(batch_size, -1, n_heads, head_dims).transpose(1, 2)
        k_d1 = key(x_d1).view(batch_size, -1, n_heads, head_dims).transpose(1, 2)
        v_d1 = value(x_d1).view(batch_size, -1, n_heads, head_dims).transpose(1, 2)
        q_d2 = query(x_d2).view(batch_size, -1, n_heads, head_dims).transpose(1, 2)
        k_d2 = key(x_d2).view(batch_size, -1, n_heads, head_dims).transpose(1, 2)
        v_d2 = value(x_d2).view(batch_size, -1, n_heads, head_dims).transpose(1, 2)

        q_nt = query(x_nt).view(*x_nt.size()[0:2], n_heads, head_dims).detach().transpose(1, 2)
        k_nt = key(x_nt).view(*x_nt.size()[0:2], n_heads, head_dims).detach().transpose(1, 2)
        v_nt = value(x_nt).view(*x_nt.size()[0:2], n_heads, head_dims).detach().transpose(1, 2)

        # High Precision Math Reference
        q_d1_f32 = q_d1.to(torch.float32)
        k_d1_f32 = k_d1.to(torch.float32)
        v_d1_f32 = v_d1.to(torch.float32)
        out_ref = torch.ops.aten._scaled_dot_product_attention_math(q_d1_f32, k_d1_f32, v_d1_f32)[0]
        # Low Precision Math Reference
        out_lp_ref = torch.ops.aten._scaled_dot_product_attention_math(q_d1, k_d1, v_d1)[0]
        output_ref_atol, output_ref_rtol = get_tolerances(out_ref, out_lp_ref)

        attn_d1 = torch.nn.functional.scaled_dot_product_attention(q_d1, k_d1, v_d1).transpose(1, 2)
        attn_d2 = torch.nn.functional.scaled_dot_product_attention(q_d2, k_d2, v_d2).transpose(1, 2)

        compiled_sdpa = torch.compile(torch.nn.functional.scaled_dot_product_attention)
        attn_nt = compiled_sdpa(q_nt, k_nt, v_nt).transpose(1, 2)

        attn_nts = attn_nt.unbind()
        self.assertEqual(attn_d1, attn_nts[0].unsqueeze(0), atol=output_ref_atol, rtol=output_ref_rtol)
        self.assertEqual(attn_d2, attn_nts[1].unsqueeze(0), atol=output_ref_atol, rtol=output_ref_rtol)

    @dtypes(torch.float32, torch.double, torch.half)
    def test_sdpa_with_constant_sequence_length(self, device, dtype):
        # shape (B, P*, S, D)
        # B: batch size
        # P*: ragged number of prompts
        # S: (constant) sequence length
        # D: embedding size
        query = random_nt_from_dims(
            [4, None, 8, 10], device=device, dtype=dtype, layout=torch.jagged)
        key = random_nt_from_similar(query)
        value = random_nt_from_similar(query)
        output = F.scaled_dot_product_attention(query, key, value)
        self.assertTrue(isinstance(output, NestedTensor))

        # should be equivalent to just running the buffers through
        output_dense = F.scaled_dot_product_attention(query._values, key._values, value._values)
        self.assertEqual(output._values, output_dense)

    @onlyCUDA
    @unittest.skipIf(
        not PLATFORM_SUPPORTS_FUSED_ATTENTION,
        "Platform doesn't support flash or mem-efficient attention"
    )
    @dtypes(*([torch.float16, torch.bfloat16, torch.float32] if SM80OrLater
            else [torch.float16, torch.float32]))
    def test_sdpa_with_packed_in_proj(self, device, dtype):
        # shape (B, *, D)
        input_packed = random_nt_from_dims(
            [5, None, 10], device=device, dtype=dtype, layout=torch.jagged)

        # Do input projection.
        num_heads = 2
        # should be multiple of 4 for efficient kernels (e.g. flash / mem-efficient)
        head_dim = 8
        qkv_linear = torch.nn.Linear(10, num_heads * head_dim * 3).to(device=device, dtype=dtype)

        def in_proj(input_packed, qkv_linear=qkv_linear):
            qkv_post_proj = qkv_linear(input_packed)
            # these are non-contiguous to trigger _is_safe_to_get_storage_as_tensor()
            q, k, v = qkv_post_proj.chunk(3, dim=-1)
            q = q.unflatten(-1, [num_heads, head_dim]).transpose(-2, -3)
            k = k.unflatten(-1, [num_heads, head_dim]).transpose(-2, -3)
            v = v.unflatten(-1, [num_heads, head_dim]).transpose(-2, -3)
            return q, k, v

        q, k, v = in_proj(input_packed)
        output = F.scaled_dot_product_attention(q, k, v, attn_mask=None)

        # compare to individually running unbound components through
        for in_component, out_component in zip(
            input_packed.unbind(),
            output.transpose(-2, -3).unbind()
        ):
            q, k, v = in_proj(in_component)
            out = F.scaled_dot_product_attention(q, k, v).transpose(-2, -3)

            # Low Precision Math Reference
            out_lp_ref = torch.ops.aten._scaled_dot_product_attention_math(
                q, k, v)[0].transpose(-2, -3)
            output_ref_atol, output_ref_rtol = get_tolerances(out, out_lp_ref)

            self.assertEqual(out, out_component, atol=output_ref_atol, rtol=output_ref_rtol)

    @skipIfTorchDynamo("SDPA test compiles internally")
    @unittest.skipIf(IS_WINDOWS, reason="Windows not yet supported for torch.compile")
    @skipCUDAIf(not SM70OrLater, "GPU capability is < SM70")
    # mha_varlen_fwd not supported on ROCm
    @skipCUDAIfRocm
    @onlyCUDA
    @dtypes(*([torch.float16, torch.bfloat16, torch.float32] if SM80OrLater
            else [torch.float16, torch.float32]))
    def test_sdpa_backwards(self, device, dtype):
        values = torch.randn(9, 3, 256, requires_grad=True, device=device, dtype=dtype)
        offsets = torch.tensor([0, 1, 3, 5, 9], device=device, dtype=torch.int64)

        @torch.compile
        def f(values, offsets):
            nt = convert_jagged_to_nested_tensor(values, offsets, max_length=4)
            nt = nt.transpose(-2, -3)
            # purposefully graph break to trigger view replay for subclass view input
            torch.tensor(1).item()
            output = F.scaled_dot_product_attention(nt, nt, nt).transpose(-2, -3)
            return convert_nt_to_jagged(output)

        output = f(values, offsets)
        output.sum().backward()
        self.assertEqual(values.grad, torch.ones_like(values))

    # Internally-defined NT use cases are lifted to here for maximum test realism.
    # TODO: Remove these when ViewNestedFromBuffer, etc. are deprecated.
    @skipCUDAIfRocm  # not needed
    @skipIfTorchDynamo("compiles internally")
    @unittest.skipIf(IS_WINDOWS, reason="Windows not yet supported for torch.compile")
    @skipCUDAIf(not SM70OrLater, "GPU capability is < SM70")
    def test_dummy_mha_with_nt(self, device):
        bs = 3
        d1 = 2
        d2 = 4
        d3 = 6
        n_heads = 2
        d_head = d3 // n_heads
        max_length_1 = 10
        max_length_2 = 20
        torch.manual_seed(0)

        class mha(torch.nn.Module):
            def __init__(self):
                super().__init__()
                torch.manual_seed(0)
                self.linear = torch.nn.Linear(d2, d3, device=device)

            def forward(self, query, value, offsets):

                value = self.linear(value)
                key = convert_jagged_to_nested_tensor(value, offsets, max_length_1)
                value = convert_jagged_to_nested_tensor(value, offsets, max_length_2)
                query = convert_dense_to_nested_tensor(query)
                q = query.view(bs, -1, n_heads, d_head).transpose(1, 2)
                k = key.view(bs, -1, n_heads, d_head).transpose(1, 2)
                v = value.view(bs, -1, n_heads, d_head).transpose(1, 2)
                attn_output = torch.nn.functional.scaled_dot_product_attention(
                    q,
                    k,
                    v,
                    attn_mask=None,
                    dropout_p=0.0,
                    is_causal=False,
                )
                attn_output = attn_output.transpose(1, 2)
                attn_output = convert_nt_to_jagged(attn_output)
                return attn_output, key._max_seqlen, value._max_seqlen

        query = torch.rand(bs, d1, d3, device=device)
        value = torch.rand(6, d2, requires_grad=True, device=device)
        offsets = torch.tensor([0, 2, 3, 6], device=device)

        m = mha()
        symbolic_traced: torch.fx.GraphModule = torch.fx.symbolic_trace(m)
        m = torch.compile(symbolic_traced)
        attn_output, cached_key_max_seqlen, cached_value_max_seqlen = m(
            query, value, offsets
        )
        loss = attn_output.sum()
        # Check that NT can be fx traced and torch.compile, and backward works
        loss.backward()

        # Check that value.requires_grad is not lost after tracing and compiling
        value_grad = value.grad  # save for comparison later
        self.assertIsNotNone(value_grad)
        # check that max_seqlen is cached properly
        self.assertEqual(cached_key_max_seqlen, max_length_1)
        self.assertEqual(cached_value_max_seqlen, max_length_2)

        # check if the output is numerically equivalent with the eager mode
        m_eager = mha()
        value.grad = None
        attn_output_eager, _, _ = m_eager(query, value, offsets)
        attn_output_eager.sum().backward()
        self.assertTrue(torch.allclose(attn_output_eager, attn_output))
        self.assertTrue(torch.allclose(value_grad, value.grad))

    @dtypes(torch.float32)
    @skipIfTorchDynamo("Test compiles internally")
    @unittest.skipIf(sys.version_info >= (3, 12), "torch.compile is not supported on python 3.12+")
    @unittest.skipIf(IS_WINDOWS, reason="Windows not yet supported for torch.compile")
    @skipCUDAIf(not SM70OrLater, "GPU capability is < SM70")
    def test_compile_preserves_metadata_cache(self, device, dtype):
        # shape (B, *, D)
        nt = random_nt_from_dims(
            [4, None, 3, 16], device=device, dtype=dtype, layout=torch.jagged, requires_grad=True)

        # expect min / max seqlen to be stored here
        cache = dict(nt._metadata_cache)

        @torch.compile
        def f(nt):
            q = nt.transpose(-3, -2)
            output = F.scaled_dot_product_attention(q, q, q).transpose(-3, -2)
            return output

        output = f(nt)
        output.backward(torch.ones_like(output))
        self.assertEqual(output._metadata_cache, cache)

    @dtypes(torch.float32)
    @skipIfTorchDynamo("Test compiles internally")
    @unittest.skipIf(sys.version_info >= (3, 12), "torch.compile is not supported on python 3.12+")
    @unittest.skipIf(IS_WINDOWS, reason="Windows not yet supported for torch.compile")
    @skipCUDAIf(not SM70OrLater, "GPU capability is < SM70")
    def test_compile_with_dynamic_max_seq_len(self, device, dtype):
        # shape (B, *, D)
        # max seq len: 18
        nt = torch.nested.nested_tensor([
            torch.randn(2, 5),
            torch.randn(3, 5),
            torch.randn(18, 5),
        ], layout=torch.jagged)

        # max seq len: 19
        nt2 = torch.nested.nested_tensor([
            torch.randn(2, 5),
            torch.randn(3, 5),
            torch.randn(19, 5),
        ], layout=torch.jagged)

        def f(nt):
            # TODO: Replace with public API when we can use @properties
            return torch.ones_like(nt) * nt._get_max_seqlen()

        for dynamic in [False, True, None]:
            self.assertFalse(_recompiles_for_inputs(f, (nt,), (nt2,), dynamic=dynamic))

    @dtypes(torch.float32)
    @skipIfTorchDynamo("Test compiles internally")
    @unittest.skipIf(sys.version_info >= (3, 12), "torch.compile is not supported on python 3.12+")
    @unittest.skipIf(IS_WINDOWS, reason="Windows not yet supported for torch.compile")
    @skipCUDAIf(not SM70OrLater, "GPU capability is < SM70")
    def test_compile_with_dynamic_min_seq_len(self, device, dtype):
        # shape (B, *, D)
        # min seq len: 7
        nt = torch.nested.nested_tensor([
            torch.randn(7, 5),
            torch.randn(8, 5),
            torch.randn(9, 5),
        ], layout=torch.jagged)

        # min seq len: 8
        nt2 = torch.nested.nested_tensor([
            torch.randn(8, 5),
            torch.randn(9, 5),
            torch.randn(10, 5),
        ], layout=torch.jagged)

        def f(nt):
            # TODO: Replace with public API when we can use @properties
            return torch.ones_like(nt) * nt._get_min_seqlen()

        for dynamic in [False, True, None]:
            self.assertFalse(_recompiles_for_inputs(f, (nt,), (nt2,), dynamic=dynamic))

    @dtypes(torch.float32)
    @skipIfTorchDynamo("Test compiles internally")
    @unittest.skipIf(sys.version_info >= (3, 12), "torch.compile is not supported on python 3.12+")
    @unittest.skipIf(IS_WINDOWS, reason="Windows not yet supported for torch.compile")
    @skipCUDAIf(not SM70OrLater, "GPU capability is < SM70")
    def test_compile_with_propagated_dynamic_max_seq_len(self, device, dtype):
        # shape (B, *, D)
        # max seq len: 18
        nt = torch.nested.nested_tensor([
            torch.randn(2, 5),
            torch.randn(3, 5),
            torch.randn(18, 5),
        ], layout=torch.jagged)

        # max seq len: 19
        nt2 = torch.nested.nested_tensor([
            torch.randn(2, 5),
            torch.randn(3, 5),
            torch.randn(19, 5),
        ], layout=torch.jagged)

        def f(nt):
            nt2 = nt.sin() + 1
            # TODO: Replace with public API when we can use @properties
            return torch.ones_like(nt2) * nt2._get_max_seqlen()

        ref = f(nt)
        output = torch.compile(f, fullgraph=True, dynamic=False)(nt)
        self.assertEqual(ref, output)

        for dynamic in [False, True, None]:
            self.assertFalse(_recompiles_for_inputs(f, (nt,), (nt2,), dynamic=dynamic))

<<<<<<< HEAD
=======
    @dtypes(torch.float64, torch.float32, torch.half)
    @onlyCUDA
    def test_fbgemm_jagged_to_padded_dense_kernels(self, device, dtype):
        values = torch.randn(10, 5, device=device, dtype=dtype)
        offsets = torch.tensor([0, 1, 3, 8, 10], device=device, dtype=torch.int64)
        max_length = offsets.diff().max().item()
        padding_value = 1.3

        # convert jagged -> padded dense
        padded = torch.ops.aten._fbgemm_jagged_to_padded_dense_forward(
            values, [offsets], [max_length], padding_value
        )

        batch_size = offsets.shape[0] - 1
        expected_padded_shape = (batch_size, max_length, values.shape[-1])
        self.assertEqual(padded.shape, expected_padded_shape)

        # convert padded dense -> jagged
        total_L = values.shape[0]
        output_jagged = torch.ops.aten._fbgemm_jagged_to_padded_dense_backward(
            padded, [offsets], total_L
        )

        # should be equivalent to the original values
        self.assertEqual(values, output_jagged)
>>>>>>> 3331d3b3

instantiate_parametrized_tests(TestNestedTensor)
instantiate_device_type_tests(TestNestedTensorDeviceType, globals())
instantiate_device_type_tests(TestNestedTensorAutograd, globals())
instantiate_device_type_tests(TestNestedTensorSubclass, globals())

if __name__ == '__main__':
    run_tests()<|MERGE_RESOLUTION|>--- conflicted
+++ resolved
@@ -4471,8 +4471,6 @@
         for dynamic in [False, True, None]:
             self.assertFalse(_recompiles_for_inputs(f, (nt,), (nt2,), dynamic=dynamic))
 
-<<<<<<< HEAD
-=======
     @dtypes(torch.float64, torch.float32, torch.half)
     @onlyCUDA
     def test_fbgemm_jagged_to_padded_dense_kernels(self, device, dtype):
@@ -4498,7 +4496,6 @@
 
         # should be equivalent to the original values
         self.assertEqual(values, output_jagged)
->>>>>>> 3331d3b3
 
 instantiate_parametrized_tests(TestNestedTensor)
 instantiate_device_type_tests(TestNestedTensorDeviceType, globals())
