--- conflicted
+++ resolved
@@ -1428,13 +1428,7 @@
                 xfail("as_strided_scatter", ""),
                 xfail("masked.cumprod", ""),
                 xfail("renorm"),  # hit vmap fallback, which is disabled
-<<<<<<< HEAD
-                xfail("squeeze_copy"),
                 xfail("t_copy"),
-                xfail("transpose_copy"),
-=======
-                xfail("t_copy"),
->>>>>>> 05a85400
                 xfail("unsqueeze_copy"),
             }
         ),
@@ -1511,7 +1505,6 @@
                 ),  # aten::scatter_reduce.two hit the vmap fallback
                 xfail("quantile"),
                 xfail("renorm"),
-                xfail("squeeze_copy"),
                 xfail("take"),
                 xfail("tensor_split"),
                 xfail("to_sparse"),
@@ -1573,13 +1566,7 @@
                 xfail(
                     "index_fill"
                 ),  # aten::_unique hit the vmap fallback which is currently disabled
-<<<<<<< HEAD
-                xfail("squeeze_copy"),
                 xfail("t_copy"),
-                xfail("transpose_copy"),
-=======
-                xfail("t_copy"),
->>>>>>> 05a85400
                 xfail("unsqueeze_copy"),
             }
         ),
