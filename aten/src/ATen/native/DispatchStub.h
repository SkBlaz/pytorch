--- conflicted
+++ resolved
@@ -43,11 +43,8 @@
 //   - CUDA: NVIDIA GPUs
 //   - HIP: AMD GPUs
 //   - MPS: Apple Silicon GPUs (Metal Performance Shaders)
-<<<<<<< HEAD
-=======
 //   - MTIA: Meta Training and Inference Devices
 //   - XPU: Intel GPUs
->>>>>>> 8668bc27
 //   - PrivateUse1: Reserved for private/custom device types
 //
 // If you want to update the list of supported devices, add a new dispatch_ptr
@@ -182,26 +179,20 @@
     void* cuda_dispatch_ptr;
     void* hip_dispatch_ptr;
     void* mps_dispatch_ptr;
-<<<<<<< HEAD
-=======
     void* mtia_dispatch_ptr;
   #if defined(USE_XPU)
     void* xpu_dispatch_ptr;
   #endif
->>>>>>> 8668bc27
     void* privateuse1_dispatch_ptr;
   #else
     std::atomic<void*> cpu_dispatch_ptr{nullptr};
     void* cuda_dispatch_ptr = nullptr;
     void* hip_dispatch_ptr = nullptr;
     void* mps_dispatch_ptr = nullptr;
-<<<<<<< HEAD
-=======
     void* mtia_dispatch_ptr = nullptr;
   #if defined(USE_XPU)
     void* xpu_dispatch_ptr = nullptr;
   #endif
->>>>>>> 8668bc27
     void* privateuse1_dispatch_ptr = nullptr;
   #endif
 };
@@ -245,6 +236,12 @@
   void set_cuda_dispatch_ptr(FnPtr fn_ptr) {
     impl.cuda_dispatch_ptr = reinterpret_cast<void*>(fn_ptr);
   }
+
+  #if defined(USE_XPU)
+  void set_xpu_dispatch_ptr(FnPtr fn_ptr){
+    impl.xpu_dispatch_ptr = reinterpret_cast<void*>(fn_ptr);
+  }
+  #endif
 
   void set_hip_dispatch_ptr(FnPtr fn_ptr) {
     impl.hip_dispatch_ptr = reinterpret_cast<void*>(fn_ptr);
@@ -308,6 +305,13 @@
 struct RegisterCUDADispatch {
   RegisterCUDADispatch(DispatchStub &stub, typename DispatchStub::FnPtr value) {
     stub.set_cuda_dispatch_ptr(value);
+  }
+};
+
+template <typename DispatchStub>
+struct RegisterXPUDispatch {
+  RegisterXPUDispatch(DispatchStub &stub, typename DispatchStub::FnPtr value){
+    stub.set_xpu_dispatch_ptr(value);
   }
 };
 
@@ -397,6 +401,9 @@
 
 #define REGISTER_CUDA_DISPATCH(name, fn) \
   static RegisterCUDADispatch<struct name##_DECLARE_DISPATCH_type> name ## __register(name, fn);
+
+#define REGISTER_XPU_DISPATCH(name, fn) \
+  static RegisterXPUDispatch<struct name##_DECLARE_DISPATCH_type> name ## __register(name, fn);
 
 #define REGISTER_HIP_DISPATCH(name, fn) \
   static RegisterHIPDispatch<struct name##_DECLARE_DISPATCH_type> name ## __register(name, fn);
