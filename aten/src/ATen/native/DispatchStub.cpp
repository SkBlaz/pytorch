--- conflicted
+++ resolved
@@ -112,11 +112,8 @@
         c10::DeviceType::CUDA,
         c10::DeviceType::HIP,
         c10::DeviceType::MPS,
-<<<<<<< HEAD
-=======
         c10::DeviceType::MTIA,
         c10::DeviceType::XPU,
->>>>>>> 8668bc27
         c10::DeviceType::PrivateUse1
     );
     // Check if the device type is supported.
@@ -164,6 +161,11 @@
 #endif
     case DeviceType::MTIA:
       return mtia_dispatch_ptr != nullptr ? DispatchResult(mtia_dispatch_ptr) : ErrorType::MissingDeviceKernel;
+
+#if defined(USE_XPU)
+    case DeviceType::XPU:
+      return xpu_dispatch_ptr != nullptr ? DispatchResult(xpu_dispatch_ptr) : ErrorType::MissingDeviceKernel;
+#endif
 
 #if defined(USE_XPU)
     case DeviceType::XPU:
