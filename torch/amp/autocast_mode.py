import functools
import warnings

from typing import Any, Optional

import torch
from torch.types import _dtype

__all__ = ["autocast_decorator", "autocast", "is_autocast_available"]


def is_autocast_available(device_type: str) -> bool:
    r"""
    Return a bool indicating if autocast is available on :attr:`device_type`.

    Args:
        device_type(str):  Device type to use. Possible values are: 'cuda', 'cpu', 'xpu' and so on.
            The type is the same as the `type` attribute of a :class:`torch.device`.
            Thus, you may obtain the device type of a tensor using `Tensor.device.type`.
    """
    return torch._C._is_autocast_available(device_type)


def autocast_decorator(autocast_instance, func):
    @functools.wraps(func)
    def decorate_autocast(*args, **kwargs):
        with autocast_instance:
            return func(*args, **kwargs)

    decorate_autocast.__script_unsupported = "@autocast() decorator is not supported in script mode"  # type: ignore[attr-defined]
    return decorate_autocast


class autocast:
    r"""
    Instances of :class:`autocast` serve as context managers or decorators that
    allow regions of your script to run in mixed precision.

    In these regions, ops run in an op-specific dtype chosen by autocast
    to improve performance while maintaining accuracy.
    See the :ref:`Autocast Op Reference<autocast-op-reference>` for details.

    When entering an autocast-enabled region, Tensors may be any type.
    You should not call ``half()`` or ``bfloat16()`` on your model(s) or inputs when using autocasting.

    :class:`autocast` should wrap only the forward pass(es) of your network, including the loss
    computation(s).  Backward passes under autocast are not recommended.
    Backward ops run in the same type that autocast used for corresponding forward ops.

    Example for CUDA Devices::

        # Creates model and optimizer in default precision
        model = Net().cuda()
        optimizer = optim.SGD(model.parameters(), ...)

        for input, target in data:
            optimizer.zero_grad()

            # Enables autocasting for the forward pass (model + loss)
            with torch.autocast(device_type="cuda"):
                output = model(input)
                loss = loss_fn(output, target)

            # Exits the context manager before backward()
            loss.backward()
            optimizer.step()

    See the :ref:`CUDA Automatic Mixed Precision examples<amp-examples>` for usage (along with gradient scaling)
    in more complex scenarios (e.g., gradient penalty, multiple models/losses, custom autograd functions).

    :class:`autocast` can also be used as a decorator, e.g., on the ``forward`` method of your model::

        class AutocastModel(nn.Module):
            ...
            @torch.autocast(device_type="cuda")
            def forward(self, input):
                ...

    Floating-point Tensors produced in an autocast-enabled region may be ``float16``.
    After returning to an autocast-disabled region, using them with floating-point
    Tensors of different dtypes may cause type mismatch errors.  If so, cast the Tensor(s)
    produced in the autocast region back to ``float32`` (or other dtype if desired).
    If a Tensor from the autocast region is already ``float32``, the cast is a no-op,
    and incurs no additional overhead.
    CUDA Example::

        # Creates some tensors in default dtype (here assumed to be float32)
        a_float32 = torch.rand((8, 8), device="cuda")
        b_float32 = torch.rand((8, 8), device="cuda")
        c_float32 = torch.rand((8, 8), device="cuda")
        d_float32 = torch.rand((8, 8), device="cuda")

        with torch.autocast(device_type="cuda"):
            # torch.mm is on autocast's list of ops that should run in float16.
            # Inputs are float32, but the op runs in float16 and produces float16 output.
            # No manual casts are required.
            e_float16 = torch.mm(a_float32, b_float32)
            # Also handles mixed input types
            f_float16 = torch.mm(d_float32, e_float16)

        # After exiting autocast, calls f_float16.float() to use with d_float32
        g_float32 = torch.mm(d_float32, f_float16.float())

    CPU Training Example::

        # Creates model and optimizer in default precision
        model = Net()
        optimizer = optim.SGD(model.parameters(), ...)

        for epoch in epochs:
            for input, target in data:
                optimizer.zero_grad()

                # Runs the forward pass with autocasting.
                with torch.autocast(device_type="cpu", dtype=torch.bfloat16):
                    output = model(input)
                    loss = loss_fn(output, target)

                loss.backward()
                optimizer.step()


    CPU Inference Example::

        # Creates model in default precision
        model = Net().eval()

        with torch.autocast(device_type="cpu", dtype=torch.bfloat16):
            for input in data:
                # Runs the forward pass with autocasting.
                output = model(input)

    CPU Inference Example with Jit Trace::

        class TestModel(nn.Module):
            def __init__(self, input_size, num_classes):
                super().__init__()
                self.fc1 = nn.Linear(input_size, num_classes)
            def forward(self, x):
                return self.fc1(x)

        input_size = 2
        num_classes = 2
        model = TestModel(input_size, num_classes).eval()

        # For now, we suggest to disable the Jit Autocast Pass,
        # As the issue: https://github.com/pytorch/pytorch/issues/75956
        torch._C._jit_set_autocast_mode(False)

        with torch.cpu.amp.autocast(cache_enabled=False):
            model = torch.jit.trace(model, torch.randn(1, input_size))
        model = torch.jit.freeze(model)
        # Models Run
        for _ in range(3):
            model(torch.randn(1, input_size))

    Type mismatch errors *in* an autocast-enabled region are a bug; if this is what you observe,
    please file an issue.

    ``autocast(enabled=False)`` subregions can be nested in autocast-enabled regions.
    Locally disabling autocast can be useful, for example, if you want to force a subregion
    to run in a particular ``dtype``.  Disabling autocast gives you explicit control over
    the execution type.  In the subregion, inputs from the surrounding region
    should be cast to ``dtype`` before use::

        # Creates some tensors in default dtype (here assumed to be float32)
        a_float32 = torch.rand((8, 8), device="cuda")
        b_float32 = torch.rand((8, 8), device="cuda")
        c_float32 = torch.rand((8, 8), device="cuda")
        d_float32 = torch.rand((8, 8), device="cuda")

        with torch.autocast(device_type="cuda"):
            e_float16 = torch.mm(a_float32, b_float32)
            with torch.autocast(device_type="cuda", enabled=False):
                # Calls e_float16.float() to ensure float32 execution
                # (necessary because e_float16 was created in an autocasted region)
                f_float32 = torch.mm(c_float32, e_float16.float())

            # No manual casts are required when re-entering the autocast-enabled region.
            # torch.mm again runs in float16 and produces float16 output, regardless of input types.
            g_float16 = torch.mm(d_float32, f_float32)

    The autocast state is thread-local.  If you want it enabled in a new thread, the context manager or decorator
    must be invoked in that thread.  This affects :class:`torch.nn.DataParallel` and
    :class:`torch.nn.parallel.DistributedDataParallel` when used with more than one GPU per process
    (see :ref:`Working with Multiple GPUs<amp-multigpu>`).

    Args:
        device_type(str, required):  Device type to use. Possible values are: 'cuda', 'cpu', 'xpu' and 'hpu'.
                                     The type is the same as the `type` attribute of a :class:`torch.device`.
                                     Thus, you may obtain the device type of a tensor using `Tensor.device.type`.
        enabled(bool, optional):  Whether autocasting should be enabled in the region.
            Default: ``True``
        dtype(torch_dtype, optional):  Whether to use torch.float16 or torch.bfloat16.
        cache_enabled(bool, optional):  Whether the weight cache inside autocast should be enabled.
            Default: ``True``
    """

    def __init__(
        self,
        device_type: str,
        dtype: Optional[_dtype] = None,
        enabled: bool = True,
        cache_enabled: Optional[bool] = None,
    ):
        if not isinstance(device_type, str):
            raise ValueError(
                f"Expected `device_type` of type `str`, got: `{type(device_type)}`"
            )
        if torch._jit_internal.is_scripting():
            self._enabled = enabled
            self.device = device_type
            self.fast_dtype = dtype
            # TODO: support get_autocast_gpu/cpu_dtype
            assert dtype is not None
            return
        self.device = device_type
<<<<<<< HEAD
=======
        if not is_autocast_available(self.device):
            raise RuntimeError(
                f"User specified an unsupported autocast device_type '{self.device}'"
            )
>>>>>>> 00dd4d55
        self.custom_backend_name = torch._C._get_privateuse1_backend_name()
        if self.device == "cuda":
            self.fast_dtype = torch.get_autocast_gpu_dtype()
        elif self.device == "cpu":
            self.fast_dtype = torch.get_autocast_cpu_dtype()
        elif self.device == "xpu":
            self.fast_dtype = torch.xpu.get_autocast_xpu_dtype()  # type: ignore[attr-defined]
        elif self.device == "ipu":
            self.fast_dtype = torch.get_autocast_ipu_dtype()  # type: ignore[attr-defined]
        elif self.device == "hpu":
            self.fast_dtype = torch.hpu.get_autocast_hpu_dtype()  # type: ignore[attr-defined]
        elif self.device == "xla":
            self.fast_dtype = torch.get_autocast_xla_dtype()  # type: ignore[attr-defined]
        elif self.device == self.custom_backend_name:
            necessary_funcs = [
                "is_autocast_enabled",
                "set_autocast_enabled",
                "get_autocast_dtype",
                "set_autocast_dtype",
                "get_amp_supported_dtype",
            ]
            message = f"Tried to use AMP with the `{self.custom_backend_name}` backend, but the backend has not "
            message += "registered a module or  the module miss some necessary funcs. The backend should register "
            message += "a module by `torch._register_device_module`, and the module must have these funcs: \n"
            message += "`is_autocast_enabled() -> bool`, `set_autocast_enabled(bool) -> None`, "
            message += "`get_autocast_dtype() -> torch.dtype`, `set_autocast_dtype(torch.dtype) "
            message += (
                "-> None` and `get_amp_supported_dtype() -> List[torch.dtype]`. \n"
            )

            assert hasattr(torch, self.custom_backend_name), message
            self.custom_device_mod = getattr(torch, self.custom_backend_name)
            for func in necessary_funcs:
                assert hasattr(self.custom_device_mod, func), (
                    message + f"But the func `{func}` is missing. \n"
                )

            self.fast_dtype = self.custom_device_mod.get_autocast_dtype()
        else:
            raise RuntimeError(
                f"User specified an unsupported autocast device_type '{self.device}'"
            )
        self._cache_enabled = torch.is_autocast_cache_enabled()
        if (
            enabled
            and torch.cuda.amp.common.amp_definitely_not_available()
            and self.device == "cuda"
        ):
            warnings.warn(
                "User provided device_type of 'cuda', but CUDA is not available. Disabling"
            )
            enabled = False
        if dtype is not None:
            self.fast_dtype = dtype
        if cache_enabled is not None:
            self._cache_enabled = cache_enabled

        if self.device == "cpu":
            supported_dtype = [torch.bfloat16, torch.float16]
            if self.fast_dtype not in supported_dtype and enabled:
                error_message = "In CPU autocast, but the target dtype is not supported. Disabling autocast.\n"
                error_message += "CPU Autocast only supports dtype of "
                error_message += (
                    ", ".join(str(dtype) for dtype in supported_dtype) + " currently."
                )
                warnings.warn(error_message)
                enabled = False
        elif self.device == "xpu":
            supported_dtype = [torch.bfloat16, torch.float16]
            if self.fast_dtype not in supported_dtype:
                error_message = "In XPU autocast, but the target dtype is not supported. Disabling autocast.\n"
                error_message += "XPU Autocast only supports dtypes of torch.bfloat16 and torch.float16 currently."
                warnings.warn(error_message)
                enabled = False
        elif self.device == "ipu":
            supported_dtypes = [torch.bfloat16, torch.float16]
            if self.fast_dtype not in supported_dtypes:
                error_message = "In IPU autocast, but the target dtype is not supported. Disabling autocast.\n"
                error_message += "IPU Autocast only supports dtypes of torch.bfloat16 and torch.float16 currently."
                warnings.warn(error_message)
                enabled = False
        elif self.device == "hpu":
            supported_dtype = [torch.bfloat16, torch.float16]
            if self.fast_dtype not in supported_dtype:
                error_message = "In HPU autocast, but the target dtype is not supported. Disabling autocast.\n"
                error_message += "HPU Autocast only supports dtypes of torch.bfloat16 and torch.float16 currently."
                warnings.warn(error_message)
                enabled = False
        elif self.device == self.custom_backend_name:
            supported_dtype = self.custom_device_mod.get_amp_supported_dtype()
            if self.fast_dtype not in supported_dtype:
                error_message = f"In {self.custom_backend_name} autocast, but the target dtype is not supported. "
                error_message += f"Disabling autocast.\n {self.custom_backend_name} Autocast only supports dtypes of "
                error_message += (
                    ", ".join(str(dtype) for dtype in supported_dtype) + " currently."
                )
                warnings.warn(error_message)
                enabled = False
        elif self.device == "cuda":
            if (
                enabled
                and self.fast_dtype == torch.bfloat16
                and not torch.cuda.is_bf16_supported()
            ):
                raise RuntimeError(
                    "Current CUDA Device does not support bfloat16. Please switch dtype to float16."
                )
        elif self.device == "xla":
            supported_dtype = [torch.float16, torch.bfloat16]
            if self.fast_dtype not in supported_dtype:
                error_message = "In XLA autocast, but the target dtype is not supported. Disabling autocast.\n"
                error_message += (
                    "XLA Autocast only supports dtype of torch.bfloat16 currently."
                )
                warnings.warn(error_message)
                enabled = False
        self._enabled = enabled

    def __enter__(self):
        if torch._jit_internal.is_scripting():
            assert self.fast_dtype is not None
            return self

        self.prev_cache_enabled = torch.is_autocast_cache_enabled()
        if self.device == "cpu":
            self.prev = torch.is_autocast_cpu_enabled()
            self.prev_fastdtype = torch.get_autocast_cpu_dtype()
            torch.set_autocast_cpu_enabled(self._enabled)
            torch.set_autocast_cpu_dtype(self.fast_dtype)  # type: ignore[arg-type]
            torch.autocast_increment_nesting()
        elif self.device == "xpu":
            self.prev = torch.xpu.is_autocast_xpu_enabled()  # type: ignore[attr-defined]
            self.prev_fastdtype = torch.xpu.get_autocast_xpu_dtype()  # type: ignore[attr-defined]
            torch.xpu.set_autocast_xpu_enabled(self._enabled)  # type: ignore[attr-defined]
            torch.xpu.set_autocast_xpu_dtype(self.fast_dtype)  # type: ignore[attr-defined]
            torch.autocast_increment_nesting()
        elif self.device == "ipu":
            self.prev = torch.is_autocast_ipu_enabled()  # type: ignore[attr-defined]
            self.prev_fastdtype = torch.get_autocast_ipu_dtype()  # type: ignore[attr-defined]
            torch.set_autocast_ipu_enabled(self._enabled)  # type: ignore[attr-defined]
            torch.set_autocast_ipu_dtype(self.fast_dtype)  # type: ignore[attr-defined]
            torch.autocast_increment_nesting()
        elif self.device == "hpu":
            self.prev = torch.hpu.is_autocast_hpu_enabled()  # type: ignore[attr-defined]
            self.prev_fastdtype = torch.hpu.get_autocast_hpu_dtype()  # type: ignore[attr-defined]
            torch.hpu.set_autocast_hpu_enabled(self._enabled)  # type: ignore[attr-defined]
            torch.hpu.set_autocast_hpu_dtype(self.fast_dtype)  # type: ignore[attr-defined]
            torch.autocast_increment_nesting()
        elif self.device == "xla":
            self.prev = torch.is_autocast_xla_enabled()  # type: ignore[attr-defined]
            self.prev_fastdtype = torch.get_autocast_xla_dtype()  # type: ignore[attr-defined]
            torch.set_autocast_xla_enabled(self._enabled)  # type: ignore[attr-defined]
            torch.set_autocast_xla_dtype(self.fast_dtype)  # type: ignore[attr-defined]
            torch.autocast_increment_nesting()
        elif self.device == self.custom_backend_name:
            self.prev = self.custom_device_mod.is_autocast_enabled()
            self.prev_fastdtype = self.custom_device_mod.get_autocast_dtype()
            self.custom_device_mod.set_autocast_enabled(self._enabled)
            self.custom_device_mod.set_autocast_dtype(self.fast_dtype)
            torch.autocast_increment_nesting()
        else:
            self.prev = torch.is_autocast_enabled()
            self.prev_fastdtype = torch.get_autocast_gpu_dtype()
            torch.set_autocast_gpu_dtype(self.fast_dtype)  # type: ignore[arg-type]
            torch.set_autocast_enabled(self._enabled)
            torch.autocast_increment_nesting()
        torch.set_autocast_cache_enabled(self._cache_enabled)

    def __exit__(self, exc_type: Any, exc_val: Any, exc_tb: Any):  # type: ignore[override]
        if torch._jit_internal.is_scripting():
            return

        # Drop the cache when we exit to a nesting level that's outside any instance of autocast.
        if self.device == "cpu":
            if torch.autocast_decrement_nesting() == 0:
                torch.clear_autocast_cache()
            torch.set_autocast_cpu_enabled(self.prev)
            torch.set_autocast_cpu_dtype(self.prev_fastdtype)
        elif self.device == "xpu":
            if torch.autocast_decrement_nesting() == 0:
                torch.clear_autocast_cache()
            torch.xpu.set_autocast_xpu_enabled(self.prev)  # type: ignore[attr-defined]
            torch.xpu.set_autocast_xpu_dtype(self.prev_fastdtype)  # type: ignore[attr-defined]
        elif self.device == "ipu":
            if torch.autocast_decrement_nesting() == 0:
                torch.clear_autocast_cache()
            torch.set_autocast_ipu_enabled(self.prev)  # type: ignore[attr-defined]
            torch.set_autocast_ipu_dtype(self.prev_fastdtype)  # type: ignore[attr-defined]
        elif self.device == "hpu":
            if torch.autocast_decrement_nesting() == 0:
                torch.clear_autocast_cache()
            torch.hpu.set_autocast_hpu_enabled(self.prev)  # type: ignore[attr-defined]
            torch.hpu.set_autocast_hpu_dtype(self.prev_fastdtype)  # type: ignore[attr-defined]
        elif self.device == "xla":
            if torch.autocast_decrement_nesting() == 0:
                torch.clear_autocast_cache()
            torch.set_autocast_xla_enabled(self.prev)  # type: ignore[attr-defined]
            torch.set_autocast_xla_dtype(self.prev_fastdtype)  # type: ignore[attr-defined]
        elif self.device == self.custom_backend_name:
            if torch.autocast_decrement_nesting() == 0:
                torch.clear_autocast_cache()
            self.custom_device_mod.set_autocast_enabled(self.prev)
            self.custom_device_mod.set_autocast_dtype(self.prev_fastdtype)
        else:
            if torch.autocast_decrement_nesting() == 0:
                torch.clear_autocast_cache()
            torch.set_autocast_enabled(self.prev)
            torch.set_autocast_gpu_dtype(self.prev_fastdtype)
        torch.set_autocast_cache_enabled(self.prev_cache_enabled)
        return False

    def __call__(self, func):
        if torch._jit_internal.is_scripting():
            return func
        return autocast_decorator(self, func)


# These functions aren't meant for public usage.
# They are what we trace into a graph during pre_dispatch tracing
# when we encounter an autocast context manager.
def _enter_autocast(*vals):
    # For pre-dispatch tracing, if a TorchFunction mode is active, we'll want to trace this into a graph.
    if torch._C._is_torch_function_mode_enabled():
        return torch.overrides.handle_torch_function(
            torch.amp._enter_autocast, [], *vals
        )
    mode = torch.amp.autocast(*vals)
    mode.__enter__()
    return mode


def _exit_autocast(mode):
    if torch._C._is_torch_function_mode_enabled():
        return torch.overrides.handle_torch_function(torch.amp._exit_autocast, [], mode)
    mode.__exit__(None, None, None)<|MERGE_RESOLUTION|>--- conflicted
+++ resolved
@@ -215,42 +215,20 @@
             assert dtype is not None
             return
         self.device = device_type
-<<<<<<< HEAD
-=======
         if not is_autocast_available(self.device):
             raise RuntimeError(
                 f"User specified an unsupported autocast device_type '{self.device}'"
             )
->>>>>>> 00dd4d55
         self.custom_backend_name = torch._C._get_privateuse1_backend_name()
-        if self.device == "cuda":
-            self.fast_dtype = torch.get_autocast_gpu_dtype()
-        elif self.device == "cpu":
-            self.fast_dtype = torch.get_autocast_cpu_dtype()
-        elif self.device == "xpu":
-            self.fast_dtype = torch.xpu.get_autocast_xpu_dtype()  # type: ignore[attr-defined]
-        elif self.device == "ipu":
-            self.fast_dtype = torch.get_autocast_ipu_dtype()  # type: ignore[attr-defined]
-        elif self.device == "hpu":
-            self.fast_dtype = torch.hpu.get_autocast_hpu_dtype()  # type: ignore[attr-defined]
-        elif self.device == "xla":
-            self.fast_dtype = torch.get_autocast_xla_dtype()  # type: ignore[attr-defined]
-        elif self.device == self.custom_backend_name:
+        self.fast_dtype = torch.get_autocast_dtype(self.device)
+        if self.device == self.custom_backend_name:
             necessary_funcs = [
-                "is_autocast_enabled",
-                "set_autocast_enabled",
-                "get_autocast_dtype",
-                "set_autocast_dtype",
                 "get_amp_supported_dtype",
             ]
             message = f"Tried to use AMP with the `{self.custom_backend_name}` backend, but the backend has not "
             message += "registered a module or  the module miss some necessary funcs. The backend should register "
             message += "a module by `torch._register_device_module`, and the module must have these funcs: \n"
-            message += "`is_autocast_enabled() -> bool`, `set_autocast_enabled(bool) -> None`, "
-            message += "`get_autocast_dtype() -> torch.dtype`, `set_autocast_dtype(torch.dtype) "
-            message += (
-                "-> None` and `get_amp_supported_dtype() -> List[torch.dtype]`. \n"
-            )
+            message += "`get_amp_supported_dtype() -> List[torch.dtype]`. \n"
 
             assert hasattr(torch, self.custom_backend_name), message
             self.custom_device_mod = getattr(torch, self.custom_backend_name)
@@ -259,11 +237,6 @@
                     message + f"But the func `{func}` is missing. \n"
                 )
 
-            self.fast_dtype = self.custom_device_mod.get_autocast_dtype()
-        else:
-            raise RuntimeError(
-                f"User specified an unsupported autocast device_type '{self.device}'"
-            )
         self._cache_enabled = torch.is_autocast_cache_enabled()
         if (
             enabled
@@ -346,48 +319,11 @@
             return self
 
         self.prev_cache_enabled = torch.is_autocast_cache_enabled()
-        if self.device == "cpu":
-            self.prev = torch.is_autocast_cpu_enabled()
-            self.prev_fastdtype = torch.get_autocast_cpu_dtype()
-            torch.set_autocast_cpu_enabled(self._enabled)
-            torch.set_autocast_cpu_dtype(self.fast_dtype)  # type: ignore[arg-type]
-            torch.autocast_increment_nesting()
-        elif self.device == "xpu":
-            self.prev = torch.xpu.is_autocast_xpu_enabled()  # type: ignore[attr-defined]
-            self.prev_fastdtype = torch.xpu.get_autocast_xpu_dtype()  # type: ignore[attr-defined]
-            torch.xpu.set_autocast_xpu_enabled(self._enabled)  # type: ignore[attr-defined]
-            torch.xpu.set_autocast_xpu_dtype(self.fast_dtype)  # type: ignore[attr-defined]
-            torch.autocast_increment_nesting()
-        elif self.device == "ipu":
-            self.prev = torch.is_autocast_ipu_enabled()  # type: ignore[attr-defined]
-            self.prev_fastdtype = torch.get_autocast_ipu_dtype()  # type: ignore[attr-defined]
-            torch.set_autocast_ipu_enabled(self._enabled)  # type: ignore[attr-defined]
-            torch.set_autocast_ipu_dtype(self.fast_dtype)  # type: ignore[attr-defined]
-            torch.autocast_increment_nesting()
-        elif self.device == "hpu":
-            self.prev = torch.hpu.is_autocast_hpu_enabled()  # type: ignore[attr-defined]
-            self.prev_fastdtype = torch.hpu.get_autocast_hpu_dtype()  # type: ignore[attr-defined]
-            torch.hpu.set_autocast_hpu_enabled(self._enabled)  # type: ignore[attr-defined]
-            torch.hpu.set_autocast_hpu_dtype(self.fast_dtype)  # type: ignore[attr-defined]
-            torch.autocast_increment_nesting()
-        elif self.device == "xla":
-            self.prev = torch.is_autocast_xla_enabled()  # type: ignore[attr-defined]
-            self.prev_fastdtype = torch.get_autocast_xla_dtype()  # type: ignore[attr-defined]
-            torch.set_autocast_xla_enabled(self._enabled)  # type: ignore[attr-defined]
-            torch.set_autocast_xla_dtype(self.fast_dtype)  # type: ignore[attr-defined]
-            torch.autocast_increment_nesting()
-        elif self.device == self.custom_backend_name:
-            self.prev = self.custom_device_mod.is_autocast_enabled()
-            self.prev_fastdtype = self.custom_device_mod.get_autocast_dtype()
-            self.custom_device_mod.set_autocast_enabled(self._enabled)
-            self.custom_device_mod.set_autocast_dtype(self.fast_dtype)
-            torch.autocast_increment_nesting()
-        else:
-            self.prev = torch.is_autocast_enabled()
-            self.prev_fastdtype = torch.get_autocast_gpu_dtype()
-            torch.set_autocast_gpu_dtype(self.fast_dtype)  # type: ignore[arg-type]
-            torch.set_autocast_enabled(self._enabled)
-            torch.autocast_increment_nesting()
+        self.prev = torch.is_autocast_enabled(self.device)
+        self.prev_fastdtype = torch.get_autocast_dtype(self.device)
+        torch.set_autocast_enabled(self.device, self._enabled)
+        torch.set_autocast_dtype(self.device, self.fast_dtype)  # type: ignore[arg-type]
+        torch.autocast_increment_nesting()
         torch.set_autocast_cache_enabled(self._cache_enabled)
 
     def __exit__(self, exc_type: Any, exc_val: Any, exc_tb: Any):  # type: ignore[override]
@@ -395,41 +331,10 @@
             return
 
         # Drop the cache when we exit to a nesting level that's outside any instance of autocast.
-        if self.device == "cpu":
-            if torch.autocast_decrement_nesting() == 0:
-                torch.clear_autocast_cache()
-            torch.set_autocast_cpu_enabled(self.prev)
-            torch.set_autocast_cpu_dtype(self.prev_fastdtype)
-        elif self.device == "xpu":
-            if torch.autocast_decrement_nesting() == 0:
-                torch.clear_autocast_cache()
-            torch.xpu.set_autocast_xpu_enabled(self.prev)  # type: ignore[attr-defined]
-            torch.xpu.set_autocast_xpu_dtype(self.prev_fastdtype)  # type: ignore[attr-defined]
-        elif self.device == "ipu":
-            if torch.autocast_decrement_nesting() == 0:
-                torch.clear_autocast_cache()
-            torch.set_autocast_ipu_enabled(self.prev)  # type: ignore[attr-defined]
-            torch.set_autocast_ipu_dtype(self.prev_fastdtype)  # type: ignore[attr-defined]
-        elif self.device == "hpu":
-            if torch.autocast_decrement_nesting() == 0:
-                torch.clear_autocast_cache()
-            torch.hpu.set_autocast_hpu_enabled(self.prev)  # type: ignore[attr-defined]
-            torch.hpu.set_autocast_hpu_dtype(self.prev_fastdtype)  # type: ignore[attr-defined]
-        elif self.device == "xla":
-            if torch.autocast_decrement_nesting() == 0:
-                torch.clear_autocast_cache()
-            torch.set_autocast_xla_enabled(self.prev)  # type: ignore[attr-defined]
-            torch.set_autocast_xla_dtype(self.prev_fastdtype)  # type: ignore[attr-defined]
-        elif self.device == self.custom_backend_name:
-            if torch.autocast_decrement_nesting() == 0:
-                torch.clear_autocast_cache()
-            self.custom_device_mod.set_autocast_enabled(self.prev)
-            self.custom_device_mod.set_autocast_dtype(self.prev_fastdtype)
-        else:
-            if torch.autocast_decrement_nesting() == 0:
-                torch.clear_autocast_cache()
-            torch.set_autocast_enabled(self.prev)
-            torch.set_autocast_gpu_dtype(self.prev_fastdtype)
+        if torch.autocast_decrement_nesting() == 0:
+            torch.clear_autocast_cache()
+        torch.set_autocast_enabled(self.device, self.prev)
+        torch.set_autocast_dtype(self.device, self.prev_fastdtype)
         torch.set_autocast_cache_enabled(self.prev_cache_enabled)
         return False
 
