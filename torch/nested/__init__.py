--- conflicted
+++ resolved
@@ -410,7 +410,15 @@
     return nested_view_from_values_offsets_lengths(
         values, offsets, lengths, ragged_idx=jagged_dim, min_seqlen=min_seqlen, max_seqlen=max_seqlen)
 
-<<<<<<< HEAD
+
+# This library impl is here so pytorch picks it up when initializing, otherwise users had to import
+# torch.nested._internal.ops to get it, which is not ideal. Importing all of ops here results in a
+# fun circular dependency hell, so this is the next best thing
+@torch.library.impl("aten::_nested_get_jagged_dummy", ["default", "NestedTensorCPU", "NestedTensorCUDA"])  # type: ignore[has-type, misc]
+def _aten_nested_get_jagged_dummy(x: Tensor) -> Tensor:
+    return _nt_view_dummy()
+
+
 def masked_select(tensor: Tensor, mask: Tensor) -> Tensor:
     r"""
     Constructs a nested tensor given a strided tensor input and a strided mask, the resulting jagged layout nested tensor
@@ -461,13 +469,4 @@
         values=res_values,
         lengths=res_lengths,
         offsets=F.pad(res_lengths.cumsum(dim=0), (1, 0)),
-    )
-=======
-
-# This library impl is here so pytorch picks it up when initializing, otherwise users had to import
-# torch.nested._internal.ops to get it, which is not ideal. Importing all of ops here results in a
-# fun circular dependency hell, so this is the next best thing
-@torch.library.impl("aten::_nested_get_jagged_dummy", ["default", "NestedTensorCPU", "NestedTensorCUDA"])  # type: ignore[has-type, misc]
-def _aten_nested_get_jagged_dummy(x: Tensor) -> Tensor:
-    return _nt_view_dummy()
->>>>>>> 652ef7b6
+    )