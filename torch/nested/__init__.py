# mypy: allow-untyped-defs
from typing import List, Optional, Tuple, Union

import torch
import torch.nn.functional as F
from torch import SymInt, Tensor
from torch._C import _add_docstr, _nested  # type: ignore[attr-defined]

from torch.types import _device as Device, _dtype as DType

__all__ = [
    "to_padded_tensor",
    "as_nested_tensor",
    "nested_tensor",
    "nested_tensor_from_jagged",
    "narrow",
    "masked_select",
]

# Nested Tensor constructor functions


def as_nested_tensor(
    ts: Union[Tensor, List[Tensor], Tuple[Tensor, ...]],
    dtype: Optional[DType] = None,
    device: Optional[Device] = None,
    layout=None
) -> Tensor:
    r"""
    Constructs a nested tensor preserving autograd history from a tensor or a list / tuple of
    tensors.

    If a nested tensor is passed, it will be returned directly unless the device / dtype / layout
    differ. Note that converting device / dtype will result in a copy, while converting layout
    is not currently supported by this function.

    If a non-nested tensor is passed, it is treated as a batch of constituents of consistent size.
    A copy will be incurred if the passed device / dtype differ from those of the input OR if
    the input is non-contiguous. Otherwise, the input's storage will be used directly.

    If a tensor list is provided, tensors in the list are always copied during construction of
    the nested tensor.

    Args:
        ts (Tensor or List[Tensor] or Tuple[Tensor]): a tensor to treat as a nested tensor OR a
            list / tuple of tensors with the same ndim

    Keyword arguments:
        dtype (:class:`torch.dtype`, optional): the desired type of returned nested tensor.
            Default: if None, same :class:`torch.dtype` as leftmost tensor in the list.
        device (:class:`torch.device`, optional): the desired device of returned nested tensor.
            Default: if None, same :class:`torch.device` as leftmost tensor in the list
        layout (:class:`torch.layout`, optional): the desired layout of returned nested tensor.
            Only strided and jagged layouts are supported. Default: if None, the strided layout.

    Example::

        >>> a = torch.arange(3, dtype=torch.float, requires_grad=True)
        >>> b = torch.arange(5, dtype=torch.float, requires_grad=True)
        >>> nt = torch.nested.as_nested_tensor([a, b])
        >>> nt.is_leaf
        False
        >>> fake_grad = torch.nested.nested_tensor([torch.ones_like(a), torch.zeros_like(b)])
        >>> nt.backward(fake_grad)
        >>> a.grad
        tensor([1., 1., 1.])
        >>> b.grad
        tensor([0., 0., 0., 0., 0.])
        >>> c = torch.randn(3, 5, requires_grad=True)
        >>> nt2 = torch.nested.as_nested_tensor(c)
    """
    is_tensor_list = isinstance(ts, (list, tuple)) and all(isinstance(t, Tensor) for t in ts)
    if not isinstance(ts, Tensor) and not is_tensor_list:
        raise TypeError(
            "as_nested_tensor(): Expected first argument to be a tensor or a list / tuple of tensors "
        )
    # convert tuple -> list if needed
    if is_tensor_list and not isinstance(ts, list):
        ts = list(ts)

    if isinstance(ts, Tensor) and ts.dim() < 2:
        raise RuntimeError("as_nested_tensor(): Expected tensor argument to have dim() > 1")

    if isinstance(ts, Tensor) and ts.is_nested:
        if layout == ts.layout:
            # return input directly or input copied to device / dtype
            return ts.to(device=device, dtype=dtype)
        else:
            # TODO: Just use nt.to(layout=layout) when it exists.
            raise RuntimeError(
                "as_nested_tensor(): Converting between nested tensor layouts is not supported")

    if layout is None:
        layout = torch.strided
    if layout == torch.strided:
        if isinstance(ts, Tensor):
            # contiguous() might be necessary to get flattened view.
            # we could probably be more precise about when to do this as an optimization
            buffer = ts.contiguous().view(-1).to(device=device, dtype=dtype)
            nested_sizes = torch.tensor([t.shape for t in ts])
            return torch._nested_view_from_buffer(
                buffer,
                nested_sizes,
                *torch._nested_compute_contiguous_strides_offsets(nested_sizes))
        else:
            assert isinstance(ts, list)
            return torch._nested_tensor_from_tensor_list(ts, dtype, None, device, None)
    elif layout == torch.jagged:
        if isinstance(ts, Tensor):
            if device is None:
                device = ts.device

            # contiguous() might be necessary to get flattened view.
            # we could probably be more precise about when to do this as an optimization
            values = ts.contiguous().flatten(0, 1).to(device=device, dtype=dtype)
            batch_size = ts.shape[0]
            seq_len = ts.shape[1]
            offsets = torch.arange(0, batch_size * seq_len + 1, seq_len,
                                   device=device, dtype=torch.int64)

            from torch.nested._internal.nested_tensor import nested_view_from_values_offsets

            return nested_view_from_values_offsets(
                values, offsets, min_seqlen=seq_len, max_seqlen=seq_len
            )
        else:
            from torch.nested._internal.nested_tensor import jagged_from_list

            assert isinstance(ts, list)
            nt, _ = jagged_from_list(ts, offsets=None, device=device, dtype=dtype)
            return nt
    else:
        raise RuntimeError(f"Specified layout is unsupported for nested tensors: {layout}")


# Note: This not only adds doc strings for the nested ops, but
# also connects the torch.nested Python namespace to the torch._C._nested builtins.

to_padded_tensor = _add_docstr(
    _nested.nested_to_padded_tensor,
    r"""
to_padded_tensor(input, padding, output_size=None, out=None) -> Tensor

Returns a new (non-nested) Tensor by padding the :attr:`input` nested tensor.
The leading entries will be filled with the nested data,
while the trailing entries will be padded.

.. warning::

    :func:`to_padded_tensor` always copies the underlying data,
    since the nested and the non-nested tensors differ in memory layout.

Args:
    padding (float): The padding value for the trailing entries.

Keyword args:
    output_size (Tuple[int]): The size of the output tensor.
                              If given, it must be large enough to contain all nested data;
                              else, will infer by taking the max size of each nested sub-tensor along each dimension.
    out (Tensor, optional): the output tensor.

Example::

    >>> nt = torch.nested.nested_tensor([torch.randn((2, 5)), torch.randn((3, 4))])
    nested_tensor([
      tensor([[ 1.6862, -1.1282,  1.1031,  0.0464, -1.3276],
              [-1.9967, -1.0054,  1.8972,  0.9174, -1.4995]]),
      tensor([[-1.8546, -0.7194, -0.2918, -0.1846],
              [ 0.2773,  0.8793, -0.5183, -0.6447],
              [ 1.8009,  1.8468, -0.9832, -1.5272]])
    ])
    >>> pt_infer = torch.nested.to_padded_tensor(nt, 0.0)
    tensor([[[ 1.6862, -1.1282,  1.1031,  0.0464, -1.3276],
             [-1.9967, -1.0054,  1.8972,  0.9174, -1.4995],
             [ 0.0000,  0.0000,  0.0000,  0.0000,  0.0000]],
            [[-1.8546, -0.7194, -0.2918, -0.1846,  0.0000],
             [ 0.2773,  0.8793, -0.5183, -0.6447,  0.0000],
             [ 1.8009,  1.8468, -0.9832, -1.5272,  0.0000]]])
    >>> pt_large = torch.nested.to_padded_tensor(nt, 1.0, (2, 4, 6))
    tensor([[[ 1.6862, -1.1282,  1.1031,  0.0464, -1.3276,  1.0000],
             [-1.9967, -1.0054,  1.8972,  0.9174, -1.4995,  1.0000],
             [ 1.0000,  1.0000,  1.0000,  1.0000,  1.0000,  1.0000],
             [ 1.0000,  1.0000,  1.0000,  1.0000,  1.0000,  1.0000]],
            [[-1.8546, -0.7194, -0.2918, -0.1846,  1.0000,  1.0000],
             [ 0.2773,  0.8793, -0.5183, -0.6447,  1.0000,  1.0000],
             [ 1.8009,  1.8468, -0.9832, -1.5272,  1.0000,  1.0000],
             [ 1.0000,  1.0000,  1.0000,  1.0000,  1.0000,  1.0000]]])
    >>> pt_small = torch.nested.to_padded_tensor(nt, 2.0, (2, 2, 2))
    RuntimeError: Value in output_size is less than NestedTensor padded size. Truncation is not supported.

""",
)

def nested_tensor(tensor_list, *, dtype=None, layout=None, device=None, requires_grad=False, pin_memory=False) -> Tensor:
    r"""
Constructs a nested tensor with no autograd history (also known as a "leaf tensor", see
:ref:`Autograd mechanics <autograd-mechanics>`) from :attr:`tensor_list` a list of tensors.

Args:
    tensor_list (List[array_like]): a list of tensors, or anything that can be passed to torch.tensor,
    where each element of the list has the same dimensionality.

Keyword arguments:
    dtype (:class:`torch.dtype`, optional): the desired type of returned nested tensor.
        Default: if None, same :class:`torch.dtype` as leftmost tensor in the list.
    layout (:class:`torch.layout`, optional): the desired layout of returned nested tensor.
        Only strided and jagged layouts are supported. Default: if None, the strided layout.
    device (:class:`torch.device`, optional): the desired device of returned nested tensor.
        Default: if None, same :class:`torch.device` as leftmost tensor in the list
    requires_grad (bool, optional): If autograd should record operations on the
        returned nested tensor. Default: ``False``.
    pin_memory (bool, optional): If set, returned nested tensor would be allocated in
        the pinned memory. Works only for CPU tensors. Default: ``False``.

Example::

    >>> a = torch.arange(3, dtype=torch.float, requires_grad=True)
    >>> b = torch.arange(5, dtype=torch.float, requires_grad=True)
    >>> nt = torch.nested.nested_tensor([a, b], requires_grad=True)
    >>> nt.is_leaf
    True
    """
    if layout is None:
        layout = torch.strided
    if layout == torch.strided:
        return _nested.nested_tensor(
            tensor_list,
            dtype=dtype,
            device=device,
            requires_grad=requires_grad,
            pin_memory=pin_memory)
    elif layout == torch.jagged:
        # Need to wrap lists of scalars as tensors
        list_of_tensors = [t if isinstance(t, Tensor) else torch.as_tensor(t) for t in tensor_list]

        from torch.nested._internal.nested_tensor import jagged_from_list

        with torch.no_grad():
            nt, _ = jagged_from_list(list_of_tensors, offsets=None, device=device, dtype=dtype)

        nt.requires_grad_(requires_grad)
        if pin_memory:
            nt = nt.pin_memory()  # type: ignore[assignment]

        return nt
    else:
        raise RuntimeError(f"Specified layout is unsupported for nested tensors: {layout}")


def narrow(tensor: Tensor, dim: int, start: Union[int, Tensor], length: Union[int, Tensor], layout=torch.strided) -> Tensor:
    r"""
Constructs a nested tensor (which might be a view) from :attr:`tensor`, a strided tensor. This follows
similar semantics to torch.Tensor.narrow, where in the :attr:`dim`-th dimension the new nested tensor
shows only the elements in the interval `[start, start+length)`. As nested representations
allow for a different `start` and `length` at each 'row' of that dimension, :attr:`start` and :attr:`length`
can also be tensors of shape `tensor.shape[0]`.

There's some differences depending on the layout you use for the nested tensor. If using strided layout,
torch.narrow will do a copy of the narrowed data into a contiguous NT with strided layout, while
jagged layout narrow() will create a non-contiguous view of your original strided tensor. This particular
representation is really useful for representing kv-caches in Transformer models, as specialized
SDPA kernels can deal with format easily, resulting in performance improvements.


Args:
    tensor (:class:`torch.Tensor`): a strided tensor, which will be used as the underlying data
        for the nested tensor if using the jagged layout or will be copied for the strided layout.
    dim (int): the dimension where narrow will be applied. Only `dim=1` is supported for the
        jagged layout, while strided supports all dim
    start (Union[int, :class:`torch.Tensor`]): starting element for the narrow operation
    length (Union[int, :class:`torch.Tensor`]): number of elements taken during the narrow op

Keyword arguments:
    layout (:class:`torch.layout`, optional): the desired layout of returned nested tensor.
        Only strided and jagged layouts are supported. Default: if None, the strided layout.

Example::

    >>> starts = torch.tensor([0, 1, 2, 3, 4], dtype=torch.int64)
    >>> lengths = torch.tensor([3, 2, 2, 1, 5], dtype=torch.int64)
    >>> narrow_base = torch.randn(5, 10, 20)
    >>> nt_narrowed = torch.nested.narrow(narrow_base, 1, starts, lengths, layout=torch.jagged)
    >>> nt_narrowed.is_contiguous()
    False
    """
    if not isinstance(start, (int, SymInt, Tensor)):
        raise RuntimeError("start must be an integer or a tensor")

    if not isinstance(length, (int, SymInt, Tensor)):
        raise RuntimeError("length must be an integer or a tensor")

    if layout == torch.strided:
        if isinstance(start, Tensor) or isinstance(length, Tensor):
            raise RuntimeError("start and length must be integers for the strided layout NT impl")
        # TODO: switch to as_nested_tensor(tensor) when it is available
        nt = as_nested_tensor(torch.unbind(tensor), layout=torch.strided).narrow(dim, start, length)
    elif layout == torch.jagged:
        if dim != 1:
            raise RuntimeError("jagged layout only supports dim=1")

        from torch.nested._internal.nested_tensor import jagged_from_tensor_and_lengths

        if isinstance(start, (int, SymInt)):
            start = torch.tensor([start], device=tensor.device, dtype=torch.int64)

        if isinstance(length, (int, SymInt)):
            length = torch.tensor([length], device=tensor.device, dtype=torch.int64)

        nt, _, _ = jagged_from_tensor_and_lengths(tensor, start, length)
    else:
        raise RuntimeError(f"Specified layout is unsupported for nested narrow: {layout}")

    return nt


def nested_tensor_from_jagged(
    values: Tensor,
    offsets: Optional[Tensor] = None,
    lengths: Optional[Tensor] = None,
    jagged_dim: Optional[int] = None,
    min_seqlen: Optional[int] = None,
    max_seqlen: Optional[int] = None,
) -> Tensor:
    r"""
Constructs a jagged layout nested tensor from the given jagged components. The jagged layout
consists of a required values buffer with the jagged dimension packed into a single dimension.
The offsets / lengths metadata determines how this dimension is split into batch elements
and are expected to be allocated on the same device as the values buffer.

Expected metadata formats:
    * offsets: Indices within the packed dimension splitting it into heterogeneously-sized
      batch elements. Example: [0, 2, 3, 6] indicates that a packed jagged dim of size 6
      should be conceptually split into batch elements of length [2, 1, 3]. Note that both the
      beginning and ending offsets are required for kernel convenience (i.e. shape batch_size + 1).
    * lengths: Lengths of the individual batch elements; shape == batch_size. Example: [2, 1, 3]
      indicates that a packed jagged dim of size 6 should be conceptually split into batch
      elements of length [2, 1, 3].

Note that it can be useful to provide both offsets and lengths. This describes a nested tensor
with "holes", where the offsets indicate the start position of each batch item and the length
specifies the total number of elements (see example below).

The returned jagged layout nested tensor will be a view of the input values tensor.

Args:
    values (:class:`torch.Tensor`): The underlying buffer in the shape of
        (sum_B(*), D_1, ..., D_N). The jagged dimension is packed into a single dimension,
        with the offsets / lengths metadata used to distinguish batch elements.
    offsets (optional :class:`torch.Tensor`): Offsets into the jagged dimension of shape B + 1.
    lengths (optional :class:`torch.Tensor`): Lengths of the batch elements of shape B.
    jagged_dim (optional int): Indicates which dimension in values is the packed jagged
        dimension. If None, this is set to dim=1 (i.e. the dimension immediately following
        the batch dimension). Default: None
    min_seqlen (optional int): If set, uses the specified value as the cached minimum sequence
        length for the returned nested tensor. This can be a useful alternative to computing
        this value on-demand, possibly avoiding a GPU -> CPU sync. Default: None
    max_seqlen (optional int): If set, uses the specified value as the cached maximum sequence
        length for the returned nested tensor. This can be a useful alternative to computing
        this value on-demand, possibly avoiding a GPU -> CPU sync. Default: None

Example::

    >>> values = torch.randn(12, 5)
    >>> offsets = torch.tensor([0, 3, 5, 6, 10, 12])
    >>> nt = nested_tensor_from_jagged(values, offsets)
    >>> # 3D shape with the middle dimension jagged
    >>> nt.shape
    torch.Size([5, j2, 5])
    >>> # Length of each item in the batch:
    >>> offsets.diff()
    tensor([3, 2, 1, 4, 2])

    >>> values = torch.randn(6, 5)
    >>> offsets = torch.tensor([0, 2, 3, 6])
    >>> lengths = torch.tensor([1, 1, 2])
    >>> # NT with holes
    >>> nt = nested_tensor_from_jagged(values, offsets, lengths)
    >>> a, b, c = nt.unbind()
    >>> # Batch item 1 consists of indices [0, 1)
    >>> torch.equal(a, values[0:1, :])
    True
    >>> # Batch item 2 consists of indices [2, 3)
    >>> torch.equal(b, values[2:3, :])
    True
    >>> # Batch item 3 consists of indices [3, 5)
    >>> torch.equal(c, values[3:5, :])
    True
    """
    from torch.fx._symbolic_trace import is_fx_tracing
    if is_fx_tracing():
        raise RuntimeError(
            "torch.nested.nested_tensor_from_jagged does not support tracing with fx.symbolic_trace. "
            "Use fx.wrap to wrap the function that calls nested_tensor_from_jagged."
        )

    if offsets is None:
        if lengths is None:
            raise RuntimeError(
                "nested_tensor_from_jagged(): At least one of offsets or lengths is required."
            )
        else:
            # TODO: Truly support offsets=None at some point?
            # For now, just convert lengths -> offsets for kernel convenience
            offsets = F.pad(lengths.cumsum(0), (1, 0))
            lengths = None

    if jagged_dim is None:
        jagged_dim = 1

    from torch.nested._internal.nested_tensor import nested_view_from_values_offsets_lengths

<<<<<<< HEAD
# This library impl is here so pytorch picks it up when initializing, otherwise users had to import
# torch.nested._internal.ops to get it, which is not ideal. Importing all of ops here results in a
# fun circular dependency hell, so this is the next best thing
@torch.library.impl("aten::_nested_get_jagged_dummy", ["default", "NestedTensorCPU", "NestedTensorCUDA"])  # type: ignore[has-type, misc]
def _aten_nested_get_jagged_dummy(x: Tensor) -> Tensor:
    return _nt_view_dummy()


def masked_select(tensor: Tensor, mask: Tensor) -> Tensor:
    r"""
    Constructs a nested tensor given a strided tensor input and a strided mask, the resulting jagged layout nested tensor
    will have values retain values where the mask is equal to True. The dimensionality of the mask is preserved and is 
    represented with the offsets, this is unlike :func:`masked_select` where the output is collapsed to a 1D tensor.

    Args:
    tensor (:class:`torch.Tensor`): a strided tensor from which the jagged layout nested tensor is constructed from.
    mask (:class:`torch.Tensor`): a strided mask tensor which is applied to the tensor input

    Example::

    >>> tensor = torch.randn(3, 3)
    >>> mask = torch.tensor([[False, False, True], [True, False, True], [False, False, True]])
    >>> nt = torch.nested.masked_select(tensor, mask)
    >>> nt.shape
    torch.Size([3, j3])
    >>> # Length of each item in the batch:
    >>> offsets.diff()
    tensor([1, 2, 1])

    >>> tensor = torch.randn(6, 5)
    >>> mask = torch.tensor([False])
    >>> nt = torch.nested_select(tensor, mask)
    >>> torch.Size([3, j4])
    >>> # Length of each item in the batch:
    >>> offsets.diff()
    >>> tensor([0, 0, 0, 0, 0, 0])
    """
    if tensor.layout != torch.strided:
        raise RuntimeError(
            f"torch.nested.masked_select requires a strided tensor, given {tensor.layout}"
        )

    if mask.layout != torch.strided:
        raise RuntimeError(
            f"torch.nested.masked_select requires a strided mask, given: {mask.layout}"
        )
    res_values = tensor.masked_select(mask)
    expanded_mask = mask.expand(tensor.shape)
    res_lengths = expanded_mask.sum(dim=tensor.ndim - 1).view(-1)

    from torch.nested._internal.nested_tensor import (
        nested_view_from_values_offsets_lengths,
    )

    return nested_view_from_values_offsets_lengths(
        values=res_values,
        lengths=res_lengths,
        offsets=F.pad(res_lengths.cumsum(dim=0), (1, 0)),
    )
=======
    return nested_view_from_values_offsets_lengths(
        values, offsets, lengths, ragged_idx=jagged_dim, min_seqlen=min_seqlen, max_seqlen=max_seqlen)
>>>>>>> 8616923e
<|MERGE_RESOLUTION|>--- conflicted
+++ resolved
@@ -409,7 +409,10 @@
 
     from torch.nested._internal.nested_tensor import nested_view_from_values_offsets_lengths
 
-<<<<<<< HEAD
+    return nested_view_from_values_offsets_lengths(
+        values, offsets, lengths, ragged_idx=jagged_dim, min_seqlen=min_seqlen, max_seqlen=max_seqlen)
+
+
 # This library impl is here so pytorch picks it up when initializing, otherwise users had to import
 # torch.nested._internal.ops to get it, which is not ideal. Importing all of ops here results in a
 # fun circular dependency hell, so this is the next best thing
@@ -421,7 +424,7 @@
 def masked_select(tensor: Tensor, mask: Tensor) -> Tensor:
     r"""
     Constructs a nested tensor given a strided tensor input and a strided mask, the resulting jagged layout nested tensor
-    will have values retain values where the mask is equal to True. The dimensionality of the mask is preserved and is 
+    will have values retain values where the mask is equal to True. The dimensionality of the mask is preserved and is
     represented with the offsets, this is unlike :func:`masked_select` where the output is collapsed to a 1D tensor.
 
     Args:
@@ -468,8 +471,4 @@
         values=res_values,
         lengths=res_lengths,
         offsets=F.pad(res_lengths.cumsum(dim=0), (1, 0)),
-    )
-=======
-    return nested_view_from_values_offsets_lengths(
-        values, offsets, lengths, ragged_idx=jagged_dim, min_seqlen=min_seqlen, max_seqlen=max_seqlen)
->>>>>>> 8616923e
+    )