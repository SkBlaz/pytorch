# mypy: ignore-errors

from .base import VariableTracker
from .builtin import BuiltinVariable
from .constant import ConstantVariable, EnumVariable
from .ctx_manager import (
    CatchWarningsCtxManagerVariable,
    ContextWrappingVariable,
    DeterministicAlgorithmsVariable,
    DisabledSavedTensorsHooksVariable,
    DualLevelContextManager,
    FSDPParamGroupUseTrainingStateVariable,
    GradIncrementNestingCtxManagerVariable,
    GradInplaceRequiresGradCtxManagerVariable,
    GradModeVariable,
    InferenceModeVariable,
    JvpIncrementNestingCtxManagerVariable,
    SetFwdGradEnabledContextManager,
    StreamContextVariable,
    StreamVariable,
    VmapIncrementNestingCtxManagerVariable,
    WithExitFunctionVariable,
)
from .dicts import (
    ConstDictVariable,
    CustomizedDictVariable,
    DefaultDictVariable,
    SetVariable,
)
from .distributed import BackwardHookVariable, DistributedVariable, PlacementVariable
from .functions import (
    FunctoolsPartialVariable,
    NestedUserFunctionVariable,
    SkipFunctionVariable,
    UserFunctionVariable,
    UserMethodVariable,
)
from .higher_order_ops import (
    FunctorchHigherOrderVariable,
    TorchHigherOrderOperatorVariable,
)
from .iter import (
    CountIteratorVariable,
    CycleIteratorVariable,
    IteratorVariable,
    ItertoolsVariable,
    RepeatIteratorVariable,
)
from .lazy import LazyVariableTracker
from .lists import (
    BaseListVariable,
    ListIteratorVariable,
    ListVariable,
    NamedTupleVariable,
    RangeVariable,
    RestrictedListSubclassVariable,
    SliceVariable,
    TupleIteratorVariable,
    TupleVariable,
)
from .misc import (
    AutogradFunctionContextVariable,
    AutogradFunctionVariable,
    ClosureVariable,
    DeletedVariable,
    ExceptionVariable,
    GetAttrVariable,
    InspectSignatureVariable,
    LambdaVariable,
    MethodWrapperVariable,
    NewCellVariable,
    NewGlobalVariable,
    NumpyVariable,
    PythonModuleVariable,
    RegexPatternVariable,
    StopIterationVariable,
    StringFormatVariable,
    SuperVariable,
    TorchVersionVariable,
    TypingVariable,
    UnknownVariable,
)
<<<<<<< HEAD
from .nn_module import (
    NNModuleVariable,
    UnspecializedBuiltinNNModuleVariable,
    UnspecializedNNModuleVariable,
)
=======
from .nn_module import NNModuleVariable, UnspecializedNNModuleVariable

>>>>>>> 6fb43fb0
from .optimizer import OptimizerVariable
from .sdpa import SDPAParamsVariable
from .tensor import (
    FakeItemVariable,
    NumpyNdarrayVariable,
    SymNodeVariable,
    TensorVariable,
    UnspecializedPythonVariable,
    UntypedStorageVariable,
)
from .torch import TorchCtxManagerClassVariable, TorchInGraphFunctionVariable
from .user_defined import (
    RemovableHandleVariable,
    UserDefinedClassVariable,
    UserDefinedObjectVariable,
    WeakRefVariable,
)


__all__ = [
    "AutogradFunctionContextVariable",
    "AutogradFunctionVariable",
    "BackwardHookVariable",
    "BaseListVariable",
    "BuiltinVariable",
    "CatchWarningsCtxManagerVariable",
    "ClosureVariable",
    "ConstantVariable",
    "ConstDictVariable",
    "ContextWrappingVariable",
    "CountIteratorVariable",
    "CustomizedDictVariable",
    "CycleIteratorVariable",
    "DefaultDictVariable",
    "DeletedVariable",
    "DeterministicAlgorithmsVariable",
    "EnumVariable",
    "FakeItemVariable",
    "GetAttrVariable",
    "GradModeVariable",
    "InspectSignatureVariable",
    "IteratorVariable",
    "ItertoolsVariable",
    "LambdaVariable",
    "LazyVariableTracker",
    "ListIteratorVariable",
    "ListVariable",
    "NamedTupleVariable",
    "NestedUserFunctionVariable",
    "NewCellVariable",
    "NewGlobalVariable",
    "NNModuleVariable",
    "NumpyNdarrayVariable",
    "NumpyVariable",
    "OptimizerVariable",
    "PlacementVariable",
    "PythonModuleVariable",
    "RangeVariable",
    "RegexPatternVariable",
    "RemovableHandleVariable",
    "RepeatIteratorVariable",
    "RestrictedListSubclassVariable",
    "SDPAParamsVariable",
    "SkipFunctionVariable",
    "SliceVariable",
    "StopIterationVariable",
    "StringFormatVariable",
    "SuperVariable",
    "TensorVariable",
    "TorchCtxManagerClassVariable",
    "TorchInGraphFunctionVariable",
    "TorchVersionVariable",
    "TupleVariable",
    "UnknownVariable",
    "UnspecializedNNModuleVariable",
    "UnspecializedPythonVariable",
    "UntypedStorageVariable",
    "UserDefinedClassVariable",
    "UserDefinedObjectVariable",
    "UserFunctionVariable",
    "UserMethodVariable",
    "VariableTracker",
    "WithExitFunctionVariable",
]<|MERGE_RESOLUTION|>--- conflicted
+++ resolved
@@ -80,16 +80,7 @@
     TypingVariable,
     UnknownVariable,
 )
-<<<<<<< HEAD
-from .nn_module import (
-    NNModuleVariable,
-    UnspecializedBuiltinNNModuleVariable,
-    UnspecializedNNModuleVariable,
-)
-=======
 from .nn_module import NNModuleVariable, UnspecializedNNModuleVariable
-
->>>>>>> 6fb43fb0
 from .optimizer import OptimizerVariable
 from .sdpa import SDPAParamsVariable
 from .tensor import (
