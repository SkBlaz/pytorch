# mypy: ignore-errors

import contextlib
import functools
import inspect
import itertools
import logging
import math
import operator
import types
from collections import defaultdict, OrderedDict
from collections.abc import KeysView, MutableMapping
from typing import Dict, List, TYPE_CHECKING

import torch
from torch import sym_float, sym_int

if TYPE_CHECKING:
    from torch._dynamo.symbolic_convert import InstructionTranslator
from torch.utils._python_dispatch import is_traceable_wrapper_subclass

from .. import config, polyfill, variables
from ..exc import (
    AttributeMutationError,
    unimplemented,
    Unsupported,
    UserError,
    UserErrorType,
)
from ..guards import GuardBuilder, install_guard
from ..replay_record import DummyModule
from ..source import AttrSource, GetItemSource, is_constant_source, TypeSource
from ..utils import (
    check_constant_args,
    check_numpy_ndarray_args,
    check_unspec_or_constant_args,
    check_unspec_python_args,
    extract_fake_example_value,
    get_fake_value,
    guard_if_dyn,
    istype,
    numpy_operator_wrapper,
    proxy_args_kwargs,
    tensortype_to_dtype,
)
from .base import MutableLocal, VariableTracker
from .constant import ConstantVariable
from .ctx_manager import EventVariable, StreamVariable
from .dicts import (
    ConstDictVariable,
    DefaultDictVariable,
    DictView,
    is_hashable,
    SetVariable,
)
from .lists import (
    BaseListVariable,
    ListIteratorVariable,
    ListVariable,
    SizeVariable,
    TupleIteratorVariable,
    TupleVariable,
)
from .tensor import (
    FakeItemVariable,
    supported_comparison_ops,
    SymNodeVariable,
    TensorVariable,
    UnspecializedPythonVariable,
)
from .user_defined import UserDefinedObjectVariable, UserDefinedVariable

log = logging.getLogger(__name__)


IN_PLACE_DESUGARING_MAP = {
    operator.iadd: operator.add,
    operator.isub: operator.sub,
    operator.imul: operator.mul,
    operator.ifloordiv: operator.floordiv,
    operator.itruediv: operator.truediv,
    operator.imod: operator.mod,
    operator.imatmul: operator.imatmul,
    operator.ilshift: operator.lshift,
    operator.irshift: operator.rshift,
    operator.ipow: operator.pow,
    operator.iand: operator.and_,
    operator.ior: operator.or_,
    operator.ixor: operator.xor,
}


def _polyfill_call_impl(name):
    """Create a BuiltinVariable.call_{name} method that inlines through polyfill.{name}"""

    def call_fn(self, tx: "InstructionTranslator", *args, **kwargs):
        return tx.inline_user_function_return(
            variables.UserFunctionVariable(fn), args, kwargs
        )

    fn = getattr(polyfill, name)
    call_fn.__name__ = f"call_{name}"
    return call_fn


class BuiltinVariable(VariableTracker):
    _SENTINEL = object()
    _nonvar_fields = {
        "fn",
        *VariableTracker._nonvar_fields,
    }

    @classmethod
    def create_with_source(cls, value, source):
        install_guard(source.make_guard(GuardBuilder.BUILTIN_MATCH))
        return BuiltinVariable(value, source=source)

    @staticmethod
    @functools.lru_cache(None)
    def _constant_fold_functions():
        fns = {
            abs,
            all,
            any,
            bool,
            callable,
            chr,
            divmod,
            float,
            getattr,
            int,
            len,
            max,
            min,
            ord,
            pow,
            repr,
            round,
            str,
            str.format,
            sum,
            type,
            operator.abs,
            operator.pos,
            operator.neg,
            operator.not_,
            operator.truth,
            operator.invert,
            operator.pow,
            operator.mul,
            operator.matmul,
            operator.floordiv,
            operator.truediv,
            operator.mod,
            operator.add,
            operator.sub,
            operator.getitem,
            operator.length_hint,
            operator.lshift,
            operator.rshift,
            operator.and_,
            operator.or_,
            operator.xor,
            operator.ipow,
            operator.imul,
            operator.imatmul,
            operator.ifloordiv,
            operator.itruediv,
            operator.imod,
            operator.iadd,
            operator.isub,
            operator.ilshift,
            operator.irshift,
            operator.iand,
            operator.ixor,
            operator.ior,
            operator.index,
        }
        from .tensor import supported_comparison_ops

        fns.update(supported_comparison_ops.values())
        fns.update(x for x in math.__dict__.values() if isinstance(x, type(math.sqrt)))
        return fns

    def can_constant_fold_through(self):
        return self.fn in self._constant_fold_functions()

    @staticmethod
    @functools.lru_cache(None)
    def _fx_graph_functions():
        fns = {
            operator.abs,
            operator.pos,
            operator.neg,
            operator.not_,
            operator.invert,
            operator.pow,
            operator.mul,
            operator.matmul,
            operator.floordiv,
            operator.truediv,
            operator.mod,
            operator.add,
            operator.lt,
            operator.gt,
            operator.ge,
            operator.le,
            operator.ne,
            operator.eq,
            operator.sub,
            operator.getitem,
            operator.length_hint,
            operator.lshift,
            operator.rshift,
            operator.and_,
            operator.or_,
            operator.xor,
            operator.ipow,
            operator.imul,
            operator.imatmul,
            operator.ifloordiv,
            operator.itruediv,
            operator.imod,
            operator.iadd,
            operator.isub,
            operator.ilshift,
            operator.irshift,
            operator.iand,
            operator.ixor,
            operator.ior,
        }
        return fns

    @staticmethod
    @functools.lru_cache(None)
    def _binops():
        # function -> ([forward name, reverse name, in-place name], in-place op)
        fns = {
            operator.add: (["__add__", "__radd__", "__iadd__"], operator.iadd),
            operator.sub: (["__sub__", "__rsub__", "__isub__"], operator.isub),
            operator.mul: (["__mul__", "__rmul__", "__imul__"], operator.imul),
            operator.truediv: (
                ["__truediv__", "__rtruediv__", "__itruediv__"],
                operator.itruediv,
            ),
            operator.floordiv: (
                ["__floordiv__", "__rfloordiv__", "__ifloordiv__"],
                operator.ifloordiv,
            ),
            operator.mod: (["__mod__", "__rmod__", "__imod__"], operator.imod),
            pow: (["__pow__", "__rpow__", "__ipow__"], operator.ipow),
            operator.pow: (["__pow__", "__rpow__", "__ipow__"], operator.ipow),
            operator.lshift: (
                ["__lshift__", "__rlshift__", "__ilshift__"],
                operator.ilshift,
            ),
            operator.rshift: (
                ["__rshift__", "__rrshift__", "__irshift__"],
                operator.irshift,
            ),
            # NB: The follow binary operators are not supported for now, since the
            # corresponding magic methods aren't defined on SymInt / SymFloat:
            # operator.matmul
            # divmod
            # operator.and_
            # operator.or_
            # operator.xor
        }
        return fns

    @staticmethod
    @functools.lru_cache(None)
    def _binop_handlers():
        # Multiple dispatch mechanism defining custom binop behavior for certain type
        # combinations. Handlers are attempted in order, and will be used if the type checks
        # match. They are expected to have the signature:
        # fn(tx, arg0: VariableTracker, arg1: VariableTracker) -> VariableTracker
        from .dicts import DictKeys, SetVariable
        from .functions import BaseUserFunctionVariable, UserFunctionVariable
        from .nn_module import NNModuleVariable
        from .tensor import supported_const_comparison_ops
        from .torch import BaseTorchVariable
        from .user_defined import (
            UserDefinedClassVariable,
            UserDefinedObjectVariable,
            UserDefinedVariable,
        )

        # Override table contains: op_fn -> [list of handlers]
        op_handlers = {}
        for (
            op,
            (magic_method_names, in_place_op),
        ) in BuiltinVariable._binops().items():
            op_handlers[op] = []
            op_handlers[in_place_op] = []

            forward_name, reverse_name, inplace_name = magic_method_names

            # User-defined args (highest precedence)
            def user_defined_handler(
                tx,
                a,
                b,
                *,
                forward_name=forward_name,
                reverse_name=reverse_name,
            ):
                # Manually handle reversing logic if needed (e.g. call __radd__)

                # TODO: If we expand this to handle tensor args, we need to manually
                # handle cases like this:
                #
                # class A(int):
                #     def __radd__(self, other):
                #         print("woof")
                # torch.randn(3) + A(3)
                #
                # In this example, A.__radd__() is not called -> nothing is printed, because
                # Tensor.__add__ only does a subtype test against int, ignoring the subclass.
                # To be fully correct, we should not call A.__radd__() here, and there may be
                # other cases to reason about and add exceptions for.
                if isinstance(a, UserDefinedVariable):
                    return a.call_method(tx, forward_name, [b], {})
                else:
                    return b.call_method(tx, reverse_name, [a], {})

            op_handlers[op].append(
                ((UserDefinedVariable, VariableTracker), user_defined_handler)
            )
            op_handlers[op].append(
                ((VariableTracker, UserDefinedVariable), user_defined_handler)
            )

            def user_defined_inplace_handler(tx, a, b, *, forward_name=inplace_name):
                return a.call_method(tx, forward_name, [b], {})

            op_handlers[in_place_op].append(
                ((UserDefinedVariable, VariableTracker), user_defined_inplace_handler)
            )
            op_handlers[in_place_op].append(
                ((VariableTracker, UserDefinedVariable), user_defined_inplace_handler)
            )

            # Dynamic shape args
            def dynamic_handler(tx, a, b, *, fn=op):
                from .builder import wrap_fx_proxy

                return wrap_fx_proxy(
                    tx,
                    tx.output.create_proxy(
                        "call_function", fn, *proxy_args_kwargs([a, b], {})
                    ),
                )

            op_handlers[op].append(
                ((SymNodeVariable, VariableTracker), dynamic_handler)
            )
            op_handlers[op].append(
                ((VariableTracker, SymNodeVariable), dynamic_handler)
            )

            # NB: Prefer out-of-place op when calling in-place op to generate valid graph
            op_handlers[in_place_op].append(
                ((SymNodeVariable, VariableTracker), dynamic_handler)
            )
            op_handlers[in_place_op].append(
                ((VariableTracker, SymNodeVariable), dynamic_handler)
            )

        # Special cases - lower precedence but still prefer these over constant folding

        # List-like addition (e.g. [1, 2] + [3, 4])
        def tuple_add_handler(tx, a, b):
            return TupleVariable([*a.items, *b.unpack_var_sequence(tx)])

        def size_add_handler(tx, a, b):
            return SizeVariable([*a.items, *b.unpack_var_sequence(tx)])

        list_like_addition_handlers = [
            # NB: Prefer the tuple-specific logic over base logic because of
            # some SizeVariable weirdness. Specifically, the tuple-specific logic
            # drops the subclass type (e.g. SizeVariable) and returns TupleVariables.
            (
                (SizeVariable, SizeVariable),
                size_add_handler,
            ),
            (
                (TupleVariable, TupleVariable),
                tuple_add_handler,
            ),
            (
                (TupleVariable, ConstantVariable),
                tuple_add_handler,
            ),
            (
                (ConstantVariable, TupleVariable),
                lambda tx, a, b: TupleVariable(
                    [*a.unpack_var_sequence(tx), *b.items],
                ),
            ),
            (
                (
                    ListVariable,
                    (BaseListVariable, ConstantVariable, ListIteratorVariable),
                ),
                lambda tx, a, b: ListVariable(
                    [*a.items, *b.unpack_var_sequence(tx)], mutable_local=MutableLocal()
                ),
            ),
            (
                (BaseListVariable, BaseListVariable),
                lambda tx, a, b: type(a)([*a.items, *b.items]),
            ),
        ]
        op_handlers[operator.add].extend(list_like_addition_handlers)

        def list_iadd_handler(tx, a, b):
            if not a.mutable_local or not b.has_unpack_var_sequence(tx):
                # Handler doesn't apply
                return None

            seq = b.unpack_var_sequence(tx)
            tx.output.side_effects.mutation(a)
            a.items.extend(seq)
            return a

        list_like_iadd_handlers = [
            (
                (ListVariable, VariableTracker),
                list_iadd_handler,
            ),
            (
                (TupleVariable, TupleVariable),
                tuple_add_handler,
            ),
            (
                (TupleVariable, ConstantVariable),
                tuple_add_handler,
            ),
        ]
        op_handlers[operator.iadd].extend(list_like_iadd_handlers)

        # List-like expansion (e.g. [1, 2, 3] * 3)
        def expand_list_like(tx, lst, const):
            if isinstance(lst, ConstantVariable):
                lst, const = const, lst
            return lst.__class__(
                items=lst.items * const.as_python_constant(),
                mutable_local=MutableLocal(),
            )

        list_like_expansion_handlers = [
            ((ListVariable, ConstantVariable), expand_list_like),
            ((TupleVariable, ConstantVariable), expand_list_like),
            ((ConstantVariable, ListVariable), expand_list_like),
            ((ConstantVariable, TupleVariable), expand_list_like),
        ]
        op_handlers[operator.mul].extend(list_like_expansion_handlers)

        size_or_tuple = (SizeVariable, TupleVariable)
        has_set_items = (SetVariable, DictKeys)

        def create_cmp_op_handlers(op):
            def compare_by_value(tx, a, b):
                return ConstantVariable(op(a.value, b.value))

            result = [((ConstantVariable, ConstantVariable), compare_by_value)]

            if op in supported_const_comparison_ops.values():
                # Tensor is None, List is not None, etc
                none_result = op(object(), None)
                if op.__name__.startswith("is_"):

                    def never(tx, a, b):
                        return ConstantVariable(none_result)

                    obj_op_none = never
                    none_op_obj = never
                else:

                    def obj_op_none(tx, a, b: ConstantVariable):
                        if b.value is None or b.value is True or b.value is False:
                            return ConstantVariable(none_result)

                    def none_op_obj(tx, a: ConstantVariable, b):
                        if a.value is None or a.value is True or a.value is False:
                            return ConstantVariable(none_result)

                types_that_are_never_none = (
                    TensorVariable,
                    SymNodeVariable,
                    NNModuleVariable,
                    BaseListVariable,
                    UserDefinedVariable,
                    BaseUserFunctionVariable,
                    ConstDictVariable,
                    BaseTorchVariable,
                )
                result.extend(
                    [
                        (
                            (types_that_are_never_none, ConstantVariable),
                            obj_op_none,
                        ),
                        (
                            (ConstantVariable, types_that_are_never_none),
                            none_op_obj,
                        ),
                    ]
                )

            def list_compare_nocheck(tx, left, right):
                return BaseListVariable.list_compare(tx, op, left, right)

            def list_compare_check(tx, left, right):
                if type(left) is not type(
                    right
                ):  # Mismatch in BaseListVariable subclasses
                    unimplemented(f"{op.__name__}({left}, {right})")
                return BaseListVariable.list_compare(tx, op, left, right)

            def compare_set_items(tx, left, right):
                return ConstantVariable(op(left.set_items, right.set_items))

            def compare_via_method(tx, left, right):
                return left.call_method(tx, f"__{op.__name__}__", [right], {})

            if op.__name__.startswith("is_"):
                compare_user_defined = compare_by_value
            else:
                compare_user_defined = compare_via_method

            op_var = BuiltinVariable(op)
            result.extend(
                [
                    (
                        (
                            (UserFunctionVariable, BuiltinVariable),
                            (UserFunctionVariable, BuiltinVariable),
                        ),
                        lambda tx, a, b: ConstantVariable(op(a.fn, b.fn)),
                    ),
                    (
                        (
                            NNModuleVariable,
                            NNModuleVariable,
                        ),
                        lambda tx, a, b: ConstantVariable(
                            op(
                                tx.output.get_submodule(a.module_key),
                                tx.output.get_submodule(b.module_key),
                            )
                        ),
                    ),
                    ((size_or_tuple, size_or_tuple), list_compare_nocheck),
                    (
                        (variables.BaseListVariable, variables.BaseListVariable),
                        list_compare_check,
                    ),
                    ((has_set_items, has_set_items), compare_set_items),
                    (
                        (UserDefinedObjectVariable, UserDefinedObjectVariable),
                        compare_user_defined,
                    ),
                    (
                        (UserDefinedClassVariable, UserDefinedClassVariable),
                        compare_user_defined,
                    ),
                    (
                        (
                            (StreamVariable, EventVariable, ConstantVariable),
                            (StreamVariable, EventVariable, ConstantVariable),
                        ),
                        compare_by_value,
                    ),
                    (
                        (TensorVariable, VariableTracker),
                        op_var._comparison_with_tensor,
                    ),
                    (
                        (VariableTracker, TensorVariable),
                        op_var._comparison_with_tensor,
                    ),
                    (
                        (SymNodeVariable, VariableTracker),
                        op_var._comparison_with_symnode,
                    ),
                    (
                        (VariableTracker, SymNodeVariable),
                        op_var._comparison_with_symnode,
                    ),
                ]
            )

            if op.__name__.startswith("is_"):

                def handle_is(tx, left, right):
                    # If the two objects are of different type, we can safely return False
                    # and True for `is` and `is not`, respectively
                    if type(left) is not type(right):
                        return ConstantVariable.create(op.__name__ != "is_")

                result.append(((VariableTracker, VariableTracker), handle_is))

            return result

        for op in supported_comparison_ops.values():
            assert callable(op)
            assert op not in op_handlers
            op_handlers[op] = create_cmp_op_handlers(op)

        return op_handlers

    @staticmethod
    def _find_binop_handler(op, a_type, b_type):
        handlers = BuiltinVariable._binop_handlers().get(op)
        if handlers is None:
            return None

        matches = []
        for (type1, type2), handler in handlers:
            if issubclass(a_type, type1) and issubclass(b_type, type2):
                matches.append(handler)
        return matches

    def can_insert_in_graph(self):
        return self.fn in self._fx_graph_functions()

    def __init__(self, fn, **kwargs):
        super().__init__(**kwargs)
        self.fn = fn

    def __str__(self):
        if self.fn is None:
            name = "None"
        else:
            name = self.fn.__name__

        return f"{self.__class__.__name__}({name})"

    def python_type(self):
        return type(self.fn)

    def as_python_constant(self):
        return self.fn

    def as_proxy(self):
        DTYPE = {
            bool: torch.bool,
            int: torch.int64,
            float: torch.float64,
        }
        if self.fn in DTYPE:
            return DTYPE[self.fn]
        return super().as_proxy()

    def reconstruct(self, codegen):
        name = self.fn.__name__
        assert self.fn.__module__ == "builtins"
        assert name not in codegen.tx.f_globals, "shadowed global"
        codegen.append_output(codegen.create_load_global(name, False, add=True))

    def constant_args(self, *args, **kwargs):
        return check_constant_args(args, kwargs)

    def tensor_args(self, *args):
        any_tensor = False
        for arg in args:
            if isinstance(arg, variables.GetAttrVariable):
                return False
            any_tensor = any_tensor or isinstance(arg, variables.TensorVariable)
        return any_tensor

    def tensor_args_type(self, arg_types):
        any_tensor = False
        for arg_type in arg_types:
            if issubclass(arg_type, variables.GetAttrVariable):
                return False
            any_tensor = any_tensor or issubclass(arg_type, variables.TensorVariable)
        return any_tensor

    def python_and_tensor_constant_only(self, *args, **kwargs):
        tensor_args = []
        non_tensor_args = []
        for i in itertools.chain(args, kwargs.values()):
            if isinstance(i, variables.TensorVariable):
                tensor_args.append(i)
            else:
                non_tensor_args.append(i)
        return all(
            is_constant_source(t.source) if t.source is not None else False
            for t in tensor_args
        ) and self.constant_args(*non_tensor_args)

    @staticmethod
    def unwrap_unspec_args_kwargs(args, kwargs):
        return [x.as_python_constant() for x in args], {
            k: v.as_python_constant() for k, v in kwargs.items()
        }

    def has_constant_handler(self, args, kwargs):
        return self.can_constant_fold_through() and check_unspec_or_constant_args(
            args, kwargs
        )

    @staticmethod
    def _make_handler(fn, arg_types: List[type], has_kwargs: bool):
        from .builder import SourcelessBuilder
        from .lazy import LazyVariableTracker

        obj = BuiltinVariable(fn)
        handlers = []

        if any(issubclass(t, LazyVariableTracker) for t in arg_types):
            return lambda tx, args, kwargs: obj.call_function(
                tx, [v.realize() for v in args], kwargs
            )

        if inspect.isclass(fn) and issubclass(fn, Exception):

            def create_exception_class_object(tx, args, kwargs):
                if fn is AssertionError and not all(
                    isinstance(x, variables.ConstantVariable)
                    and isinstance(x.value, str)
                    for x in args
                ):
                    unimplemented("assert with non-string message")

                return variables.ExceptionVariable(fn, args, **kwargs)

            return create_exception_class_object

        if obj.can_insert_in_graph() and not (
            fn is operator.getitem
            and not issubclass(arg_types[0], variables.TensorVariable)
        ):
            if obj.tensor_args_type(arg_types):
                return obj._handle_insert_op_in_graph
            elif has_kwargs:
                # need runtime check for kwargs
                handlers.append(obj._handle_insert_op_in_graph)

        # Handle binary ops (e.g. __add__ / __radd__, __iadd__, etc.)
        # NB: Tensor args are handled above and not here
        if len(arg_types) == 2 and not has_kwargs:
            # Try to find a handler for the arg types; otherwise, fall through to constant handler
            binop_handlers = BuiltinVariable._find_binop_handler(fn, *arg_types)
            if not binop_handlers:
                pass
            elif len(binop_handlers) == 1:
                (binop_handler,) = binop_handlers
                handlers.append(lambda tx, args, _: binop_handler(tx, *args))
            else:

                def call_binop_handlers(tx, args, _):
                    for fn in binop_handlers:
                        rv = fn(tx, *args)
                        if rv:
                            return rv

                handlers.append(call_binop_handlers)

        self_handler = getattr(obj, f"call_{fn.__name__}", None)
        if self_handler:

            def call_self_handler(tx, args, kwargs):
                try:
                    result = self_handler(tx, *args, **kwargs)
                    if result is not None:
                        return result
                except TypeError:
                    # Check if binding is bad. inspect signature bind is expensive.
                    # So check only when handler call fails.
                    try:
                        inspect.signature(self_handler).bind(tx, *args, **kwargs)
                    except TypeError as e:
                        has_constant_handler = obj.has_constant_handler(args, kwargs)
                        if not has_constant_handler:
                            log.warning(
                                "incorrect arg count %s %s and no constant handler",
                                self_handler,
                                e,
                            )
                            unimplemented(
                                f"invalid handler args {self_handler} {args} {kwargs}"
                            )
                    else:
                        raise
                except Unsupported as exc:
                    has_constant_handler = obj.has_constant_handler(args, kwargs)
                    if not has_constant_handler:
                        raise
                    # Actually, we will handle this just fine
                    exc.remove_from_stats()

            handlers.append(call_self_handler)

        if obj.can_constant_fold_through():
            builder = SourcelessBuilder.create

            if (
                all(issubclass(x, ConstantVariable) for x in arg_types)
                and not has_kwargs
            ):

                def constant_fold_handler(tx, args, kwargs):
                    # fast path
                    try:
                        res = fn(
                            *[x.as_python_constant() for x in args],
                        )
                    except Exception as exc:
                        unimplemented(f"constant fold exception: {repr(exc)}")
                    return builder(tx, res)

            else:

                def constant_fold_handler(tx, args, kwargs):
                    # path with a runtime check
                    if check_unspec_or_constant_args(args, kwargs):
                        try:
                            res = fn(
                                *[x.as_python_constant() for x in args],
                                **{
                                    k: v.as_python_constant() for k, v in kwargs.items()
                                },
                            )
                        except Exception as exc:
                            unimplemented(f"constant fold exception: {repr(exc)}")
                        return builder(tx, res)

            handlers.append(constant_fold_handler)

        error_msg = f"builtin: {fn.__name__} {arg_types} {has_kwargs}"
        if len(handlers) == 0:
            return lambda *args: unimplemented(error_msg)
        elif len(handlers) == 1:
            (handler,) = handlers

            def builtin_dipatch(tx, args, kwargs):
                rv = handler(tx, args, kwargs)
                if rv:
                    return rv
                unimplemented(error_msg)

        else:

            def builtin_dipatch(tx, args, kwargs):
                for fn in handlers:
                    rv = fn(tx, args, kwargs)
                    if rv:
                        return rv
                unimplemented(error_msg)

        return builtin_dipatch

    def _handle_insert_op_in_graph(self, tx: "InstructionTranslator", args, kwargs):
        from .builder import wrap_fx_proxy, wrap_fx_proxy_cls

        if kwargs and not self.tensor_args(*args, *kwargs.values()):
            return

        fn = self.fn
        try:
            # Constant fold for constant tensor and python constants
            if self.python_and_tensor_constant_only(*args, **kwargs):
                from ..bytecode_transformation import unique_id
                from .functions import invoke_and_store_as_constant

                return invoke_and_store_as_constant(
                    tx, fn, unique_id(fn.__name__), args, kwargs
                )

            if fn in IN_PLACE_DESUGARING_MAP and isinstance(
                args[0], variables.ConstantVariable
            ):
                # In-place operators like += usually mustate tensor
                # values, but in the edge case of immutable values they
                # re-bind the variable.
                #
                # The easiest way to keep the graph consistent in this
                # scenario is to de-sugar eagerly.
                fn, args = IN_PLACE_DESUGARING_MAP[fn], [args[0], args[1]]

            if fn is operator.getitem and isinstance(args[1], SymNodeVariable):
                # Standard indexing will force specialization due to
                # __index__.  Rewrite as a regular torch op which will
                # trace fine
                fn, args = torch.select, [
                    args[0],
                    variables.ConstantVariable.create(0),
                    args[1],
                ]

            # Interaction between ndarray and tensors:
            #   We prefer the tensor op whenever there are tensors involved
            if check_numpy_ndarray_args(args, kwargs) and not any(
                type(arg) == variables.TensorVariable for arg in args
            ):
                proxy = tx.output.create_proxy(
                    "call_function",
                    numpy_operator_wrapper(fn),
                    *proxy_args_kwargs(args, kwargs),
                )

                return wrap_fx_proxy_cls(variables.NumpyNdarrayVariable, tx, proxy)

            proxy = tx.output.create_proxy(
                "call_function",
                fn,
                *proxy_args_kwargs(args, kwargs),
            )
            if any(isinstance(arg, FakeItemVariable) for arg in args):
                return wrap_fx_proxy_cls(
                    FakeItemVariable,
                    tx,
                    proxy,
                )
            elif check_unspec_python_args(args, kwargs):
                _args, _kwargs = self.unwrap_unspec_args_kwargs(args, kwargs)
                raw_value = fn(*_args, **_kwargs)

                need_unwrap = any(
                    x.need_unwrap
                    for x in itertools.chain(args, kwargs.values())
                    if isinstance(x, variables.UnspecializedPythonVariable)
                )

                return wrap_fx_proxy_cls(
                    UnspecializedPythonVariable,
                    tx,
                    proxy,
                    raw_value=raw_value,
                    need_unwrap=need_unwrap,
                )
            elif all(isinstance(x, SymNodeVariable) for x in args):
                return SymNodeVariable.create(tx, proxy, None)
            else:
                # Work around for vision_maskrcnn due to precision difference
                # specialize the dividend when float divide by tensor
                if fn is operator.truediv and isinstance(
                    args[0], variables.UnspecializedPythonVariable
                ):
                    args[0] = args[0].convert_to_constant(tx)
                return wrap_fx_proxy(tx, proxy)

        except NotImplementedError:
            unimplemented(f"partial tensor op: {self} {args} {kwargs}")

    call_function_handler_cache = {}

    def call_function(
        self,
        tx: "InstructionTranslator",
        args: "List[VariableTracker]",
        kwargs: "Dict[str, VariableTracker]",
    ) -> "VariableTracker":
        if kwargs:
            kwargs = {k: v.realize() for k, v in kwargs.items()}
            key = (self.fn, *(type(x) for x in args), True)
        else:
            key = (self.fn, *(type(x) for x in args))

        handler = self.call_function_handler_cache.get(key)
        if not handler:
            self.call_function_handler_cache[key] = handler = self._make_handler(
                self.fn, [type(x) for x in args], bool(kwargs)
            )
        return handler(tx, args, kwargs)

    def call_method(
        self,
        tx,
        name,
        args: "List[VariableTracker]",
        kwargs: "Dict[str, VariableTracker]",
    ) -> "VariableTracker":
        if self.fn == object and name == "__setattr__":
            assert len(args) == 3
            assert len(kwargs) == 0
            obj, name_var, val = args
            obj = obj.realize()
            if (
                isinstance(obj, UserDefinedObjectVariable)
                and tx.output.side_effects.is_attribute_mutation(obj)
                and name_var.is_python_constant()
            ):
                return obj.method_setattr_standard(tx, name_var, val)
        if self.fn == dict and name == "fromkeys":
            return BuiltinVariable.call_custom_dict_fromkeys(tx, dict, *args, **kwargs)
        if self.fn == itertools.chain and name == "from_iterable":
            assert len(args) == 1
            assert len(kwargs) == 0
            obj = args[0]
            items = []
            for item in obj.unpack_var_sequence(tx):
                items.extend(item.unpack_var_sequence(tx))
            return variables.TupleVariable(items)

        return super().call_method(tx, name, args, kwargs)

    def _call_int_float(self, tx: "InstructionTranslator", arg):
        # Handle cases like int(torch.seed())
        # Also handle sym_float to sym_int cases
        if isinstance(arg, (SymNodeVariable, variables.TensorVariable)):
            if isinstance(arg, variables.TensorVariable):
                item = arg.call_method(tx, "item", [], {})
            else:
                item = arg
            fn_ = sym_int if self.fn is int else sym_float
            from torch._dynamo.variables.builder import wrap_fx_proxy

            return wrap_fx_proxy(
                tx=tx,
                proxy=tx.output.create_proxy(
                    "call_function",
                    fn_,
                    (item.as_proxy(),),
                    {},
                ),
            )

    call_int = _call_int_float
    call_float = _call_int_float

    def call_str(self, tx: "InstructionTranslator", arg):
        # Handle `str` on a user defined function
        if isinstance(arg, (variables.UserFunctionVariable)):
            return variables.ConstantVariable.create(value=str(arg.fn))

    def _call_min_max(self, tx: "InstructionTranslator", *args):
        if len(args) == 1 and args[0].has_unpack_var_sequence(tx):
            # expand iterable
            items = args[0].unpack_var_sequence(tx)
            return self._call_min_max_seq(tx, items)
        elif len(args) == 2:
            return self._call_min_max_binary(tx, args[0], args[1])
        elif len(args) > 2:
            return self._call_min_max_seq(tx, args)

    def _call_min_max_seq(self, tx: "InstructionTranslator", items):
        assert len(items) > 0
        if len(items) == 1:
            return items[0]

        return functools.reduce(functools.partial(self._call_min_max_binary, tx), items)

    def _call_min_max_binary(self, tx: "InstructionTranslator", a, b):
        if self.tensor_args(a, b):
            if not isinstance(a, variables.TensorVariable):
                a, b = b, a
            assert isinstance(a, variables.TensorVariable)

            # result of an item call is a scalar convert to a tensor
            if isinstance(a, FakeItemVariable):
                a = variables.TorchInGraphFunctionVariable(torch.tensor).call_function(
                    tx, [a], {}
                )

            # Dynamic input does not get resolved, rather, gets stored as call_function
            if isinstance(a, SymNodeVariable) or isinstance(b, SymNodeVariable):
                from .builder import wrap_fx_proxy_cls

                return wrap_fx_proxy_cls(
                    type(a),
                    tx=tx,
                    proxy=tx.output.create_proxy(
                        "call_function",
                        self.fn,
                        *proxy_args_kwargs([a, b], {}),
                    ),
                )

            # convert min/max to torch ops
            if b.is_python_constant():
                if isinstance(a, variables.NumpyNdarrayVariable):
                    import numpy as np

                    fn = variables.NumpyVariable(np.clip)
                else:
                    fn = variables.TorchInGraphFunctionVariable(torch.clamp)
                kwargs = {"min": b} if (self.fn is max) else {"max": b}
                result = fn.call_function(tx, [a], kwargs)
            else:
                if isinstance(a, variables.NumpyNdarrayVariable):
                    import numpy as np

                    fn = {max: np.maximum, min: np.minimum}[self.fn]
                    fn = variables.NumpyVariable(fn)
                else:
                    fn = {max: torch.maximum, min: torch.minimum}[self.fn]
                    fn = variables.TorchInGraphFunctionVariable(fn)
                result = fn.call_function(tx, [a, b], {})

            # return unspec if both a, b are unspec or const
            if all(
                isinstance(
                    i,
                    (
                        variables.UnspecializedPythonVariable,
                        variables.ConstantVariable,
                    ),
                )
                for i in [a, b]
            ):
                if any(isinstance(val, FakeItemVariable) for val in [a, b]):
                    return variables.FakeItemVariable.from_tensor_variable(result)

                if b.is_python_constant():
                    raw_b = b.as_python_constant()
                else:
                    raw_b = b.raw_value
                if self.fn is max:
                    raw_res = max(a.raw_value, raw_b)
                else:
                    raw_res = min(a.raw_value, raw_b)

                need_unwrap = any(
                    x.need_unwrap
                    for x in [a, b]
                    if isinstance(x, variables.UnspecializedPythonVariable)
                )
                return variables.UnspecializedPythonVariable.from_tensor_variable(
                    result, raw_res, need_unwrap
                )
            # otherwise return tensor
            else:
                return result
        elif isinstance(a, SymNodeVariable) or isinstance(b, SymNodeVariable):
            fn = torch.sym_max if self.fn is max else torch.sym_min
            proxy = tx.output.create_proxy(
                "call_function", fn, *proxy_args_kwargs([a, b], {})
            )
            return SymNodeVariable.create(tx, proxy, None)

    call_min = _call_min_max
    call_max = _call_min_max

    def call_abs(self, tx: "InstructionTranslator", arg: "VariableTracker"):
        # Call arg.__abs__()
        abs_method = BuiltinVariable(getattr).call_function(
            tx, [arg, ConstantVariable.create("__abs__")], {}
        )
        return abs_method.call_function(tx, [], {})

    def call_pos(self, tx: "InstructionTranslator", arg: "VariableTracker"):
        # Call arg.__pos__()
        pos_method = BuiltinVariable(getattr).call_function(
            tx, [arg, ConstantVariable.create("__pos__")], {}
        )
        return pos_method.call_function(tx, [], {})

    def call_index(self, tx: "InstructionTranslator", arg: "VariableTracker"):
        if isinstance(arg, variables.TensorVariable):
            unimplemented("unsupported index(tensor)")

        arg = guard_if_dyn(arg)
        constant_value = operator.index(arg)
        return variables.ConstantVariable.create(constant_value)

    def call_round(self, tx: "InstructionTranslator", arg, *args, **kwargs):
        # Call arg.__round__()
        round_method = BuiltinVariable(getattr).call_function(
            tx, [arg, ConstantVariable.create("__round__")], {}
        )
        return round_method.call_function(tx, args, kwargs)

    def call_range(self, tx: "InstructionTranslator", *args):
        if check_unspec_or_constant_args(args, {}):
            return variables.RangeVariable(args)
        elif self._dynamic_args(*args):
            args = [
                variables.ConstantVariable.create(guard_if_dyn(arg)) for arg in args
            ]
            return variables.RangeVariable(args)
        # None no-ops this handler and lets the driving function proceed
        return None

    def _dynamic_args(self, *args, **kwargs):
        return any(isinstance(x, SymNodeVariable) for x in args) or any(
            isinstance(x, SymNodeVariable) for x in kwargs.values()
        )

    def call_slice(self, tx: "InstructionTranslator", *args):
        return variables.SliceVariable(args)

    def _dyn_proxy(self, tx: "InstructionTranslator", *args, **kwargs):
        from .builder import wrap_fx_proxy

        return wrap_fx_proxy(
            tx,
            tx.output.create_proxy(
                "call_function", self.fn, *proxy_args_kwargs(args, kwargs)
            ),
        )

    def _call_iter_tuple_list(
        self, tx: "InstructionTranslator", obj=None, *args, **kwargs
    ):
        if self._dynamic_args(*args, **kwargs):
            return self._dyn_proxy(tx, *args, **kwargs)

        if isinstance(obj, variables.IteratorVariable):
            # For non-list iterators, we will guard on vars that
            # determine the control flow
            return obj

        cls = variables.BaseListVariable.cls_for(self.fn)
        if obj is None:
            return cls(
                [],
                mutable_local=MutableLocal(),
            )
        elif obj.has_unpack_var_sequence(tx):
            if obj.source and not is_constant_source(obj.source):
                if isinstance(obj, TupleIteratorVariable):
                    install_guard(
                        obj.source.make_guard(GuardBuilder.TUPLE_ITERATOR_LEN)
                    )
                else:
                    if (
                        getattr(obj, "source", False)
                        and isinstance(obj, ConstDictVariable)
                        and not istype(obj, SetVariable)
                    ):
                        tx.output.guard_on_key_order.add(obj.source.name())

                    install_guard(obj.source.make_guard(GuardBuilder.SEQUENCE_LENGTH))

            return cls(
                list(obj.unpack_var_sequence(tx)),
                mutable_local=MutableLocal(),
            )

    def call_iter(self, tx: "InstructionTranslator", obj, *args, **kwargs):
        # Handle the case where we are iterating over a tuple, list or iterator
        ret = self._call_iter_tuple_list(tx, obj, *args, **kwargs)

        if ret is None:
            # If the object doesn't implement a __iter__ method, it will be an error in eager mode when calling iter on it anyway.
            # If the object implements a __iter__ method, inlining effectively forwards the call to another iter call
            # (e.g. when __iter__ just returns iter(self.list)) or return a user-defined iterator.
            return obj.call_method(tx, "__iter__", args, kwargs)
        return ret

    call_tuple = _call_iter_tuple_list
    call_list = _call_iter_tuple_list

    def call_callable(self, tx: "InstructionTranslator", arg):
        from .functions import BaseUserFunctionVariable
        from .nn_module import NNModuleVariable

        if isinstance(
            arg,
            (
                variables.UserDefinedClassVariable,
                BaseUserFunctionVariable,
                NNModuleVariable,
            ),
        ):
            return variables.ConstantVariable.create(True)
        elif isinstance(arg, UserDefinedVariable):
            return variables.ConstantVariable.create(callable(arg.value))
        elif isinstance(
            arg,
            (
                ConstantVariable,
                SymNodeVariable,
                TensorVariable,
                ListVariable,
                TupleVariable,
                ListIteratorVariable,
            ),
        ):
            return variables.ConstantVariable.create(False)

    def call_cast(self, _, *args, **kwargs):
        if len(args) == 2:
            return args[1]

        unimplemented(f"unsupported args to builtin cast(): {args} {kwargs}")

    def call_dict(self, tx: "InstructionTranslator", *args, **kwargs):
        return BuiltinVariable.call_custom_dict(tx, dict, *args, **kwargs)

    @staticmethod
    def call_custom_dict(tx, user_cls, *args, **kwargs):
        if not kwargs:
            if not args:
                args = ({},)
            assert len(args) == 1
            arg = args[0]
            if isinstance(arg, dict):
                return ConstDictVariable(arg, user_cls, mutable_local=MutableLocal())
            elif isinstance(arg, variables.ConstDictVariable):
                return arg.clone(user_cls=user_cls, mutable_local=MutableLocal())
            elif isinstance(
                arg,
                (
                    ListVariable,
                    TupleVariable,
                    ListIteratorVariable,
                ),
            ):
                items = dict(
                    x.unpack_var_sequence(tx) for x in arg.unpack_var_sequence(tx)
                )
                return ConstDictVariable(items, user_cls, mutable_local=MutableLocal())
            elif isinstance(arg, variables.UserDefinedObjectVariable) and isinstance(
                arg.value, MutableMapping
            ):
                # This is applicable for user defined objects which seem like dict, but are not really dicts. For
                # example, TensorDict derives from MutableMapping. For such cases, we can directly inline the .items
                # method and create a new dict.
                out = tx.inline_user_function_return(
                    arg.var_getattr(tx, "items"), args, kwargs
                )
                if isinstance(out, ConstDictVariable):
                    return out
                return BuiltinVariable(user_cls).call_custom_dict(tx, user_cls, out)
        elif not args and kwargs:
            items = {ConstantVariable.create(k): v for k, v in kwargs.items()}
            return variables.ConstDictVariable(
                items, user_cls=user_cls, mutable_local=MutableLocal()
            )
        unimplemented(f"{user_cls.__name__}(): {args} {kwargs}")

    @staticmethod
    def call_custom_dict_fromkeys(tx, user_cls, *args, **kwargs):
        assert user_cls in {dict, OrderedDict, defaultdict}
        if kwargs:
            # Only `OrderedDict.fromkeys` accepts `value` passed by keyword
            assert user_cls is OrderedDict
            assert len(args) == 1 and len(kwargs) == 1 and "value" in kwargs
            args = (*args, kwargs.pop("value"))
        if len(args) == 0:
            raise UserError(TypeError, "fromkeys expected at least 1 argument, got 0")
        if len(args) == 1:
            args = (*args, ConstantVariable.create(None))
        assert len(args) == 2
        arg, value = args
        DictVariableType = (
            ConstDictVariable if user_cls is not defaultdict else DefaultDictVariable
        )

        if isinstance(arg, dict):
            arg = [ConstantVariable.create(k) for k in arg.keys()]
            return DictVariableType(
                dict.fromkeys(arg, value), user_cls, mutable_local=MutableLocal()
            )
        elif arg.has_unpack_var_sequence(tx) and all(
            is_hashable(v) for v in arg.unpack_var_sequence(tx)
        ):
            keys = arg.unpack_var_sequence(tx)
            return DictVariableType(
                dict.fromkeys(keys, value), user_cls, mutable_local=MutableLocal()
            )
        unimplemented(f"{user_cls.__name__}.fromkeys(): {args} {kwargs}")

    def call_set(self, tx: "InstructionTranslator", *args, **kwargs):
        # Can we merge this implementation and call_dict's one?
        assert not kwargs
        if not args:
            return SetVariable([], mutable_local=MutableLocal())
        assert len(args) == 1
        arg = args[0]
        if isinstance(arg, variables.SetVariable):
            return arg.clone(mutable_local=MutableLocal())
        elif arg.has_unpack_var_sequence(tx):
            items = arg.unpack_var_sequence(tx)
            return SetVariable(items, mutable_local=MutableLocal())
        elif isinstance(arg, variables.UserDefinedObjectVariable) and isinstance(
            arg.value, KeysView
        ):
            iter_fn = arg.var_getattr(tx, "__iter__")
            if isinstance(iter_fn, variables.UserMethodVariable):
                out = tx.inline_user_function_return(iter_fn, args, kwargs)
                if isinstance(out, SetVariable):
                    return out
                return BuiltinVariable(set).call_set(tx, out)
            else:
                unimplemented(f"set(): {args} {kwargs}")
        else:
            unimplemented(f"set(): {args} {kwargs}")

    def call_zip(self, tx: "InstructionTranslator", *args, **kwargs):
        if kwargs:
            assert len(kwargs) == 1 and "strict" in kwargs
        if all(x.has_unpack_var_sequence(tx) for x in args):
            unpacked = [arg.unpack_var_sequence(tx) for arg in args]
            if kwargs.pop("strict", False) and len(unpacked) > 0:
                if not all(len(u) == len(unpacked[0]) for u in unpacked):
                    raise UserError(
                        ValueError,
                        "zip() has one argument of len differing from others",
                    )
            items = [variables.TupleVariable(list(item)) for item in zip(*unpacked)]
            return variables.TupleVariable(items)

    _call_enumerate_polyfill = _polyfill_call_impl("enumerate")

    def call_enumerate(self, tx: "InstructionTranslator", iterable, start=_SENTINEL):
        if start is self._SENTINEL:
            start = 0
        else:
<<<<<<< HEAD
            assert len(args) == 2
            assert isinstance(args[1], variables.ConstantVariable)
            start = args[1].as_python_constant()
        if args[0].has_unpack_var_sequence(tx):
            items = [
                variables.TupleVariable(
                    [variables.ConstantVariable.create(idx), var],
                )
                for idx, var in enumerate(args[0].unpack_var_sequence(tx), start)
            ]
            return variables.TupleVariable(items)
=======
            assert isinstance(start, variables.ConstantVariable)
            start = start.as_python_constant()

        if iterable.has_unpack_var_sequence(tx):
            return variables.EnumerateVariable(
                iterable.unpack_var_sequence(tx),
                start,
                mutable_local=MutableLocal(),
            )
        elif isinstance(iterable, variables.IteratorVariable):
            return variables.EnumerateVariable(
                iterable, start, mutable_local=MutableLocal()
            )

        return self._call_enumerate_polyfill(
            tx, iterable, variables.ConstantVariable.create(start)
        )
>>>>>>> 5f2c80d1

    def call_len(self, tx: "InstructionTranslator", *args, **kwargs):
        return args[0].call_method(tx, "__len__", args[1:], kwargs)

    def call_getitem(self, tx: "InstructionTranslator", *args, **kwargs):
        return args[0].call_method(tx, "__getitem__", args[1:], kwargs)

    def call_isinstance(self, tx: "InstructionTranslator", arg, isinstance_type):
        try:
            arg_type = arg.python_type()
        except NotImplementedError:
            unimplemented(
                f"isinstance({arg}, {isinstance_type}): can't determine type of {arg}"
            )

        isinstance_type = isinstance_type.as_python_constant()

        if isinstance(arg, variables.TensorVariable) and arg.dtype is not None:

            def _tensor_isinstance(tensor_var, tensor_type):
                def check_type(ty):
                    if ty not in tensortype_to_dtype:
                        example_val = arg.as_proxy().node.meta["example_value"]
                        if (
                            is_traceable_wrapper_subclass(example_val)
                            and ty is torch.nn.parameter.Parameter
                        ):
                            # N.B: we are calling isinstance directly on the example value.
                            # torch.nn.Parameter has a meta-class that overrides __isinstance__,
                            # the isinstance check here allows us to invoke that logic.
                            return isinstance(example_val, ty)
                        else:
                            return issubclass(arg.python_type(), ty)

                    dtypes = tensortype_to_dtype[ty]
                    return arg.dtype in dtypes

                if type(tensor_type) is tuple:
                    return any(check_type(ty) for ty in tensor_type)
                else:
                    return check_type(tensor_type)

            return variables.ConstantVariable.create(
                _tensor_isinstance(arg, isinstance_type)
            )
        # UserDefinedObject with C extensions can have torch.Tensor attributes,
        # so break graph.
        if isinstance(arg, variables.UserDefinedObjectVariable) and isinstance(
            arg.value, types.MemberDescriptorType
        ):
            unimplemented(
                f"isinstance called on UserDefinedClass {arg} {isinstance_type}"
            )
        # handle __instancecheck__ defined in user class
        if (
            isinstance(arg, variables.UserDefinedObjectVariable)
            and "__instancecheck__" in isinstance_type.__class__.__dict__
        ):
            return variables.ConstantVariable.create(
                isinstance_type.__class__.__instancecheck__(isinstance_type, arg.value)
            )

        try:
            val = issubclass(arg_type, isinstance_type)
        except TypeError:
            val = arg_type is isinstance_type
        return variables.ConstantVariable.create(val)

    def call_issubclass(self, tx: "InstructionTranslator", left_ty, right_ty):
        """Checks if first arg is subclass of right arg"""
        try:
            left_ty_py = left_ty.as_python_constant()
            right_ty_py = right_ty.as_python_constant()
        except NotImplementedError:
            unimplemented(
                f"call_issubclass args not constant left_ty: {left_ty}, right_ty: {right_ty}"
            )

        return variables.ConstantVariable(issubclass(left_ty_py, right_ty_py))

    def call_super(self, tx: "InstructionTranslator", a, b):
        return variables.SuperVariable(a, b)

    def call_next(self, tx: "InstructionTranslator", arg: VariableTracker):
        try:
            return arg.next_variable(tx)
        except Unsupported as ex:
            if isinstance(arg, variables.BaseListVariable):
                ex.remove_from_stats()
                return arg.items[0]
            raise

    def call_hasattr(self, tx: "InstructionTranslator", obj, attr):
        if attr.is_python_constant():
            name = attr.as_python_constant()
            if isinstance(obj, variables.BuiltinVariable):
                return variables.ConstantVariable(hasattr(obj.fn, name))
            return obj.call_hasattr(tx, name)

    def call_map(self, tx: "InstructionTranslator", fn, *seqs):
        if all(seq.has_unpack_var_sequence(tx) for seq in seqs):
            unpacked = [seq.unpack_var_sequence(tx) for seq in seqs]
            items = [fn.call_function(tx, list(args), {}) for args in zip(*unpacked)]
            return variables.TupleVariable(items)

    def call_sum(self, tx: "InstructionTranslator", seq, start=_SENTINEL):
        # Special case for sum on tuple of floats and ints
        if isinstance(seq, (variables.ListVariable, variables.TupleVariable)) and all(
            isinstance(x, variables.ConstantVariable)
            and isinstance(x.value, (int, float))
            for x in seq.items
        ):
            if start is self._SENTINEL:
                return variables.ConstantVariable.create(
                    sum(x.value for x in seq.items),
                )
            if isinstance(start, variables.ConstantVariable) and isinstance(
                start.value, (int, float)
            ):
                return variables.ConstantVariable.create(
                    sum((x.value for x in seq.items), start=start.value),
                )
        if seq.has_unpack_var_sequence(tx):
            if start is self._SENTINEL:
                start = variables.ConstantVariable.create(0)
            items = seq.unpack_var_sequence(tx)
            return BuiltinVariable(functools.reduce).call_function(
                tx,
                [
                    BuiltinVariable(operator.add),
                    variables.TupleVariable(items),
                    start,
                ],
                {},
            )

    def call_reduce(
        self, tx: "InstructionTranslator", function, iterable, initial=_SENTINEL
    ):
        if iterable.has_unpack_var_sequence(tx):
            items = iterable.unpack_var_sequence(tx)
            if initial is self._SENTINEL:
                value, items = items[0], items[1:]
            else:
                value = initial
            for element in items:
                value = function.call_function(tx, [value, element], {})
            return value

    def call_getattr(
        self,
        tx: "InstructionTranslator",
        obj: VariableTracker,
        name_var: VariableTracker,
        default=None,
    ):
        from .. import trace_rules
        from . import (
            ConstantVariable,
            GetAttrVariable,
            PythonModuleVariable,
            TorchInGraphFunctionVariable,
            UserFunctionVariable,
        )
        from .builder import SourcelessBuilder, VariableBuilder

        name = name_var.as_python_constant()

        if not name_var.is_python_constant():
            unimplemented("non-const getattr() name")

        if tx.output.side_effects.is_attribute_mutation(obj):
            if isinstance(obj, variables.UnspecializedNNModuleVariable):
                if (
                    name
                    in (
                        "named_parameters",
                        "parameters",
                        "named_buffers",
                        "buffers",
                        "named_modules",
                        "modules",
                    )
                    and obj.is_state_mutated
                    and tx.output.side_effects.has_pending_mutation(obj)
                ):
                    unimplemented(
                        f"pending mutation on nn module, so graph breaking at {name!r} call"
                    )

        if tx.output.side_effects.has_pending_mutation_of_attr(obj, name):
            return tx.output.side_effects.load_attr(obj, name)

        if default is not None:
            hasattr_var = self.call_hasattr(tx, obj, name_var)
            assert hasattr_var.as_python_constant() in (True, False)
            if not hasattr_var.as_python_constant():
                return default

        options = {}
        if obj.source:
            source = AttrSource(obj.source, name)
            options["source"] = source
        else:
            source = None

        if name == "__bases__":
            try:
                value = obj.as_python_constant()
                if isinstance(value, type):
                    bases = value.__bases__
                    if source is not None:
                        tuple_args = [
                            VariableBuilder(tx, GetItemSource(source, i))(b)
                            for i, b in enumerate(bases)
                        ]
                    else:
                        tuple_args = [SourcelessBuilder.create(tx, b) for b in bases]

                    return variables.TupleVariable(tuple_args, **options)
            except NotImplementedError:
                pass

        if isinstance(obj, variables.NNModuleVariable):
            return obj.var_getattr(tx, name)
        elif isinstance(
            obj,
            (
                variables.TensorVariable,
                variables.NamedTupleVariable,
                variables.ConstantVariable,
                variables.DistributedVariable,
                variables.UserDefinedClassVariable,
                variables.UserDefinedObjectVariable,
            ),
        ):
            try:
                return obj.var_getattr(tx, name)
            except NotImplementedError:
                return GetAttrVariable(obj, name, **options)
        elif isinstance(obj, TorchInGraphFunctionVariable):
            # Get OpOverload from an OpOverloadPacket, e.g., torch.ops.aten.add.default.
            member = getattr(obj.value, name)
            if isinstance(
                member, (torch._ops.OpOverloadPacket, torch._ops.OpOverload)
            ) and trace_rules.is_aten_op_or_tensor_method(member):
                return TorchInGraphFunctionVariable(member, **options)
        elif isinstance(obj, (PythonModuleVariable, DummyModule)):
            if obj.is_torch or name not in obj.value.__dict__:
                member = getattr(obj.value, name)
            else:
                member = obj.value.__dict__[name]

            if config.replay_record_enabled:
                tx.exec_recorder.record_module_access(obj.value, name, member)

            if source is not None:
                return VariableBuilder(tx, source)(member)
            else:
                return SourcelessBuilder.create(tx, member)
        elif istype(obj, UserFunctionVariable) and name in ("__name__", "__module__"):
            return ConstantVariable.create(getattr(obj.fn, name))
        else:
            try:
                return obj.var_getattr(tx, name)
            except NotImplementedError:
                return GetAttrVariable(obj, name, **options)

    def call_setattr(
        self,
        tx: "InstructionTranslator",
        obj: VariableTracker,
        name_var: VariableTracker,
        val: VariableTracker,
    ):
        if isinstance(
            obj,
            (
                variables.CustomizedDictVariable,
                variables.PlacementVariable,
                variables.UserDefinedObjectVariable,
            ),
        ):
            return obj.call_method(tx, "__setattr__", [name_var, val], {})
        elif (
            tx.output.side_effects.is_attribute_mutation(obj)
            and name_var.is_python_constant()
        ):
            name = name_var.as_python_constant()
            if isinstance(obj, variables.TensorVariable):
                from .builder import wrap_fx_proxy

                if name == "requires_grad":
                    # TODO(voz): Make it work properly
                    unimplemented(
                        "mutating requires_grad can introduce a new leaf from non-leaf or vice versa in "
                        "the middle of the graph, which aot_autograd does not currently know how to handle. "
                    )
                if name == "data":
                    # Remove the old reference in tracked fakes - if we don't do this
                    # new .data value size and shape differences will cause
                    # tracked fakes to produce incorrect guards. This is sound because the TensorVariable
                    # coming out of set_() below will be a new one, and get
                    # installed in tracked fakes.
                    to_remove = []
                    for tf in tx.output.tracked_fakes:
                        if tf.source == obj.source:
                            to_remove.append(tf)
                    for tf in to_remove:
                        tx.output.tracked_fakes.remove(tf)

                    # Step 1 - disable grads
                    with dynamo_disable_grad(tx), torch.no_grad():
                        # Step 2 - call `set_`
                        out = wrap_fx_proxy(
                            tx,
                            tx.output.create_proxy(
                                "call_function",
                                torch.Tensor.set_,
                                *proxy_args_kwargs([obj, val], {}),
                            ),
                        )

                    # Step 3 - drop the version counter - this is a step required to get
                    # .data setting to play correctly with the autograd engine.
                    # Essentially, dynamo is trying to faithfully preserve the (absurd)
                    # behavior of .data= from eager mode
                    def _lower_version_count_by_1(x):
                        version = x._version
                        if version > 0:
                            version = version - 1
                        torch._C._autograd._unsafe_set_version_counter(x, version)
                        return x

                    tx.output.create_proxy(
                        "call_function",
                        _lower_version_count_by_1,
                        (out.as_proxy(),),
                        {},
                    )
                    _lower_version_count_by_1(obj.as_proxy().node.meta["example_value"])
                    # This handles options prop, guards and ends with a clone
                    # Step 4 - replace all reference to the current object with the new one
                    return out

            tx.output.side_effects.store_attr(obj, name, val)
            if name == "_grad":
                tx.output.side_effects.store_attr(obj, "grad", val)

            return val
        elif isinstance(obj, variables.UserDefinedObjectVariable):
            unimplemented(
                f"setattr(UserDefinedObjectVariable) {type(obj.value).__setattr__}"
            )
        elif isinstance(obj, variables.NNModuleVariable):
            if not tx.output.is_root_tracer():
                raise AttributeMutationError(
                    "Can't inplace modify module params/buffers inside HigherOrderOp"
                )
            if name_var.is_python_constant() and isinstance(
                val, variables.TensorVariable
            ):
                assigning_fake_val = get_fake_value(val.as_proxy().node, tx)

                try:
                    getattr_var = obj.var_getattr(tx, name_var.as_python_constant())
                except AttributeError:
                    getattr_var = None

                if isinstance(getattr_var, variables.TensorVariable):
                    # get_fake_val will get the same fake tensor
                    existing_fake_attr = get_fake_value(getattr_var.as_proxy().node, tx)

                    # same tensor identiy, setattr is a no-op
                    mod_setattr = inspect.getattr_static(obj.module_type, "__setattr__")
                    if (
                        existing_fake_attr is assigning_fake_val
                        and mod_setattr is torch.nn.Module.__setattr__
                    ):
                        return getattr_var

            obj.convert_to_unspecialized(tx)
        # FIXME (tmanlaibaatar) this is utter hack to unblock HuggingFace export
        # Export generally doesn't want to allow mutations on objects directly,
        # but we don't have good way to do this rn. For now, we make it an undefined
        # behaviour and just set attributes directly on the PretrainedConfig object
        # for now.
        elif isinstance(obj, variables.dicts.HFPretrainedConfigVariable) and tx.export:
            if name_var.is_python_constant() and isinstance(
                val, variables.ConstantVariable
            ):
                setattr(
                    obj.obj, name_var.as_python_constant(), val.as_python_constant()
                )
                return ConstantVariable(None)

    def call_delattr(
        self,
        tx: "InstructionTranslator",
        obj: VariableTracker,
        name_var: VariableTracker,
    ):
        return self.call_setattr(tx, obj, name_var, variables.DeletedVariable())

    def call_type(self, tx: "InstructionTranslator", obj: VariableTracker):
        from .builder import SourcelessBuilder, VariableBuilder

        try:
            py_type = obj.python_type()
        except NotImplementedError as error:
            raise UserError(
                UserErrorType.INVALID_INPUT,
                str(error),
                case_name="unknown_python_type",
            ) from None

        if obj.source is None:
            return SourcelessBuilder.create(tx, py_type)
        else:
            return VariableBuilder(tx, TypeSource(obj.source))(py_type)

    def call_reversed(self, tx: "InstructionTranslator", obj: VariableTracker):
        if obj.has_unpack_var_sequence(tx):
            items = list(reversed(obj.unpack_var_sequence(tx)))
            return variables.TupleVariable(items)

    def call_sorted(self, tx: "InstructionTranslator", obj: VariableTracker, **kwargs):
        if (
            obj.has_unpack_var_sequence(tx)
            and not isinstance(obj, variables.TensorVariable)
            and all(x.is_python_constant() for x in obj.unpack_var_sequence(tx))
        ):
            function = kwargs.pop("key", None)
            reverse = kwargs.pop(
                "reverse", ConstantVariable.create(False)
            ).as_python_constant()
            assert len(kwargs) == 0
            if function:
                items = sorted(
                    obj.unpack_var_sequence(tx),
                    key=lambda x: function.call_function(
                        tx, [x], {}
                    ).as_python_constant(),
                    reverse=reverse,
                )
            else:
                items = sorted(
                    obj.unpack_var_sequence(tx),
                    key=lambda x: x.as_python_constant(),
                    reverse=reverse,
                )
            return variables.ListVariable(items)

    def call_chain(self, tx: "InstructionTranslator", *args):
        if all(obj.has_unpack_var_sequence(tx) for obj in args):
            items = []
            for obj in args:
                items.extend(obj.unpack_var_sequence(tx))
            return variables.TupleVariable(items)

    def call_islice(self, tx: "InstructionTranslator", iterable, *args):
        if iterable.has_unpack_var_sequence(tx) and all(
            x.is_python_constant() for x in args
        ):
            const_args = [x.as_python_constant() for x in args]
            items = iterable.unpack_var_sequence(tx)
            items = list(itertools.islice(items, *const_args))
            return variables.TupleVariable(items)

    # neg is a constant fold function, so we only get here if constant fold is not valid
    def call_neg(self, tx: "InstructionTranslator", a):
        if isinstance(a, SymNodeVariable):
            return SymNodeVariable.create(
                tx,
                (operator.neg)(a.as_proxy()),
                sym_num=None,
            )
        # None no-ops this handler and lets the driving function proceed
        return None

    def call_format(self, tx: "InstructionTranslator", _format_string, *args, **kwargs):
        format_string = _format_string.as_python_constant()
        return variables.StringFormatVariable.create(format_string, args, kwargs)

    def call_id(self, tx: "InstructionTranslator", *args):
        if len(args) > 0 and isinstance(args[0], variables.NNModuleVariable):
            nn_mod_variable = args[0]
            mod = tx.output.get_submodule(nn_mod_variable.module_key)
            return variables.ConstantVariable.create(id(mod))
        elif len(args) == 1 and isinstance(
            args[0], variables.UserDefinedObjectVariable
        ):
            install_guard(args[0].source.make_guard(GuardBuilder.ID_MATCH))
            constant_result = id(args[0].value)
            return variables.ConstantVariable.create(constant_result)
        else:
            unimplemented(f"call_id with args {args}")

    def call_deepcopy(self, tx: "InstructionTranslator", x):
        unimplemented(f"copy.deepcopy {repr(x)}")

    def _comparison_with_tensor(self, tx: "InstructionTranslator", left, right):
        from .builder import wrap_fx_proxy_cls
        from .tensor import supported_tensor_comparison_op_values

        op = self.fn

        if op in [operator.is_, operator.is_not]:
            is_result = (
                isinstance(left, TensorVariable)
                and isinstance(right, TensorVariable)
                and id(extract_fake_example_value(left.as_proxy().node))
                == id(extract_fake_example_value(right.as_proxy().node))
            )
            if op is operator.is_:
                return ConstantVariable.create(is_result)
            else:
                return ConstantVariable.create(not is_result)

        if op not in supported_tensor_comparison_op_values:
            unimplemented(f"{op.__name__}({left}, {right})")
        if (
            isinstance(left, TensorVariable)
            and isinstance(right, TensorVariable)
            and (left.size and right.size) is not None
            and left.size != right.size
        ):
            try:
                torch.broadcast_shapes(left.size, right.size)
            except RuntimeError:
                # not broadcastable, can't be compared
                unimplemented(f"{op.__name__}({left}, {right})")
        tensor_cls = left if isinstance(left, TensorVariable) else right
        proxy = tx.output.create_proxy(
            "call_function", op, (left.as_proxy(), right.as_proxy()), {}
        )
        return wrap_fx_proxy_cls(
            type(tensor_cls),  # handle Ndarrays and Tensors
            tx,
            proxy,
        )

    def _comparison_with_symnode(self, tx: "InstructionTranslator", left, right):
        from .tensor import supported_tensor_comparison_op_values

        op = self.fn

        if op not in supported_tensor_comparison_op_values:
            unimplemented(f"{op.__name__}({left}, {right})")

        proxy = tx.output.create_proxy(
            "call_function", op, (left.as_proxy(), right.as_proxy()), {}
        )
        return SymNodeVariable.create(
            tx,
            proxy,
            sym_num=None,
        )

    def call_and_(self, tx: "InstructionTranslator", a, b):
        # Rely on constant_handler
        if isinstance(a, ConstantVariable) and isinstance(b, ConstantVariable):
            return None
        if isinstance(a, (SymNodeVariable, ConstantVariable)) and isinstance(
            b, (SymNodeVariable, ConstantVariable)
        ):
            return SymNodeVariable.create(
                tx,
                tx.output.create_proxy(
                    "call_function", operator.and_, *proxy_args_kwargs([a, b], {})
                ),
                sym_num=None,
            )
        if hasattr(a, "set_items") and hasattr(b, "set_items"):
            return SetVariable(list(a.set_items & b.set_items))
        # None no-ops this handler and lets the driving function proceed

    def call_or_(self, tx: "InstructionTranslator", a, b):
        # Rely on constant_handler
        if isinstance(a, ConstantVariable) and isinstance(b, ConstantVariable):
            return None
        if isinstance(a, (SymNodeVariable, ConstantVariable)) and isinstance(
            b, (SymNodeVariable, ConstantVariable)
        ):
            return SymNodeVariable.create(
                tx,
                tx.output.create_proxy(
                    "call_function", operator.or_, *proxy_args_kwargs([a, b], {})
                ),
                sym_num=None,
            )
        if hasattr(a, "set_items") and hasattr(b, "set_items"):
            return SetVariable(list(a.set_items | b.set_items))
        # None no-ops this handler and lets the driving function proceed
        return None

    def call_not_(self, tx: "InstructionTranslator", a):
        if isinstance(a, SymNodeVariable):
            return SymNodeVariable.create(
                tx,
                tx.output.create_proxy(
                    "call_function", operator.not_, *proxy_args_kwargs([a], {})
                ),
                sym_num=None,
            )

        # Unwrap the underlying ConstDictVariable
        if isinstance(a, DictView):
            a = a.dv_dict
        if isinstance(a, (ListVariable, ConstDictVariable)):
            return ConstantVariable.create(len(a.items) == 0)

        return None

    def call_contains(
        self, tx: "InstructionTranslator", a: VariableTracker, b: VariableTracker
    ):
        return a.call_method(tx, "__contains__", [b], {})

    call_all = _polyfill_call_impl("all")
    call_any = _polyfill_call_impl("any")


@contextlib.contextmanager
def dynamo_disable_grad(tx):
    from . import GradModeVariable

    org_value = torch.is_grad_enabled()
    gmv = GradModeVariable.create(tx, False)
    try:
        gmv.enter(tx)
        yield
    finally:
        gmv.exit(tx)<|MERGE_RESOLUTION|>--- conflicted
+++ resolved
@@ -332,7 +332,9 @@
                 ((VariableTracker, UserDefinedVariable), user_defined_handler)
             )
 
-            def user_defined_inplace_handler(tx, a, b, *, forward_name=inplace_name):
+            def user_defined_inplace_handler(
+                tx: "InstructionTranslator", a, b, *, forward_name=inplace_name
+            ):
                 return a.call_method(tx, forward_name, [b], {})
 
             op_handlers[in_place_op].append(
@@ -343,7 +345,7 @@
             )
 
             # Dynamic shape args
-            def dynamic_handler(tx, a, b, *, fn=op):
+            def dynamic_handler(tx: "InstructionTranslator", a, b, *, fn=op):
                 from .builder import wrap_fx_proxy
 
                 return wrap_fx_proxy(
@@ -371,10 +373,10 @@
         # Special cases - lower precedence but still prefer these over constant folding
 
         # List-like addition (e.g. [1, 2] + [3, 4])
-        def tuple_add_handler(tx, a, b):
+        def tuple_add_handler(tx: "InstructionTranslator", a, b):
             return TupleVariable([*a.items, *b.unpack_var_sequence(tx)])
 
-        def size_add_handler(tx, a, b):
+        def size_add_handler(tx: "InstructionTranslator", a, b):
             return SizeVariable([*a.items, *b.unpack_var_sequence(tx)])
 
         list_like_addition_handlers = [
@@ -415,7 +417,7 @@
         ]
         op_handlers[operator.add].extend(list_like_addition_handlers)
 
-        def list_iadd_handler(tx, a, b):
+        def list_iadd_handler(tx: "InstructionTranslator", a, b):
             if not a.mutable_local or not b.has_unpack_var_sequence(tx):
                 # Handler doesn't apply
                 return None
@@ -442,7 +444,7 @@
         op_handlers[operator.iadd].extend(list_like_iadd_handlers)
 
         # List-like expansion (e.g. [1, 2, 3] * 3)
-        def expand_list_like(tx, lst, const):
+        def expand_list_like(tx: "InstructionTranslator", lst, const):
             if isinstance(lst, ConstantVariable):
                 lst, const = const, lst
             return lst.__class__(
@@ -462,7 +464,7 @@
         has_set_items = (SetVariable, DictKeys)
 
         def create_cmp_op_handlers(op):
-            def compare_by_value(tx, a, b):
+            def compare_by_value(tx: "InstructionTranslator", a, b):
                 return ConstantVariable(op(a.value, b.value))
 
             result = [((ConstantVariable, ConstantVariable), compare_by_value)]
@@ -472,18 +474,22 @@
                 none_result = op(object(), None)
                 if op.__name__.startswith("is_"):
 
-                    def never(tx, a, b):
+                    def never(tx: "InstructionTranslator", a, b):
                         return ConstantVariable(none_result)
 
                     obj_op_none = never
                     none_op_obj = never
                 else:
 
-                    def obj_op_none(tx, a, b: ConstantVariable):
+                    def obj_op_none(
+                        tx: "InstructionTranslator", a, b: ConstantVariable
+                    ):
                         if b.value is None or b.value is True or b.value is False:
                             return ConstantVariable(none_result)
 
-                    def none_op_obj(tx, a: ConstantVariable, b):
+                    def none_op_obj(
+                        tx: "InstructionTranslator", a: ConstantVariable, b
+                    ):
                         if a.value is None or a.value is True or a.value is False:
                             return ConstantVariable(none_result)
 
@@ -510,20 +516,20 @@
                     ]
                 )
 
-            def list_compare_nocheck(tx, left, right):
+            def list_compare_nocheck(tx: "InstructionTranslator", left, right):
                 return BaseListVariable.list_compare(tx, op, left, right)
 
-            def list_compare_check(tx, left, right):
+            def list_compare_check(tx: "InstructionTranslator", left, right):
                 if type(left) is not type(
                     right
                 ):  # Mismatch in BaseListVariable subclasses
                     unimplemented(f"{op.__name__}({left}, {right})")
                 return BaseListVariable.list_compare(tx, op, left, right)
 
-            def compare_set_items(tx, left, right):
+            def compare_set_items(tx: "InstructionTranslator", left, right):
                 return ConstantVariable(op(left.set_items, right.set_items))
 
-            def compare_via_method(tx, left, right):
+            def compare_via_method(tx: "InstructionTranslator", left, right):
                 return left.call_method(tx, f"__{op.__name__}__", [right], {})
 
             if op.__name__.startswith("is_"):
@@ -595,7 +601,7 @@
 
             if op.__name__.startswith("is_"):
 
-                def handle_is(tx, left, right):
+                def handle_is(tx: "InstructionTranslator", left, right):
                     # If the two objects are of different type, we can safely return False
                     # and True for `is` and `is not`, respectively
                     if type(left) is not type(right):
@@ -719,7 +725,9 @@
 
         if inspect.isclass(fn) and issubclass(fn, Exception):
 
-            def create_exception_class_object(tx, args, kwargs):
+            def create_exception_class_object(
+                tx: "InstructionTranslator", args, kwargs
+            ):
                 if fn is AssertionError and not all(
                     isinstance(x, variables.ConstantVariable)
                     and isinstance(x.value, str)
@@ -753,7 +761,7 @@
                 handlers.append(lambda tx, args, _: binop_handler(tx, *args))
             else:
 
-                def call_binop_handlers(tx, args, _):
+                def call_binop_handlers(tx: "InstructionTranslator", args, _):
                     for fn in binop_handlers:
                         rv = fn(tx, *args)
                         if rv:
@@ -764,7 +772,7 @@
         self_handler = getattr(obj, f"call_{fn.__name__}", None)
         if self_handler:
 
-            def call_self_handler(tx, args, kwargs):
+            def call_self_handler(tx: "InstructionTranslator", args, kwargs):
                 try:
                     result = self_handler(tx, *args, **kwargs)
                     if result is not None:
@@ -804,7 +812,7 @@
                 and not has_kwargs
             ):
 
-                def constant_fold_handler(tx, args, kwargs):
+                def constant_fold_handler(tx: "InstructionTranslator", args, kwargs):
                     # fast path
                     try:
                         res = fn(
@@ -816,7 +824,7 @@
 
             else:
 
-                def constant_fold_handler(tx, args, kwargs):
+                def constant_fold_handler(tx: "InstructionTranslator", args, kwargs):
                     # path with a runtime check
                     if check_unspec_or_constant_args(args, kwargs):
                         try:
@@ -838,7 +846,7 @@
         elif len(handlers) == 1:
             (handler,) = handlers
 
-            def builtin_dipatch(tx, args, kwargs):
+            def builtin_dipatch(tx: "InstructionTranslator", args, kwargs):
                 rv = handler(tx, args, kwargs)
                 if rv:
                     return rv
@@ -846,7 +854,7 @@
 
         else:
 
-            def builtin_dipatch(tx, args, kwargs):
+            def builtin_dipatch(tx: "InstructionTranslator", args, kwargs):
                 for fn in handlers:
                     rv = fn(tx, args, kwargs)
                     if rv:
@@ -1030,9 +1038,8 @@
             return variables.ConstantVariable.create(value=str(arg.fn))
 
     def _call_min_max(self, tx: "InstructionTranslator", *args):
-        if len(args) == 1 and args[0].has_unpack_var_sequence(tx):
-            # expand iterable
-            items = args[0].unpack_var_sequence(tx)
+        if len(args) == 1 and args[0].has_force_unpack_var_sequence(tx):
+            items = args[0].force_unpack_var_sequence(tx)
             return self._call_min_max_seq(tx, items)
         elif len(args) == 2:
             return self._call_min_max_binary(tx, args[0], args[1])
@@ -1047,6 +1054,10 @@
         return functools.reduce(functools.partial(self._call_min_max_binary, tx), items)
 
     def _call_min_max_binary(self, tx: "InstructionTranslator", a, b):
+        if a is None or b is None:
+            # a or b could be none if we reduce and _call_min_max_binary failed
+            # to return something
+            return
         if self.tensor_args(a, b):
             if not isinstance(a, variables.TensorVariable):
                 a, b = b, a
@@ -1195,16 +1206,14 @@
             ),
         )
 
+    # NOTE must handle IteratorVariable separately!
     def _call_iter_tuple_list(
         self, tx: "InstructionTranslator", obj=None, *args, **kwargs
     ):
+        assert not isinstance(obj, variables.IteratorVariable)
+
         if self._dynamic_args(*args, **kwargs):
             return self._dyn_proxy(tx, *args, **kwargs)
-
-        if isinstance(obj, variables.IteratorVariable):
-            # For non-list iterators, we will guard on vars that
-            # determine the control flow
-            return obj
 
         cls = variables.BaseListVariable.cls_for(self.fn)
         if obj is None:
@@ -1233,9 +1242,22 @@
                 mutable_local=MutableLocal(),
             )
 
+    def _call_tuple_list(self, tx, obj=None, *args, **kwargs):
+        if isinstance(obj, variables.IteratorVariable):
+            cls = variables.BaseListVariable.cls_for(self.fn)
+            return cls(
+                list(obj.force_unpack_var_sequence(tx)),
+                mutable_local=MutableLocal(),
+            )
+        else:
+            return self._call_iter_tuple_list(tx, obj, *args, **kwargs)
+
     def call_iter(self, tx: "InstructionTranslator", obj, *args, **kwargs):
-        # Handle the case where we are iterating over a tuple, list or iterator
-        ret = self._call_iter_tuple_list(tx, obj, *args, **kwargs)
+        if isinstance(obj, variables.IteratorVariable):
+            ret = obj
+        else:
+            # Handle the case where we are iterating over a tuple, list or iterator
+            ret = self._call_iter_tuple_list(tx, obj, *args, **kwargs)
 
         if ret is None:
             # If the object doesn't implement a __iter__ method, it will be an error in eager mode when calling iter on it anyway.
@@ -1244,8 +1266,8 @@
             return obj.call_method(tx, "__iter__", args, kwargs)
         return ret
 
-    call_tuple = _call_iter_tuple_list
-    call_list = _call_iter_tuple_list
+    call_tuple = _call_tuple_list
+    call_list = _call_tuple_list
 
     def call_callable(self, tx: "InstructionTranslator", arg):
         from .functions import BaseUserFunctionVariable
@@ -1285,7 +1307,7 @@
         return BuiltinVariable.call_custom_dict(tx, dict, *args, **kwargs)
 
     @staticmethod
-    def call_custom_dict(tx, user_cls, *args, **kwargs):
+    def call_custom_dict(tx: "InstructionTranslator", user_cls, *args, **kwargs):
         if not kwargs:
             if not args:
                 args = ({},)
@@ -1301,10 +1323,12 @@
                     ListVariable,
                     TupleVariable,
                     ListIteratorVariable,
+                    variables.IteratorVariable,
                 ),
             ):
                 items = dict(
-                    x.unpack_var_sequence(tx) for x in arg.unpack_var_sequence(tx)
+                    x.force_unpack_var_sequence(tx)
+                    for x in arg.force_unpack_var_sequence(tx)
                 )
                 return ConstDictVariable(items, user_cls, mutable_local=MutableLocal())
             elif isinstance(arg, variables.UserDefinedObjectVariable) and isinstance(
@@ -1327,7 +1351,9 @@
         unimplemented(f"{user_cls.__name__}(): {args} {kwargs}")
 
     @staticmethod
-    def call_custom_dict_fromkeys(tx, user_cls, *args, **kwargs):
+    def call_custom_dict_fromkeys(
+        tx: "InstructionTranslator", user_cls, *args, **kwargs
+    ):
         assert user_cls in {dict, OrderedDict, defaultdict}
         if kwargs:
             # Only `OrderedDict.fromkeys` accepts `value` passed by keyword
@@ -1349,13 +1375,12 @@
             return DictVariableType(
                 dict.fromkeys(arg, value), user_cls, mutable_local=MutableLocal()
             )
-        elif arg.has_unpack_var_sequence(tx) and all(
-            is_hashable(v) for v in arg.unpack_var_sequence(tx)
-        ):
-            keys = arg.unpack_var_sequence(tx)
-            return DictVariableType(
-                dict.fromkeys(keys, value), user_cls, mutable_local=MutableLocal()
-            )
+        elif arg.has_force_unpack_var_sequence(tx):
+            keys = arg.force_unpack_var_sequence(tx)
+            if all(is_hashable(v) for v in keys):
+                return DictVariableType(
+                    dict.fromkeys(keys, value), user_cls, mutable_local=MutableLocal()
+                )
         unimplemented(f"{user_cls.__name__}.fromkeys(): {args} {kwargs}")
 
     def call_set(self, tx: "InstructionTranslator", *args, **kwargs):
@@ -1367,8 +1392,8 @@
         arg = args[0]
         if isinstance(arg, variables.SetVariable):
             return arg.clone(mutable_local=MutableLocal())
-        elif arg.has_unpack_var_sequence(tx):
-            items = arg.unpack_var_sequence(tx)
+        elif arg.has_force_unpack_var_sequence(tx):
+            items = arg.force_unpack_var_sequence(tx)
             return SetVariable(items, mutable_local=MutableLocal())
         elif isinstance(arg, variables.UserDefinedObjectVariable) and isinstance(
             arg.value, KeysView
@@ -1387,16 +1412,12 @@
     def call_zip(self, tx: "InstructionTranslator", *args, **kwargs):
         if kwargs:
             assert len(kwargs) == 1 and "strict" in kwargs
-        if all(x.has_unpack_var_sequence(tx) for x in args):
-            unpacked = [arg.unpack_var_sequence(tx) for arg in args]
-            if kwargs.pop("strict", False) and len(unpacked) > 0:
-                if not all(len(u) == len(unpacked[0]) for u in unpacked):
-                    raise UserError(
-                        ValueError,
-                        "zip() has one argument of len differing from others",
-                    )
-            items = [variables.TupleVariable(list(item)) for item in zip(*unpacked)]
-            return variables.TupleVariable(items)
+        strict = kwargs.pop("strict", False)
+        args = [
+            arg.unpack_var_sequence(tx) if arg.has_unpack_var_sequence(tx) else arg
+            for arg in args
+        ]
+        return variables.ZipVariable(args, strict=strict, mutable_local=MutableLocal())
 
     _call_enumerate_polyfill = _polyfill_call_impl("enumerate")
 
@@ -1404,19 +1425,6 @@
         if start is self._SENTINEL:
             start = 0
         else:
-<<<<<<< HEAD
-            assert len(args) == 2
-            assert isinstance(args[1], variables.ConstantVariable)
-            start = args[1].as_python_constant()
-        if args[0].has_unpack_var_sequence(tx):
-            items = [
-                variables.TupleVariable(
-                    [variables.ConstantVariable.create(idx), var],
-                )
-                for idx, var in enumerate(args[0].unpack_var_sequence(tx), start)
-            ]
-            return variables.TupleVariable(items)
-=======
             assert isinstance(start, variables.ConstantVariable)
             start = start.as_python_constant()
 
@@ -1434,7 +1442,6 @@
         return self._call_enumerate_polyfill(
             tx, iterable, variables.ConstantVariable.create(start)
         )
->>>>>>> 5f2c80d1
 
     def call_len(self, tx: "InstructionTranslator", *args, **kwargs):
         return args[0].call_method(tx, "__len__", args[1:], kwargs)
@@ -1535,10 +1542,11 @@
             return obj.call_hasattr(tx, name)
 
     def call_map(self, tx: "InstructionTranslator", fn, *seqs):
-        if all(seq.has_unpack_var_sequence(tx) for seq in seqs):
-            unpacked = [seq.unpack_var_sequence(tx) for seq in seqs]
-            items = [fn.call_function(tx, list(args), {}) for args in zip(*unpacked)]
-            return variables.TupleVariable(items)
+        seqs = [
+            seq.unpack_var_sequence(tx) if seq.has_unpack_var_sequence(tx) else seq
+            for seq in seqs
+        ]
+        return variables.MapVariable(fn, seqs, mutable_local=MutableLocal())
 
     def call_sum(self, tx: "InstructionTranslator", seq, start=_SENTINEL):
         # Special case for sum on tuple of floats and ints
@@ -1557,10 +1565,10 @@
                 return variables.ConstantVariable.create(
                     sum((x.value for x in seq.items), start=start.value),
                 )
-        if seq.has_unpack_var_sequence(tx):
+        if seq.has_force_unpack_var_sequence(tx):
             if start is self._SENTINEL:
                 start = variables.ConstantVariable.create(0)
-            items = seq.unpack_var_sequence(tx)
+            items = seq.force_unpack_var_sequence(tx)
             return BuiltinVariable(functools.reduce).call_function(
                 tx,
                 [
@@ -1574,8 +1582,8 @@
     def call_reduce(
         self, tx: "InstructionTranslator", function, iterable, initial=_SENTINEL
     ):
-        if iterable.has_unpack_var_sequence(tx):
-            items = iterable.unpack_var_sequence(tx)
+        if iterable.has_force_unpack_var_sequence(tx):
+            items = iterable.force_unpack_var_sequence(tx)
             if initial is self._SENTINEL:
                 value, items = items[0], items[1:]
             else:
@@ -1862,11 +1870,12 @@
             return variables.TupleVariable(items)
 
     def call_sorted(self, tx: "InstructionTranslator", obj: VariableTracker, **kwargs):
-        if (
-            obj.has_unpack_var_sequence(tx)
-            and not isinstance(obj, variables.TensorVariable)
-            and all(x.is_python_constant() for x in obj.unpack_var_sequence(tx))
+        if obj.has_force_unpack_var_sequence(tx) and not isinstance(
+            obj, variables.TensorVariable
         ):
+            unpacked = obj.force_unpack_var_sequence(tx)
+            if not all(x.is_python_constant() for x in unpacked):
+                return
             function = kwargs.pop("key", None)
             reverse = kwargs.pop(
                 "reverse", ConstantVariable.create(False)
@@ -1874,7 +1883,7 @@
             assert len(kwargs) == 0
             if function:
                 items = sorted(
-                    obj.unpack_var_sequence(tx),
+                    unpacked,
                     key=lambda x: function.call_function(
                         tx, [x], {}
                     ).as_python_constant(),
@@ -1882,7 +1891,7 @@
                 )
             else:
                 items = sorted(
-                    obj.unpack_var_sequence(tx),
+                    unpacked,
                     key=lambda x: x.as_python_constant(),
                     reverse=reverse,
                 )
