# mypy: ignore-errors

MAX_CYCLE = 3000

import itertools
import operator
import sys

from typing import Dict, List, Optional, TYPE_CHECKING, Union

if TYPE_CHECKING:
    from torch._dynamo.symbolic_convert import InstructionTranslator

from .. import polyfill, variables
<<<<<<< HEAD
from ..bytecode_transformation import create_call_function, create_instruction
from ..exc import (
    ObservedUserStopIteration,
    raise_observed_user_stop_iteration,
    unimplemented,
    UserError,
=======
from ..exc import (
    handle_observed_user_stop_iteration,
    ObservedUserStopIteration,
    raise_observed_user_stop_iteration,
    unimplemented,
>>>>>>> 3d7c424a
)

from .base import MutableLocal, VariableTracker
from .constant import ConstantVariable


class ItertoolsVariable(VariableTracker):
    def __init__(self, value, **kwargs):
        super().__init__(**kwargs)
        self.value = value

    def __repr__(self):
        return f"ItertoolsVariable({self.value})"

    def python_type(self):
        return type(self.value)

    def as_python_constant(self):
        return self.value

    def call_function(
        self,
        tx: "InstructionTranslator",
        args: "List[VariableTracker]",
        kwargs: "Dict[str, VariableTracker]",
    ) -> "VariableTracker":
        if (
            self.value is itertools.product
            and not kwargs
            and all(arg.has_unpack_var_sequence(tx) for arg in args)
        ):
            seqs = [arg.unpack_var_sequence(tx) for arg in args]
            items = []
            for item in itertools.product(*seqs):
                items.append(variables.TupleVariable(list(item)))
            return variables.ListIteratorVariable(items, mutable_local=MutableLocal())
        elif (
            self.value is itertools.chain
            and not kwargs
            and all(arg.has_unpack_var_sequence(tx) for arg in args)
        ):
            seqs = [arg.unpack_var_sequence(tx) for arg in args]
            items = list(itertools.chain.from_iterable(seqs))
            return variables.ListIteratorVariable(items, mutable_local=MutableLocal())
        elif self.value is itertools.accumulate:
            from .builtin import BuiltinVariable

            if any(key not in ["initial", "func"] for key in kwargs.keys()):
                unimplemented(
                    "Unsupported kwargs for itertools.accumulate: "
                    f"{','.join(set(kwargs.keys()) - {'initial', 'func'})}"
                )

            acc = kwargs.get("initial")

            if len(args) in [1, 2] and args[0].has_unpack_var_sequence(tx):
                seq = args[0].unpack_var_sequence(tx)

                if "func" in kwargs and len(args) == 1:
                    func = kwargs["func"].call_function
                elif len(args) == 2:
                    func = args[1].call_function
                elif len(args) == 1:
                    # Default to operator.add
                    func = BuiltinVariable(operator.add).call_function
                else:
                    unimplemented(
                        "itertools.accumulate can only accept one of: `func` kwarg, pos 2 arg"
                    )
            else:
                unimplemented("Unsupported arguments for itertools.accumulate")

            items = []
            if acc is not None:
                items.append(acc)
            for item in seq:
                if acc is None:
                    acc = item
                else:
                    try:
                        acc = func(tx, [acc, item], {})
                    except Exception as e:
                        unimplemented(
                            f"Unexpected failure in invoking function during accumulate. Failed running func {func}({item}{acc})",
                            from_exc=e,
                        )
                items.append(acc)

            return variables.ListIteratorVariable(items, mutable_local=MutableLocal())
        elif (
            self.value is itertools.combinations
            and not kwargs
            and len(args) == 2
            and args[0].has_unpack_var_sequence(tx)
            and args[1].is_python_constant()
        ):
            iterable = args[0].unpack_var_sequence(tx)
            r = args[1].as_python_constant()

            items = []
            for item in itertools.combinations(iterable, r):
                items.append(variables.TupleVariable(list(item)))
            return variables.ListIteratorVariable(items, mutable_local=MutableLocal())
        elif self.value is itertools.groupby:
            if any(kw != "key" for kw in kwargs.keys()):
                unimplemented(
                    "Unsupported kwargs for itertools.groupby: "
                    f"{','.join(set(kwargs.keys()) - {'key'})}"
                )

            def retrieve_const_key(key):
                if isinstance(key, variables.SymNodeVariable):
                    return key.evaluate_expr()
                elif isinstance(key, variables.ConstantVariable):
                    return key.as_python_constant()
                else:
                    unimplemented(
                        "Unsupported key type for itertools.groupby: " + str(type(key))
                    )

            if len(args) == 1 and args[0].has_unpack_var_sequence(tx):
                seq = args[0].unpack_var_sequence(tx)
                keyfunc = (
                    (
                        lambda x: (
                            retrieve_const_key(
                                kwargs.get("key").call_function(tx, [x], {})
                            )
                        )
                    )
                    if "key" in kwargs
                    else None
                )
            else:
                unimplemented("Unsupported arguments for itertools.groupby")

            result = []
            try:
                for k, v in itertools.groupby(seq, key=keyfunc):
                    result.append(
                        variables.TupleVariable(
                            [
                                variables.ConstantVariable.create(k)
                                if variables.ConstantVariable.is_literal(k)
                                else k,
                                variables.ListIteratorVariable(
                                    list(v), mutable_local=MutableLocal()
                                ),
                            ],
                            mutable_local=MutableLocal(),
                        )
                    )
            except Exception as e:
                unimplemented(
                    "Unexpected failure when calling itertools.groupby",
                    from_exc=e,
                )
            return variables.ListIteratorVariable(result, mutable_local=MutableLocal())
        elif self.value is itertools.repeat:
            if len(args) < 2:
                return variables.RepeatIteratorVariable(
                    *args, mutable_local=MutableLocal()
                )

            from .builder import SourcelessBuilder

            return tx.inline_user_function_return(
                SourcelessBuilder.create(tx, polyfill.repeat), args, kwargs
            )
        elif self.value is itertools.count:
            return variables.CountIteratorVariable(*args, mutable_local=MutableLocal())
        elif self.value is itertools.cycle:
            return variables.CycleIteratorVariable(*args, mutable_local=MutableLocal())
        elif self.value is itertools.dropwhile:
            return variables.UserFunctionVariable(polyfill.dropwhile).call_function(
                tx, args, kwargs
            )
        else:
            return super().call_function(tx, args, kwargs)


class IteratorVariable(VariableTracker):
    def __init__(self, **kwargs):
        super().__init__(**kwargs)

    def next_variable(self, tx):
        unimplemented("abstract method, must implement")

    # NOTE: only call when unpacking this iterator safely done eagerly!
    # Normally, iterators are accessed lazily.
    # Example of safe eager unpacking: list(map(f, seq))
    # Example of unsafe eager unpacking: list(islice(map(f, seq), 5))
    def force_unpack_var_sequence(self, tx) -> List[VariableTracker]:
        result = []
        while True:
            try:
                result.append(self.next_variable(tx))
            except ObservedUserStopIteration:
                break
        return result

    # don't call force_unpack_var_sequence since it can mutate
    # IteratorVariable state!
    def has_force_unpack_var_sequence(self, tx) -> bool:
        return True


class RepeatIteratorVariable(IteratorVariable):
    def __init__(self, item: VariableTracker, **kwargs):
        super().__init__(**kwargs)
        self.item = item

    # Repeat needs no mutation, clone self
    def next_variable(self, tx):
        return self.item

    def reconstruct(self, codegen):
        codegen.add_push_null(
            lambda: codegen.extend_output(
                [
                    codegen.create_load_python_module(itertools),
                    codegen.create_load_attr("repeat"),
                ]
            )
        )
        codegen(self.item)
        codegen.extend_output(create_call_function(1, False))


class CountIteratorVariable(IteratorVariable):
    def __init__(self, item: int = 0, step: int = 1, **kwargs):
        super().__init__(**kwargs)
        if not isinstance(item, VariableTracker):
            item = ConstantVariable.create(item)
        if not isinstance(step, VariableTracker):
            step = ConstantVariable.create(step)
        self.item = item
        self.step = step

    def next_variable(self, tx):
        assert self.mutable_local
        old_item = self.item
        tx.output.side_effects.mutation(self)
        self.item = self.item.call_method(tx, "__add__", [self.step], {})
        return old_item

    def reconstruct(self, codegen):
        codegen.add_push_null(
            lambda: codegen.extend_output(
                [
                    codegen.create_load_python_module(itertools),
                    codegen.create_load_attr("count"),
                ]
            )
        )
        codegen(self.item)
        codegen(self.step)
        codegen.extend_output(create_call_function(2, False))


class CycleIteratorVariable(IteratorVariable):
    def __init__(
        self,
        iterator: IteratorVariable,
        saved: List[VariableTracker] = None,
        saved_index: int = 0,
        item: Optional[VariableTracker] = None,
        **kwargs,
    ):
        if saved is None:
            saved = []
        super().__init__(**kwargs)
        self.iterator = iterator
        self.saved = saved
        self.saved_index = saved_index
        self.item = item

    def next_variable(self, tx):
        assert self.mutable_local

        if self.iterator is not None:
            try:
                new_item = self.iterator.next_variable(tx)
                if len(self.saved) > MAX_CYCLE:
                    unimplemented(
                        "input iterator to itertools.cycle has too many items"
                    )
                tx.output.side_effects.mutation(self)
                self.saved.append(new_item)
                self.item = new_item
                if self.item is None:
                    return self.next_variable(tx)
                return self.item
            except ObservedUserStopIteration:
                handle_observed_user_stop_iteration(tx)
                self.iterator = None
                return self.next_variable(tx)
        elif len(self.saved) > 0:
            tx.output.side_effects.mutation(self)
            self.saved_index = (self.saved_index + 1) % len(self.saved)
            return self.item
        else:
<<<<<<< HEAD
            raise_observed_user_stop_iteration(self, tx)


class ZipVariable(IteratorVariable):
    """
    Represents zip(*iterables)
    """

    _nonvar_fields = {
        "index",
        "strict",
        *IteratorVariable._nonvar_fields,
    }

    def __init__(
        self,
        iterables: List[Union[List[VariableTracker], VariableTracker]],
        strict: bool = False,
        **kwargs,
    ):
        super().__init__(**kwargs)
        assert isinstance(iterables, list)
        # can be list[Variable] or VariableTracker (with next_variable implemented)
        self.iterables = iterables
        self.index = 0
        self.strict = strict

    def python_type(self):
        return zip

    def has_unpack_var_sequence(self, tx) -> bool:
        return all(
            isinstance(it, list) or it.has_unpack_var_sequence(tx)
            for it in self.iterables
        )

    def unpack_var_sequence(self, tx) -> List["VariableTracker"]:
        assert self.has_unpack_var_sequence(tx)
        iterables = []
        for it in self.iterables:
            if isinstance(it, list):
                iterables.append(it[self.index :])
            else:
                iterables.append(it.unpack_var_sequence(tx))
        kwargs = {"strict": self.strict} if self.strict else {}
        zipped = zip(*iterables, **kwargs)
        return [variables.TupleVariable(list(var)) for var in zipped]

    def next_variable(self, tx):
        assert self.mutable_local
        old_index = self.index
        args = []

        def get_item(it):
            if isinstance(it, list):
                if old_index >= len(it):
                    raise_observed_user_stop_iteration(self, tx)
                return it[old_index]
            else:
                return it.next_variable(tx)

        try:
            for idx, it in enumerate(self.iterables):
                args.append(get_item(it))
        except ObservedUserStopIteration:
            if self.strict:
                if idx == 0:
                    # all other iterables should be exhausted
                    for it in self.iterables:
                        try:
                            get_item(it)
                        except ObservedUserStopIteration:
                            continue
                        # no ObservedUserStopIteration - fall through to UserError
                        break
                    else:
                        # all iterables exhausted, raise original error
                        raise
                raise UserError(
                    ValueError,
                    "zip() has one argument of len differing from others",
                ) from None
            raise

        tx.output.side_effects.mutation(self)
        self.index += 1
        return variables.TupleVariable(args)

    def reconstruct_items(self, codegen):
        for it in self.iterables:
            if isinstance(it, list):
                remaining_items = it[self.index :]
                codegen.foreach(remaining_items)
                codegen.append_output(
                    create_instruction("BUILD_TUPLE", arg=len(remaining_items))
                )
            else:
                codegen(it)

    def reconstruct(self, codegen):
        codegen.add_push_null(lambda: codegen.load_import_from("builtins", "zip"))
        self.reconstruct_items(codegen)
        codegen.append_output(
            create_instruction("BUILD_TUPLE", arg=len(self.iterables))
        )
        if sys.version_info >= (3, 10):
            codegen.extend_output(
                [
                    codegen.create_load_const("strict"),
                    codegen.create_load_const(self.strict),
                    create_instruction("BUILD_MAP", arg=1),
                    create_instruction("CALL_FUNCTION_EX", arg=1),
                ]
            )
        else:
            codegen.append_output(create_instruction("CALL_FUNCTION_EX", arg=0))


class MapVariable(ZipVariable):
    """
    Represents map(fn, *iterables)
    """

    def __init__(
        self,
        fn: VariableTracker,
        iterables: List[Union[List[VariableTracker], VariableTracker]],
        **kwargs,
    ):
        super().__init__(iterables, **kwargs)
        self.fn = fn

    def python_type(self):
        return map

    def has_unpack_var_sequence(self, tx) -> bool:
        return False

    def next_variable(self, tx):
        args = super().next_variable(tx)
        return self.fn.call_function(tx, args.items, {})

    def reconstruct(self, codegen):
        codegen.add_push_null(lambda: codegen.load_import_from("builtins", "map"))
        codegen(self.fn)
        self.reconstruct_items(codegen)
        codegen.extend_output(
            [
                create_instruction("BUILD_TUPLE", arg=len(self.iterables) + 1),
                create_instruction("CALL_FUNCTION_EX", arg=0),
            ]
        )
=======
            raise_observed_user_stop_iteration(self, tx)
>>>>>>> 3d7c424a
<|MERGE_RESOLUTION|>--- conflicted
+++ resolved
@@ -12,20 +12,13 @@
     from torch._dynamo.symbolic_convert import InstructionTranslator
 
 from .. import polyfill, variables
-<<<<<<< HEAD
 from ..bytecode_transformation import create_call_function, create_instruction
-from ..exc import (
-    ObservedUserStopIteration,
-    raise_observed_user_stop_iteration,
-    unimplemented,
-    UserError,
-=======
 from ..exc import (
     handle_observed_user_stop_iteration,
     ObservedUserStopIteration,
     raise_observed_user_stop_iteration,
     unimplemented,
->>>>>>> 3d7c424a
+    UserError,
 )
 
 from .base import MutableLocal, VariableTracker
@@ -224,6 +217,7 @@
             try:
                 result.append(self.next_variable(tx))
             except ObservedUserStopIteration:
+                handle_observed_user_stop_iteration(tx)
                 break
         return result
 
@@ -328,7 +322,6 @@
             self.saved_index = (self.saved_index + 1) % len(self.saved)
             return self.item
         else:
-<<<<<<< HEAD
             raise_observed_user_stop_iteration(self, tx)
 
 
@@ -401,12 +394,14 @@
                         try:
                             get_item(it)
                         except ObservedUserStopIteration:
+                            handle_observed_user_stop_iteration(tx)
                             continue
                         # no ObservedUserStopIteration - fall through to UserError
                         break
                     else:
                         # all iterables exhausted, raise original error
                         raise
+                handle_observed_user_stop_iteration(tx)
                 raise UserError(
                     ValueError,
                     "zip() has one argument of len differing from others",
@@ -480,7 +475,4 @@
                 create_instruction("BUILD_TUPLE", arg=len(self.iterables) + 1),
                 create_instruction("CALL_FUNCTION_EX", arg=0),
             ]
-        )
-=======
-            raise_observed_user_stop_iteration(self, tx)
->>>>>>> 3d7c424a
+        )