# mypy: ignore-errors

import collections
import contextlib
import enum
import functools
import inspect
import itertools
import random
import sys
import threading
import types
import warnings
from typing import Dict, Generic, List, TYPE_CHECKING

import torch._dynamo.config
import torch.nn
from torch._guards import TracingContext

from .. import polyfill, variables
from ..bytecode_transformation import create_call_function
from ..create_parameter_op import do_not_convert_to_tracable_parameter
from ..exc import ObservedException, raise_observed_exception, unimplemented
from ..guards import GuardBuilder, install_guard
from ..source import (
    AttrSource,
    GetItemSource,
    ODictGetItemSource,
    RandomValueSource,
    WeakRefCallSource,
)
from ..utils import (
    build_checkpoint_variable,
    check_constant_args,
    get_custom_getattr,
    has_torch_function,
    is_namedtuple_cls,
    is_utils_checkpoint,
    is_wrapper_or_member_descriptor,
    istype,
    namedtuple_fields,
    object_has_getattribute,
    proxy_args_kwargs,
    tensortype_to_dtype,
    unpatched_nn_module_getattr,
)
from .base import MutableLocal, VariableTracker
from .dicts import DefaultDictVariable


try:
    import numpy as np
except ModuleNotFoundError:
    np = None

try:
    from torch.utils._cxx_pytree import PyTreeSpec
except ImportError:
    PyTreeSpec = type(None)


if TYPE_CHECKING:
    from torch._dynamo.symbolic_convert import InstructionTranslator


def is_standard_setattr(val):
    return val in (object.__setattr__,)


def is_forbidden_context_manager(ctx):
    f_ctxs = []

    try:
        from _pytest.python_api import RaisesContext
        from _pytest.recwarn import WarningsChecker

        f_ctxs.append(RaisesContext)
        f_ctxs.append(WarningsChecker)
    except ImportError:
        pass

    try:
        from torch.testing._internal.jit_utils import (
            _AssertRaisesRegexWithHighlightContext,
        )

        f_ctxs.append(_AssertRaisesRegexWithHighlightContext)
    except ImportError:
        pass

    return ctx in f_ctxs


class UserDefinedVariable(VariableTracker):
    pass


class UserDefinedClassVariable(UserDefinedVariable):
    def __init__(self, value, **kwargs) -> None:
        super().__init__(**kwargs)
        self.value = value

    def as_python_constant(self):
        return self.value

    def python_type(self):
        return type(self.value)

    def as_proxy(self):
        return self.value

    def __str__(self) -> str:
        return f"UserDefinedClassVariable({self.value})"

    @staticmethod
    @functools.lru_cache(None)
    def _constant_fold_classes():
        return {
            torch.device,
            torch.finfo,
            torch.iinfo,
            torch.Size,
        }

    @staticmethod
    @functools.lru_cache(None)
    def _in_graph_classes():
        _in_graph_class_list = {
            torch.Tensor,
            torch.cuda.Stream,
            torch.cuda.Event,
        }
        if hasattr(torch, "hpu"):
            _in_graph_class_list.update(
                {
                    torch.hpu.Stream,
                    torch.hpu.Event,
                }
            )

        return set(tensortype_to_dtype.keys()) | _in_graph_class_list

    def can_constant_fold_through(self):
        return self.value in self._constant_fold_classes()

    def has_key_in_generic_dict(self, tx: "InstructionTranslator", key):
        if tx.output.side_effects.has_pending_mutation_of_attr(self, key):
            mutated_attr = tx.output.side_effects.load_attr(self, key, deleted_ok=True)
            return not isinstance(mutated_attr, variables.DeletedVariable)

        return key in self.value.__dict__

    def var_getattr(self, tx: "InstructionTranslator", name: str) -> "VariableTracker":
        from . import ConstantVariable, EnumVariable
        from .builder import SourcelessBuilder, VariableBuilder

        source = AttrSource(self.source, name) if self.source is not None else None

        if name == "__name__":
            return ConstantVariable.create(self.value.__name__)
        elif name == "__qualname__":
            return ConstantVariable.create(self.value.__qualname__)
        elif name == "__dict__":
            options = {"source": source}
            return variables.GetAttrVariable(self, name, **options)

        try:
            obj = inspect.getattr_static(self.value, name)
        except AttributeError:
            obj = None

        if isinstance(obj, staticmethod):
            func = obj.__get__(self.value)
            if source is not None:
                return VariableBuilder(tx, source)(func)
            else:
                return SourcelessBuilder.create(tx, func)
        elif isinstance(obj, classmethod):
            return variables.UserMethodVariable(obj.__func__, self, source=source)
        elif source:
            # __mro__ is a member in < 3.12, an attribute in >= 3.12
            if inspect.ismemberdescriptor(obj) or (
                sys.version_info >= (3, 12) and name == "__mro__"
            ):
                return VariableBuilder(tx, source)(obj.__get__(self.value))

        # Special handling of collections.OrderedDict.fromkeys()
        # Wrap it as GetAttrVariable(collections.OrderedDict, "fromkeys") to make it consistent with
        # collections.defaultdict, and both will be handled at UserDefinedClassVariable.call_method().
        # Otherwise, it would be wrapped as UserDefinedObjectVariable(collections.OrderedDict.fromkeys),
        # and we need duplicate code to handle both cases.
        if self.value is collections.OrderedDict and name == "fromkeys":
            return super().var_getattr(tx, name)

        if ConstantVariable.is_literal(obj):
            return ConstantVariable.create(obj)
        elif isinstance(obj, enum.Enum):
            return EnumVariable(obj)
        elif name in getattr(self.value, "__dict__", {}) or (
            self.value.__module__.startswith("torch.")
            or self.value.__module__ == "torch"
        ):
            if source:
                return VariableBuilder(tx, source)(obj)

        return super().var_getattr(tx, name)

    def _call_cross_entropy_loss(self, tx: "InstructionTranslator", args, kwargs):
        """
        functional: input, target, weight=None, size_average=None, ignore_index=- 100, reduce=None, reduction='mean',
        label_smoothing=0.0

        non functional ctor: weight=None, size_average=None, ignore_index=- 100, reduce=None, reduction='mean',
        label_smoothing=0.0

        non functional loss call: input, target, optional_output
        """
        from . import ConstantVariable

        def normalize_args(
            weight=ConstantVariable.create(None),
            size_average=ConstantVariable.create(None),
            ignore_index=ConstantVariable.create(-100),
            reduce=ConstantVariable.create(None),
            reduction=ConstantVariable.create("mean"),
            label_smoothing=ConstantVariable.create(0.0),
        ):
            return (
                weight,
                size_average,
                ignore_index,
                reduce,
                reduction,
                label_smoothing,
            )

        (
            weight,
            size_average,
            ignore_index,
            reduce_arg,
            reduction,
            label_smoothing,
        ) = normalize_args(*args, **kwargs)

        def fake_cross_entropy_loss(input, target):
            from .builder import wrap_fx_proxy

            return wrap_fx_proxy(
                tx=tx,
                proxy=tx.output.create_proxy(
                    "call_function",
                    torch.nn.functional.cross_entropy,
                    *proxy_args_kwargs(
                        [
                            input,
                            target,
                            weight,
                            size_average,
                            ignore_index,
                            reduce_arg,
                            reduction,
                            label_smoothing,
                        ],
                        {},
                    ),
                ),
            )

        return variables.LambdaVariable(fake_cross_entropy_loss)

    def call_method(
        self,
        tx,
        name,
        args: "List[VariableTracker]",
        kwargs: "Dict[str, VariableTracker]",
    ) -> "VariableTracker":
        if (
            name == "__subclasses__"
            and len(args) == 0
            and not kwargs
            and "__subclasses__" not in self.value.__dict__
        ):
            options = {"mutable_local": MutableLocal()}
            subs_as_vars: List[VariableTracker] = []
            for sub in self.value.__subclasses__():
                source = AttrSource(tx.import_source(sub.__module__), sub.__name__)
                subs_as_vars.append(
                    variables.UserDefinedClassVariable(sub, source=source)
                )

            return variables.ListVariable(subs_as_vars, **options)
        elif (
            self.value in {collections.OrderedDict, collections.defaultdict}
            and name == "fromkeys"
        ):
            from .builtin import BuiltinVariable

            return BuiltinVariable.call_custom_dict_fromkeys(
                tx, self.value, *args, **kwargs
            )
        elif name == "__eq__" and len(args) == 1 and hasattr(args[0], "value"):
            return variables.ConstantVariable(self.value == args[0].value)
        elif name == "__ne__" and len(args) == 1 and hasattr(args[0], "value"):
            return variables.ConstantVariable(self.value != args[0].value)

        return super().call_method(tx, name, args, kwargs)

    def call_function(
        self,
        tx: "InstructionTranslator",
        args: "List[VariableTracker]",
        kwargs: "Dict[str, VariableTracker]",
    ) -> "VariableTracker":
        from ..side_effects import SideEffects
        from .builder import SourcelessBuilder, wrap_fx_proxy
        from .builtin import BuiltinVariable

        constant_args = check_constant_args(args, kwargs)

        if self.can_constant_fold_through() and constant_args:
            # constant fold
            return variables.ConstantVariable.create(
                self.as_python_constant()(
                    *[x.as_python_constant() for x in args],
                    **{k: v.as_python_constant() for k, v in kwargs.items()},
                ),
            )
        elif self.value is torch.nn.CrossEntropyLoss:
            return self._call_cross_entropy_loss(tx, args, kwargs)
        elif self.value is contextlib.nullcontext:
            # import here to avoid circular dependency
            from .ctx_manager import NullContextVariable

            return NullContextVariable()
        elif self.value is collections.OrderedDict:
            return BuiltinVariable.call_custom_dict(
                tx, collections.OrderedDict, *args, **kwargs
            )
        elif (
            self.value is collections.defaultdict
            and len(args) <= 1
            and DefaultDictVariable.is_supported_arg(args[0])
        ):
            return DefaultDictVariable(
                {},
                collections.defaultdict,
                args[0],
                mutable_local=MutableLocal(),
            )
        elif self.value is collections.deque and not kwargs:
            if len(args) == 0:
                items = []
            elif len(args) == 1 and args[0].has_unpack_var_sequence(tx):
                items = args[0].unpack_var_sequence(tx)
            else:
                unimplemented("deque() with more than 1 arg not supported")
            return variables.lists.DequeVariable(items, mutable_local=MutableLocal())
        elif self.value is functools.partial:
            if not args:
                unimplemented("functools.partial malformed")
            # The first arg, a callable (the ctor below will assert on types)
            fn = args[0]
            rest_args = args[1:]
            # guards for the produced FunctoolsPartialVariable are installed in FunctoolsPartialVariable ctor from the
            # args and keywords
            return variables.functions.FunctoolsPartialVariable(
                fn, args=rest_args, keywords=kwargs
            )
        elif self.value is warnings.catch_warnings and not args:
            return variables.CatchWarningsCtxManagerVariable.create(tx, kwargs)
        elif (
            issubclass(type(self.value), type)
            and hasattr(
                self.value, "__enter__"
            )  # TODO(voz): These can invoke user code!
            and hasattr(
                self.value, "__exit__"
            )  # TODO(voz): These can invoke user code!
            and self.value.__new__ == object.__new__
            and SideEffects.cls_supports_mutation_side_effects(self.value)
            and self.source is not None
            and not is_forbidden_context_manager(self.value)
        ):
            # import here to avoid an unfortunate circular dependency.
            from .ctx_manager import GenericContextWrappingVariable

            cm_obj = tx.output.side_effects.track_object_new(
                self.source, self.value, GenericContextWrappingVariable, {}
            )
            cm_obj.call_method(tx, "__init__", args, kwargs)
            return cm_obj

        elif is_namedtuple_cls(self.value):
            fields = namedtuple_fields(self.value)
            # check if this a quasi-namedtuple or a real one
            if self.value.__module__ == "torch.return_types":
                # create pseudo-defaults from values of the quasi-namedtuple
                field_defaults = dict(zip(fields, args[0].items))
            else:
                field_defaults = self.value._field_defaults

            items = list(args)
            items.extend([None] * (len(fields) - len(items)))

            var_tracker_kwargs = {}
            for field_name, var_tracker in zip(fields, items):
                if var_tracker is None:
                    if field_name in kwargs:
                        field_var = kwargs[field_name]
                    else:
                        assert field_name in field_defaults
                        field_var = SourcelessBuilder.create(
                            tx, field_defaults[field_name]
                        )
                    var_tracker_kwargs[field_name] = field_var

            for name, value in var_tracker_kwargs.items():
                assert name in fields
                items[fields.index(name)] = value

            assert all(x is not None for x in items)
            return variables.NamedTupleVariable(items, self.value)
        elif (
            self.is_standard_new()
            and SideEffects.cls_supports_mutation_side_effects(self.value)
            and self.source
        ):
            var = tx.output.side_effects.track_object_new(
                self.source,
                self.value,
                variables.UnspecializedNNModuleVariable
                if issubclass(self.value, torch.nn.Module)
                else UserDefinedObjectVariable,
                {},
            )
            with do_not_convert_to_tracable_parameter():
                var.call_method(tx, "__init__", args, kwargs)
                return var
        elif variables.CustomizedDictVariable.is_matching_cls(self.value):
            options = {"mutable_local": MutableLocal()}
            return variables.CustomizedDictVariable.create(
                self.value, args, kwargs, options
            )
        elif (
            variables.RestrictedListSubclassVariable.is_matching_cls(self.value)
            and self.source
        ):
            return variables.RestrictedListSubclassVariable(
                variables.BuiltinVariable(list).call_function(tx, args, kwargs).items,
                user_cls=self.value,
                user_cls_source=self.source,
                mutable_local=MutableLocal(),
            )
        elif self.value in self._in_graph_classes():
            # torch.LongTensor cannot accept a list of FakeTensors.
            # So we stack the list of FakeTensors instead.
            if (
                np
                and self.value in tensortype_to_dtype
                and len(args) == 1
                and isinstance(args[0], variables.ListVariable)
                and len(args[0].items) > 1
                and all(isinstance(x, variables.TensorVariable) for x in args[0].items)
            ):
                # Stack FakeTensor
                stacked = wrap_fx_proxy(
                    tx=tx,
                    proxy=tx.output.create_proxy(
                        "call_function",
                        torch.stack,
                        *proxy_args_kwargs(args, kwargs),
                    ),
                )
                args = [stacked]

            tensor_variable = wrap_fx_proxy(
                tx=tx,
                proxy=tx.output.create_proxy(
                    "call_function",
                    self.value,
                    *proxy_args_kwargs(args, kwargs),
                ),
            )

            return tensor_variable
        elif issubclass(self.value, enum.Enum) and len(args) == 1 and not kwargs:
            options = {"mutable_local": MutableLocal()}
            return variables.EnumVariable.create(self.value, args[0], options)
        elif self.value is random.Random:
            if len(args) == 1 and isinstance(args[0], variables.ConstantVariable):
                seed = args[0].value
            else:
                seed = None
            random_object = random.Random(seed)
            return RandomVariable(random_object)

        return super().call_function(tx, args, kwargs)

    def is_standard_new(self):
        """Check for __new__ being overridden"""
        new_fn = inspect.getattr_static(self.value, "__new__", None)
        if isinstance(new_fn, staticmethod):
            new_fn = new_fn.__func__
        return new_fn in (object.__new__, Generic.__new__)

    def call_hasattr(self, tx: "InstructionTranslator", name: str) -> "VariableTracker":
        if self.source:
            source = AttrSource(self.source, name)
            install_guard(source.make_guard(GuardBuilder.HASATTR))
            return variables.ConstantVariable(hasattr(self.value, name))
        return super().call_hasattr(tx, name)

    def const_getattr(self, tx: "InstructionTranslator", name):
        if name == "__name__":
            return self.value.__name__
        return super().const_getattr(tx, name)


class NO_SUCH_SUBOBJ:
    pass


class UserDefinedObjectVariable(UserDefinedVariable):
    """
    Mostly objects of defined type.  Catch-all for something where we only know the type.
    """

    _nonvar_fields = {"value", "value_type", *UserDefinedVariable._nonvar_fields}

    def __init__(self, value, value_type=None, **kwargs) -> None:
        super().__init__(**kwargs)
        self.value = value
        self.value_type = value_type or type(value)
        assert type(value) is self.value_type

    def __str__(self) -> str:
        inner = self.value_type.__name__
        if inner in [
            "builtin_function_or_method",
            "getset_descriptor",
            "method_descriptor",
            "method",
        ]:
            inner = str(getattr(self.value, "__name__", None))
        return f"{self.__class__.__name__}({inner})"

    def __repr__(self) -> str:
        return f"{self.__class__.__name__}({self.value_type.__name__})"

    def python_type(self):
        return self.value_type

    def guard_as_python_constant(self):
        if self.source:
            install_guard(self.source.make_guard(GuardBuilder.ID_MATCH))
            return self.value
        return super().guard_as_python_constant()

    def torch_function_check(self):
        assert has_torch_function(
            self
        ), f"calling torch function on object without __torch_function__ {self}"

    def get_torch_fn(self, tx):
        self.torch_function_check()
        from .torch_function import build_torch_function_fn

        return build_torch_function_fn(tx, self.value, self.source)

    def call_torch_function(self, tx: "InstructionTranslator", fn, types, args, kwargs):
        self.torch_function_check()

        from .torch_function import _get_subclass_type_var, call_torch_function

        return call_torch_function(
            tx,
            _get_subclass_type_var(tx, self),
            self.get_torch_fn(tx),
            fn,
            types,
            args,
            kwargs,
        )

    @staticmethod
    @functools.lru_cache(None)
    def _supported_random_functions():
        fns = {
            random.random,
            random.randint,
            random.randrange,
            random.uniform,
        }
        return fns

    def _maybe_get_baseclass_method(self, name):
        if name not in getattr(self.value, "__dict__", {}):
            try:
                return inspect.getattr_static(type(self.value), name)
            except AttributeError:
                pass
        return None

    def call_method(
        self,
        tx,
        name,
        args: "List[VariableTracker]",
        kwargs: "Dict[str, VariableTracker]",
    ) -> "VariableTracker":
        from . import (
            BuiltinVariable,
            ConstantVariable,
            TupleVariable,
            UserMethodVariable,
        )

        method = self._maybe_get_baseclass_method(name)
        if method is not None:
            if method is object.__init__:
                return ConstantVariable.create(None)

            if is_standard_setattr(method):
                return self.method_setattr_standard(tx, *args, **kwargs)

            # [NOTE] OrderedDict, dict subtypes must always have source
            # We cannot instantiate such subtypes in-graph due to builtin __new__
            if method is collections.OrderedDict.keys:
                # subclass of OrderedDict
                assert not (args or kwargs)
                assert self.source  # OrderedDict, dict subtypes must always have source
                keys = list(self.value.keys())
                assert all(map(ConstantVariable.is_literal, keys))
                install_guard(self.source.make_guard(GuardBuilder.DICT_CONST_KEYS))
                tx.output.guard_on_key_order.add(self.source.name())
                return TupleVariable([ConstantVariable.create(k) for k in keys])

            if (
                method in (collections.OrderedDict.__contains__, dict.__contains__)
                and len(args) == 1
                and isinstance(args[0], (ConstantVariable, BuiltinVariable))
                and inspect.getattr_static(type(self.value), "keys")
                in (collections.OrderedDict.keys, dict.keys)
            ):
                assert not kwargs
                assert self.source  # OrderedDict, dict subtypes must always have source

                # TODO(anijain2305) - Why do we need to guard on all keys?
                install_guard(self.source.make_guard(GuardBuilder.DICT_CONST_KEYS))
                return ConstantVariable.create(
                    args[0].as_python_constant() in self.value
                )

            if method is collections.OrderedDict.items and isinstance(
                self.value, collections.OrderedDict
            ):
                assert self.source  # OrderedDict, dict subtypes must always have source
                assert not (args or kwargs)
                items = []
                keys = self.call_method(tx, "keys", [], {})
                for key in keys.unpack_var_sequence(tx):
                    items.append(
                        TupleVariable(
                            [key, self.odict_getitem(tx, key)],
                        )
                    )
                tx.output.guard_on_key_order.add(self.source.name())
                return TupleVariable(items)

            if method is collections.OrderedDict.__getitem__ and len(args) == 1:
                assert not kwargs
                assert self.source  # OrderedDict, dict subtypes must always have source
                return self.odict_getitem(tx, args[0])

            if (
                method in (object.__ne__, object.__eq__)
                and len(args) == 1
                and not kwargs
                and hasattr(args[0], "value")
            ):
                return ConstantVariable(
                    (self.value is args[0].value) is (method is object.__eq__)
                )

            # check for methods implemented in C++
            if isinstance(method, types.FunctionType):
                source = (
                    None
                    if self.source is None
                    else AttrSource(AttrSource(self.source, "__class__"), name)
                )
                # TODO(jansel): add a guard to check for monkey patching?
                from ..mutation_guard import unpatched_nn_module_init

                if method is torch.nn.Module.__init__:
                    method = unpatched_nn_module_init
                return UserMethodVariable(method, self, source=source).call_function(
                    tx, args, kwargs
                )

            if method is list.__len__ and self.source and not (args or kwargs):
                install_guard(self.source.make_guard(GuardBuilder.SEQUENCE_LENGTH))
                return ConstantVariable(len(self.value))

        return super().call_method(tx, name, args, kwargs)

    def method_setattr_standard(self, tx: "InstructionTranslator", name, value):
        try:
            name = name.as_python_constant()
        except NotImplementedError:
            unimplemented(f"non-const setattr name: {name}")
        if not tx.output.side_effects.is_attribute_mutation(self):
            unimplemented(f"setattr({self}, {name}, ...)")

        tx.output.side_effects.store_attr(self, name, value)
        return variables.ConstantVariable(None)

    def needs_slow_setattr(self):
        return not is_standard_setattr(
            inspect.getattr_static(self.value, "__setattr__", None)
        )

    def unpack_var_sequence(self, tx):
        if (
            self.source
            and self._maybe_get_baseclass_method("__iter__") is list.__iter__
            and self._maybe_get_baseclass_method("__len__") is list.__len__
            and self._maybe_get_baseclass_method("__getitem__") is list.__getitem__
        ):
            install_guard(self.source.make_guard(GuardBuilder.SEQUENCE_LENGTH))
            return [
                variables.LazyVariableTracker.create(
                    self.value[k],
                    source=GetItemSource(self.source, k),
                )
                for k in range(len(self.value))
            ]
        return super().unpack_var_sequence(tx)

    def next_variable(self, tx):
        return self.call_method(tx, "__next__", [], {})

    def is_supported_random(self):
        try:
            return self.value in self._supported_random_functions()
        except TypeError:
            # TypeError: unhashable type
            return False

    def call_function(
        self,
        tx: "InstructionTranslator",
        args: "List[VariableTracker]",
        kwargs: "Dict[str, VariableTracker]",
    ) -> "VariableTracker":
        from .. import trace_rules
        from .builder import VariableBuilder

        if (
            self.is_supported_random()
            and all(k.is_python_constant() for k in args)
            and all(v.is_python_constant() for v in kwargs.values())
        ):
            args = [x.as_python_constant() for x in args]
            kwargs = {k: v.as_python_constant() for k, v in kwargs.items()}
            random_call_index = len(tx.output.random_calls)
            example_value = self.value(*args, **kwargs)
            source = RandomValueSource(random_call_index)
            tx.output.random_calls.append((self.value, args, kwargs))
            # TODO: arguably, this should route to wrap_symint/wrap_symfloat
            # (currently hypothetical), but I'm not going to poke my hand in
            # this nest for now
            return VariableBuilder(tx, source).wrap_unspecialized_primitive(
                example_value
            )
        elif istype(self.value, types.MethodType):
            func = self.value.__func__
            obj = self.value.__self__
            if (
                func is torch.utils._contextlib._DecoratorContextManager.clone
                and variables.TorchCtxManagerClassVariable.is_matching_cls(
                    obj.__class__
                )
                and not (args or kwargs)
            ):
                return variables.TorchCtxManagerClassVariable(
                    obj.__class__
                ).call_function(tx, args, kwargs)

            if (
                func is torch.autograd.grad_mode.inference_mode.clone
                and obj.__class__ is torch.autograd.grad_mode.inference_mode
            ):
                # simulate the inference_mode.clone implementation
                var = variables.ConstantVariable(obj.mode)
                return variables.TorchCtxManagerClassVariable(
                    obj.__class__
                ).call_function(tx, [var], kwargs)

            if self.source is None:
                unimplemented(
                    "Sourceless UserDefinedObjectVariable method not supported"
                )
            func_src = AttrSource(self.source, "__func__")
            func_var = VariableBuilder(tx, func_src)(func)
            obj_src = AttrSource(self.source, "__self__")
            obj_var = VariableBuilder(tx, obj_src)(obj)
            return func_var.call_function(tx, [obj_var] + args, kwargs)
        elif (
            istype(self.value, functools.partial)
            and trace_rules.lookup(self.value.func)
            == variables.TorchInGraphFunctionVariable
            and all(
                variables.ConstantVariable.is_literal(v)
                for v in itertools.chain(self.value.args, self.value.keywords.values())
            )
        ):
            if self.source:
                install_guard(
                    AttrSource(self.source, "func").make_guard(GuardBuilder.ID_MATCH),
                    AttrSource(self.source, "args").make_guard(
                        GuardBuilder.CONSTANT_MATCH
                    ),
                    AttrSource(self.source, "keywords").make_guard(
                        GuardBuilder.CONSTANT_MATCH
                    ),
                )

            partial_args = [
                variables.ConstantVariable.create(v) for v in self.value.args
            ]
            partial_args.extend(args)
            partial_kwargs = {
                k: variables.ConstantVariable.create(v)
                for k, v in self.value.keywords.items()
            }
            partial_kwargs.update(kwargs)
            if is_utils_checkpoint(self.value.func):
                return build_checkpoint_variable().call_function(
                    tx, partial_args, partial_kwargs
                )
            return variables.TorchInGraphFunctionVariable(
                self.value.func
            ).call_function(tx, partial_args, partial_kwargs)
        elif callable(self.value):
            if self.source:
                install_guard(self.source.make_guard(GuardBuilder.FUNCTION_MATCH))
            return self.call_method(tx, "__call__", args, kwargs)

        return super().call_function(tx, args, kwargs)

    def _check_for_getattribute(self):
        if object_has_getattribute(self.value):
            unimplemented("UserDefinedObjectVariable with custom __getattribute__")

    def _check_for_getattr(self):
        return get_custom_getattr(self.value)

    def _getattr_static(self, name):
        if (
            isinstance(self.value, PyTreeSpec)
            or "__slots__" in self.value.__class__.__dict__
            or type(self.value) == threading.local
        ):
            try:
                cls_var = inspect.getattr_static(
                    self.value.__class__, name, NO_SUCH_SUBOBJ
                )
                if cls_var is not NO_SUCH_SUBOBJ and name not in self.value.__dict__:
                    # maybe user-defined @property that we need to inline
                    return cls_var
            except AttributeError:
                pass  # __slots__
            subobj = getattr(self.value, name)
        else:
            subobj = inspect.getattr_static(self.value, name)
        return subobj

    def has_key_in_generic_dict(self, tx: "InstructionTranslator", key):
        self._check_for_getattribute()
        if tx.output.side_effects.has_pending_mutation_of_attr(self, key):
            mutated_attr = tx.output.side_effects.load_attr(self, key, deleted_ok=True)
            return not isinstance(mutated_attr, variables.DeletedVariable)

        return key in self.value.__dict__

    def is_supported_nn_module_method(self, method):
        return torch._dynamo.config.inline_inbuilt_nn_modules and method in (
            torch.nn.Module.parameters,
        )

    def var_getattr(self, tx: "InstructionTranslator", name):
        from .. import trace_rules
        from . import ConstantVariable

        value = self.value
        source = AttrSource(self.source, name) if self.source else None
        self._check_for_getattribute()

        if tx.output.side_effects.has_pending_mutation_of_attr(self, name):
            return tx.output.side_effects.load_attr(self, name)

        if name == "__dict__":
            options = {"source": source}
            return variables.GetAttrVariable(self, name, **options)

        # TODO(anijain2305) - Investigate if we need specialization for more
        # dunder attrs. inspect.getattr_static does not return correct value for
        # them.
        if name == "__class__":
            options = {"source": source}
            return UserDefinedClassVariable(type(self.value), **options)

        try:
            subobj = self._getattr_static(name)
        except AttributeError:
            subobj = NO_SUCH_SUBOBJ
            getattr_fn = self._check_for_getattr()
            if isinstance(getattr_fn, types.FunctionType):
                # Dynamo is going to trace the __getattr__ function with
                # args=name. Set the source accordingly.
                if getattr_fn is unpatched_nn_module_getattr and isinstance(
                    self, variables.UnspecializedNNModuleVariable
                ):
                    # Manually trace out the nn module __getattr__ to avoid large compilation latency.
                    out = self.manually_trace_nn_module_getattr(tx, name)
                else:
                    new_source = None
                    if self.source:
                        new_source = AttrSource(self.source, "__getattr__")
                    out = variables.UserMethodVariable(
                        getattr_fn, self, source=new_source
                    ).call_function(tx, [ConstantVariable.create(name)], {})

                if self.source and getattr_fn is torch.nn.Module.__getattr__:
                    if isinstance(
                        out,
                        (
                            variables.UnspecializedNNModuleVariable,
                            variables.NNModuleVariable,
                        ),
                    ):
                        # nn_module_stack source is BC surface area. Ensure that
                        # mod._modules["linear"] is reflected as mod.linear for
                        # nn_module_stack.
                        out.set_nn_module_stack_source(
                            AttrSource(self.get_nn_module_stack_source(), name)
                        )
                return out

            elif getattr_fn is not None:
                unimplemented("UserDefined with non-function __getattr__")

        if isinstance(subobj, property):
            if self.source:
                # Read the class attribute to reach the property
                source = AttrSource(AttrSource(self.source, "__class__"), name)
                # Get the getter function
                source = AttrSource(source, "fget")
            return variables.UserMethodVariable(
                subobj.fget, self, source=source
            ).call_function(tx, [], {})
        elif isinstance(subobj, staticmethod):
            func = subobj.__get__(self.value)
            if source is not None:
                return trace_rules.lookup(func).create_with_source(func, source=source)
            else:
                return trace_rules.lookup(func)(func)
        elif isinstance(subobj, classmethod):
            return variables.UserMethodVariable(
                subobj.__func__, self.var_getattr(tx, "__class__"), source=source
            )
        elif inspect.ismethoddescriptor(subobj) and not is_wrapper_or_member_descriptor(
            subobj.__get__
        ):
            # Attribute has a __get__ method. Create a user defined object vt
            # for the subobj, and then trace the __get__ method.
            descriptor_var = UserDefinedObjectVariable(subobj, source=source)

            get_source = self.source
            if self.source:
                get_source = AttrSource(self.source, "__get__")

            # The arguments of the __get__ function are (self, instance, owner)
            # self - descriptor_var
            # instance - instance of the class, represented by self here
            # owner - class object
            owner_var = UserDefinedClassVariable(type(self.value))
            return variables.UserMethodVariable(
                subobj.__get__.__func__, descriptor_var, source=get_source
            ).call_function(tx, [descriptor_var, self, owner_var], {})
        elif isinstance(subobj, types.FunctionType) or (
            isinstance(subobj, types.MethodType)
            and isinstance(self.value, torch.nn.Module)
        ):
            if self.is_supported_nn_module_method(subobj):
                return variables.GetAttrVariable(self, name, source=source)

            # Since we get subobj via self._getattr_static, which may not trigger dynamic lookup.
            # Static lookup can't tell us it's a method or function correctly,
            # so we trigger dynamic lookup here to get the correct type.
            dynamic_subobj = getattr(self.value, name)

            while dynamic_subobj is subobj and hasattr(subobj, "_torchdynamo_inline"):
                subobj = subobj._torchdynamo_inline
                dynamic_subobj = subobj
                source = AttrSource(source, "_torchdynamo_inline") if source else None

            if isinstance(subobj, types.MethodType):
                if dynamic_subobj.__self__ is not self.value:
                    unimplemented("__self__ mismatch for bound method")
                func = subobj.__func__
            else:
                assert isinstance(subobj, types.FunctionType)
                func = subobj

            if inspect.ismethod(dynamic_subobj):
                return variables.UserMethodVariable(func, self, source=source)
            elif inspect.isfunction(dynamic_subobj):
                if is_utils_checkpoint(func):
                    return build_checkpoint_variable(source=source)
                elif source is not None:
                    return trace_rules.lookup(func).create_with_source(
                        func, source=source
                    )
                else:
                    return trace_rules.lookup(func)(func)

<<<<<<< HEAD
        if (
            source
            and isinstance(self, variables.UnspecializedNNModuleVariable)
            # export has some awkwardness around specialized and unspecialized modules. Skip wrapping source for export
            # usecase for now.
            and not tx.output.export
        ):
            # Recalculate source for params/buffers
            if name in ("_buffers", "_parameters"):
                source = UnspecializedParamBufferSource(self.source, name)
            source = self._wrap_source(source)

        if subobj is not NO_SUCH_SUBOBJ:
            if is_wrapper_or_member_descriptor(subobj):
                options = {"source": source}
                return variables.GetAttrVariable(self, name, **options)
=======
        if subobj is not NO_SUCH_SUBOBJ and not is_wrapper_or_member_descriptor(subobj):
>>>>>>> ea27e394
            if source:
                return variables.LazyVariableTracker.create(subobj, source)
            else:
                from .builder import SourcelessBuilder

                return SourcelessBuilder.create(tx, subobj)

        # Earlier we were returning GetAttrVariable but its incorrect. In absence of attr, Python raises AttributeError.
        raise_observed_exception(AttributeError, tx, self)

    def call_hasattr(self, tx: "InstructionTranslator", name: str) -> "VariableTracker":
        if tx.output.side_effects.is_attribute_mutation(self):
            try:
                result = tx.output.side_effects.load_attr(self, name, deleted_ok=True)
                return variables.ConstantVariable.create(
                    not isinstance(result, variables.DeletedVariable)
                )
            except KeyError:
                pass
        if self.source:
            install_guard(
                AttrSource(self.source, name).make_guard(GuardBuilder.HASATTR)
            )
        if self._check_for_getattribute():
            unimplemented("hasattr with custom __getattribute__")

        try:
            self._getattr_static(name)
            return variables.ConstantVariable.create(True)
        except AttributeError:
            # Now check in __getattr__ function
            getattr_fn = self._check_for_getattr()
            if isinstance(getattr_fn, types.FunctionType):
                # Dynamo is going to trace the __getattr__ function with
                # args=name. Set the source accordingly.
                new_source = None
                if self.source:
                    new_source = AttrSource(self.source, "__getattr__")
                try:
                    result = variables.UserMethodVariable(
                        getattr_fn, self, source=new_source
                    ).call_function(tx, [variables.ConstantVariable.create(name)], {})

                    return variables.ConstantVariable.create(
                        not isinstance(result, variables.DeletedVariable)
                    )
                except ObservedException:
                    return variables.ConstantVariable.create(False)
            elif getattr_fn is None:
                return variables.ConstantVariable.create(False)
            else:
                unimplemented("UserDefined with non-function __getattr__")

    def odict_getitem(self, tx: "InstructionTranslator", key):
        from .builder import VariableBuilder
        from .dicts import is_hashable

        # TODO this should probably be merged with the dict handling

        index = (
            key.source
            if is_hashable(key) and key.source is not None
            else key.as_python_constant()
        )

        return VariableBuilder(
            tx,
            ODictGetItemSource(self.source, index),
        )(collections.OrderedDict.__getitem__(self.value, key.as_python_constant()))


class SourcelessGraphModuleVariable(UserDefinedObjectVariable):
    def __init__(
        self,
        value,
        **kwargs,
    ) -> None:
        super().__init__(value, **kwargs)

    def call_method(
        self,
        tx,
        name,
        args: "List[VariableTracker]",
        kwargs: "Dict[str, VariableTracker]",
    ) -> "VariableTracker":
        fn_variable = variables.UserFunctionVariable(self.value.forward.__func__)
        args = [self] + args
        return tx.inline_user_function_return(
            fn_variable,
            args,
            kwargs,
        )


class WeakRefVariable(UserDefinedObjectVariable):
    _nonvar_fields = UserDefinedObjectVariable._nonvar_fields

    def __init__(self, value, **kwargs) -> None:
        super().__init__(value, **kwargs)

    def call_function(
        self,
        tx: "InstructionTranslator",
        args: "List[VariableTracker]",
        kwargs: "Dict[str, VariableTracker]",
    ) -> "VariableTracker":
        call_source = None
        referent = self.value()

        if self.source:
            from .builder import VariableBuilder

            call_source = WeakRefCallSource(self.source)
            return VariableBuilder(tx, call_source)(referent)
        else:
            from .builder import SourcelessBuilder

            return SourcelessBuilder.create(tx, referent)


class KeyedJaggedTensorVariable(UserDefinedObjectVariable):
    @staticmethod
    def is_matching_object(obj):
        mod = sys.modules.get("torchrec.sparse.jagged_tensor")
        return mod is not None and type(obj) is mod.KeyedJaggedTensor

    def __init__(self, value, **kwargs) -> None:
        from torchrec.sparse.jagged_tensor import KeyedJaggedTensor

        assert type(value) is KeyedJaggedTensor
        super().__init__(value, **kwargs)

    def var_getattr(self, tx: "InstructionTranslator", name):
        if (
            torch._dynamo.config.force_unspec_int_unbacked_size_like_on_torchrec_kjt
            and self.source is not None
            and name in ("_length_per_key", "_offset_per_key")
        ):
            with TracingContext.patch(force_unspec_int_unbacked_size_like=True):
                return super().var_getattr(tx, name)
        return super().var_getattr(tx, name)


class RemovableHandleClass:
    # Dummy class to pass to python_type of RemovableHandleVariable
    # Useful for isinstance check on hooks
    pass


class RemovableHandleVariable(VariableTracker):
    REMOVED = -1

    def __init__(
        self,
        mutable_local=None,
        # index of the registration in the side_effects owned register_hook/handle list, used during removal.
        idx=None,
        **kwargs,
    ) -> None:
        super().__init__(**kwargs)
        self.mutable_local = mutable_local
        self.idx = idx

    def call_method(self, tx: "InstructionTranslator", method_name, args, kwargs):
        if method_name == "remove":
            if self.idx != self.REMOVED:
                tx.output.side_effects.remove_hook(self.idx)
                self.idx = self.REMOVED
            return variables.ConstantVariable.create(None)
        super().call_method(tx, method_name, args, kwargs)

    def reconstruct(self, codegen):
        if self.idx == self.REMOVED:
            # Hook has already been removed, return a dummy handle
            codegen.add_push_null(
                lambda: codegen.load_import_from(
                    "torch._dynamo.utils", "invalid_removeable_handle"
                )
            )
            codegen.extend_output(create_call_function(0, False))
            return
        # unreachable due to codegen.add_cache() when the hook is installed
        super().reconstruct(codegen)

    def python_type(self):
        return RemovableHandleClass


class MutableMappingVariable(UserDefinedObjectVariable):
    _nonvar_fields = UserDefinedObjectVariable._nonvar_fields

    def __init__(self, value, **kwargs):
        super().__init__(value, **kwargs)

    def var_getattr(self, tx: "InstructionTranslator", name: str) -> "VariableTracker":
        if name == "get" and type(self.value).get is collections.abc.Mapping.get:
            return variables.UserMethodVariable(polyfill.mapping_get, self)
        else:
            return super().var_getattr(tx, name)


class RandomVariable(UserDefinedObjectVariable):
    pass<|MERGE_RESOLUTION|>--- conflicted
+++ resolved
@@ -1028,26 +1028,10 @@
                 else:
                     return trace_rules.lookup(func)(func)
 
-<<<<<<< HEAD
-        if (
-            source
-            and isinstance(self, variables.UnspecializedNNModuleVariable)
-            # export has some awkwardness around specialized and unspecialized modules. Skip wrapping source for export
-            # usecase for now.
-            and not tx.output.export
-        ):
-            # Recalculate source for params/buffers
-            if name in ("_buffers", "_parameters"):
-                source = UnspecializedParamBufferSource(self.source, name)
-            source = self._wrap_source(source)
-
         if subobj is not NO_SUCH_SUBOBJ:
             if is_wrapper_or_member_descriptor(subobj):
                 options = {"source": source}
                 return variables.GetAttrVariable(self, name, **options)
-=======
-        if subobj is not NO_SUCH_SUBOBJ and not is_wrapper_or_member_descriptor(subobj):
->>>>>>> ea27e394
             if source:
                 return variables.LazyVariableTracker.create(subobj, source)
             else:
