--- conflicted
+++ resolved
@@ -119,7 +119,11 @@
 )
 from .variables.nn_module import NNModuleVariable, UnspecializedNNModuleVariable
 from .variables.tensor import supported_comparison_ops, SymNodeVariable, TensorVariable
-from .variables.torch_function import TorchFunctionModeVariable
+
+
+if TYPE_CHECKING:
+    from .variables.torch_function import TorchFunctionModeVariable
+
 from .variables.user_defined import (
     RemovableHandleVariable,
     UserDefinedClassVariable,
@@ -2743,18 +2747,9 @@
             unimplemented(msg)
 
     def _init_torch_function_mode_stack(self):
-        if TYPE_CHECKING:
-            from torch.overrides import TorchFunctionMode
-
         self.symbolic_torch_function_mode_stack: Deque[
-            TorchFunctionMode
+            TorchFunctionModeVariable
         ] = collections.deque()
-<<<<<<< HEAD
-        py_stack = get_torch_function_mode_stack()
-        for val in py_stack:
-            global_name = TorchFunctionModeVariable.get_global_mangled_name(self, val)
-            source = GlobalWeakRefSource(global_name)
-=======
         # We want to retrieve all modes to properly reconstruct the stack if needed
         py_stack = get_torch_function_mode_stack(filter_ignored=False)
 
@@ -2764,7 +2759,6 @@
             )
 
         for i, val in enumerate(py_stack):
->>>>>>> 23af5f85
             self.symbolic_torch_function_mode_stack.append(
                 variables.LazyVariableTracker.create(
                     val, source=TorchFunctionModeStackSource(i)
