--- conflicted
+++ resolved
@@ -9,12 +9,8 @@
 import sys
 import torch._inductor.async_compile  # noqa: F401 required to warm up AsyncCompile pools
 from torch._inductor.codecache import CppCodeCache
-<<<<<<< HEAD
-from torch._inductor.utils import get_gpu_shared_memory
-from torch._inductor.utils import GPU_TYPES, GPU_TYPE  # noqa: F401 required to import from Inductor UT
-=======
 from torch._inductor.utils import get_gpu_shared_memory, is_big_gpu
->>>>>>> e890d888
+from torch._inductor.utils import GPU_TYPES, get_gpu_type
 from torch.utils._triton import has_triton
 from torch.testing._internal.common_utils import (
     LazyVal,
@@ -45,6 +41,8 @@
 HAS_XPU = torch.xpu.is_available() and has_triton()
 
 HAS_GPU = HAS_CUDA or HAS_XPU
+
+GPU_TYPE = get_gpu_type()
 
 HAS_MULTIGPU = any(
     getattr(torch, gpu).is_available() and getattr(torch, gpu).device_count() >= 2
