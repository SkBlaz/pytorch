# mypy: allow-untyped-decorators
from __future__ import annotations

import atexit
import contextlib
import dataclasses
import functools
import logging
import math
import os
import traceback
import typing
import weakref
from collections import defaultdict
from dataclasses import dataclass
from typing import (
    Callable,
    cast,
    Dict,
    Generator,
    Iterable,
    List,
    Literal,
    Mapping,
    Optional,
    Sequence,
    Set,
    Tuple,
    Type,
    TYPE_CHECKING,
    TypeVar,
    Union,
)
from typing_extensions import Self, TypeGuard
from weakref import ReferenceType

import torch
from torch import SymBool, SymFloat, SymInt, Tensor
from torch._C._functorch import is_functorch_wrapped_tensor, is_legacy_batchedtensor
from torch._prims_common import suggest_memory_format
from torch._subclasses.meta_utils import (
    assert_eq,
    assert_metadata_eq,
    is_sparse_any,
    is_sparse_compressed,
    MetaConverter,
)
from torch._utils import render_call
from torch.fx.immutable_collections import immutable_dict
from torch.fx.operator_schemas import normalize_function
from torch.multiprocessing.reductions import StorageWeakRef
from torch.overrides import TorchFunctionMode
from torch.types import IntLikeType, py_sym_types
from torch.utils._backport_slots import dataclass_slots
from torch.utils._mode_utils import no_dispatch
from torch.utils._python_dispatch import (
    is_traceable_wrapper_subclass,
    TorchDispatchMode,
)
from torch.utils._pytree import PyTree, tree_map, tree_map_, TreeSpec
from torch.utils._stats import count
from torch.utils._traceback import CapturedTraceback

from ._fake_tensor_utils import _CacheKeyState, _PySymInputStub, _SymIntOutputStub


if TYPE_CHECKING:
    from types import TracebackType

    from torch._guards import Source
    from torch._ops import OpOverload
    from torch.fx.experimental.symbolic_shapes import ShapeEnv, SymbolicContext

log = logging.getLogger(__name__)

# TODO: Hack to unblock https://github.com/pytorch/pytorch/pull/108186
# Proper fix tracked by https://github.com/pytorch/pytorch/issues/120105
try:
    not_implemented_log = torch._logging.getArtifactLogger(__name__, "not_implemented")
except ValueError as e:
    if "'not_implemented' not registered" in str(e):
        import logging as not_implemented_log
    else:
        raise e


class _Unassigned:
    pass


_UNASSIGNED = _Unassigned()

DimList = List

pytree = torch.utils._pytree
T = TypeVar("T")

aten = torch._ops.ops.aten

CONSTANT_NUMEL_LIMIT = 1

RECURSION_COUNT = 0


# Small helper that increments recursion count, and
# resets it when the object goes out of scope.  Useful
# if you don't want to increase indentation which is
# what a context manager would do.
class IncrementRecursionCount:
    def __init__(self) -> None:
        global RECURSION_COUNT
        RECURSION_COUNT += 1

    def __del__(self) -> None:
        global RECURSION_COUNT
        RECURSION_COUNT -= 1


@dataclass
class UnsupportedFakeTensorException(RuntimeError):
    reason: str


@dataclass
class DynamicOutputShapeException(RuntimeError):
    func: OpOverload


@dataclass
class DataDependentOutputException(RuntimeError):
    func: OpOverload


@dataclass
class UnsupportedOperatorException(RuntimeError):
    func: OpOverload


def ordered_set(*items: T) -> Dict[T, Literal[True]]:
    return dict.fromkeys(items, True)


@contextlib.contextmanager
def unset_fake_temporarily() -> Generator[Optional[TorchDispatchMode], None, None]:
    old = torch._C._unset_dispatch_mode(torch._C._TorchDispatchModeKey.FAKE)
    try:
        yield old
    finally:
        if old is not None:
            torch._C._set_dispatch_mode(old)


def get_plain_tensors(subclass: Tensor) -> List[Tensor]:
    assert is_traceable_wrapper_subclass(subclass)
    plain_tensors: List[Tensor] = []
    todo = [subclass]
    while todo:
        curr = todo.pop()
        if not is_traceable_wrapper_subclass(curr):
            assert isinstance(curr, Tensor)
            plain_tensors.append(curr)
            continue

        inner_keys, _ = curr.__tensor_flatten__()
        for key in reversed(inner_keys):
            todo.append(getattr(curr, key))

    return plain_tensors


def is_fake(x: object) -> TypeGuard[Tensor]:
    if isinstance(x, FakeTensor):
        return True
    if is_traceable_wrapper_subclass(x):
        attrs, _ = type(x).__tensor_flatten__(x)
        flattened_tensors = [getattr(x, attr) for attr in attrs]
        all_fake = all(is_fake(x) for x in flattened_tensors)
        any_fake = any(is_fake(x) for x in flattened_tensors)
        assert all_fake == any_fake, "got mixed fake and real tensors!"
        return all_fake
    elif isinstance(x, Tensor) and torch._is_functional_tensor(x):
        reapply_views = torch._C._functionalization_reapply_views_tls()
        unwrapped = torch._C._functorch._unwrap_functional_tensor(x, reapply_views)
        return is_fake(unwrapped)
    elif isinstance(x, Tensor) and is_functorch_wrapped_tensor(x):
        unwrapped = torch._C._functorch.get_unwrapped(x)
        return is_fake(unwrapped)
    return False


def maybe_get_fake_mode(t: object) -> Optional[FakeTensorMode]:
    if isinstance(t, FakeTensor):
        return t.fake_mode
    if is_traceable_wrapper_subclass(t):
        inner_tensor_names, _ = t.__tensor_flatten__()
        modes = [
            maybe_get_fake_mode(getattr(t, t_name)) for t_name in inner_tensor_names
        ]
        m = modes[0]
        assert all(m is x for x in modes)
        return m
    elif isinstance(t, Tensor) and torch._is_functional_tensor(t):
        reapply_views = torch._C._functionalization_reapply_views_tls()
        unwrapped = torch._C._functorch._unwrap_functional_tensor(t, reapply_views)
        return maybe_get_fake_mode(unwrapped)
    elif isinstance(t, Tensor) and is_functorch_wrapped_tensor(t):
        unwrapped = torch._C._functorch.get_unwrapped(t)
        return maybe_get_fake_mode(unwrapped)
    return None


@functools.lru_cache(None)
def get_schema_info(func: OpOverload) -> torch._C._SchemaInfo:
    return torch._C._SchemaInfo(func._schema)


# many of the decompositions registered to torch/_prims do not at the moment model
# aliasing or strides, so as an incremental step, just enable the decompositions in
# torch/_decomp/decompositions.py.
# decomps are used for aot autograd tracing so we would like to unify on their
# implementation and add additional testing to them
@functools.lru_cache(None)
def torch_decomp_decompositions(func: OpOverload) -> bool:
    from torch._decomp import decomposition_table

    decompositions = torch._decomp.decompositions
    # Note that the function in the decomposition table might be
    # different from the one in the module because of the difference
    # in out handling in aten API and torch public API
    return decomposition_table[func].__module__.startswith(
        "torch._decomp"
    ) and decomposition_table[func].__name__ in dir(decompositions)


def tree_flatten_only(ty: Type[T], tree: PyTree) -> List[T]:
    flat_vals = pytree.tree_leaves(tree)
    return [elem for elem in flat_vals if isinstance(elem, ty)]


def _is_plain_tensor(t: object) -> bool:
    return (
        type(t) is Tensor
        and t.layout == torch.strided
        and not (
            t.is_sparse
            or t.is_nested
            or is_functorch_wrapped_tensor(t)
            or is_legacy_batchedtensor(t)
            or torch._is_functional_tensor(t)
        )
    )


# Similar to `MetaConverter`, this is a class for converting
# multiple tensors into fake tensors which share the same view/storage
# structure. Like `MetaConverter`, it uses `WeakIdRef` to
# hold a weak reference for all memoized tensors.
class FakeTensorConverter:
    @property
    def tensor_memo(
        self,
    ) -> weakref.WeakValueDictionary:
        # not valid until py3.10
        # weakref.WeakValueDictionary["torch._subclasses.meta_utils.MetaTensorId", Optional["FakeTensor"]]
        return self.meta_converter.tensor_memo

    meta_converter: MetaConverter
    constant_storage_mapping: Dict[StorageWeakRef, List[ReferenceType]]
    export: bool

    def __init__(self, *, copy_data: bool = False, export: bool = False) -> None:
        self.meta_converter = MetaConverter(copy_data=copy_data)
        self.export = export

        # map from to storage to corresponding constant tensors
        self.constant_storage_mapping = {}

    def add_constant_storage_mapping(self, fake_tensor: FakeTensor) -> None:
        # when you have a constant, aliased tensor:
        # const_tensor.add_(torch.rand([1]))
        # all aliases of it must become no longer const
        assert isinstance(fake_tensor, FakeTensor) and fake_tensor.constant is not None
        weak_st = StorageWeakRef(fake_tensor.constant._typed_storage())

        # we need a map from a weak storage to all of its corresponding
        # constant tensors. python doesn't have the weak value equivalent
        # of defaultdict(list), so we are using a WeakValueDictionary as one
        if weak_st not in self.constant_storage_mapping:
            self.constant_storage_mapping[weak_st] = []
        self.constant_storage_mapping[weak_st].append(weakref.ref(fake_tensor))

    def invalidate_constant_aliases(self, tensor: Tensor) -> None:
        assert not isinstance(tensor, FakeTensor)

        weak_st = StorageWeakRef(tensor._typed_storage())
        if weak_st not in self.constant_storage_mapping:
            return

        for weak_tensor_ref in self.constant_storage_mapping[weak_st]:
            ten = weak_tensor_ref()
            if ten is not None:
                ten._fix_weakref()
                ten.constant = None

        del self.constant_storage_mapping[weak_st]

    def _get_memo(self, t: Tensor) -> Optional[FakeTensor]:
        tid = self.meta_converter.describer.lookup_tensor.get(t)
        if tid is None:
            return None
        return self.tensor_memo.get(tid)

    def set_tensor_memo(self, t: Tensor, v: FakeTensor) -> None:
        tid = self.meta_converter.describer.get_tensor_id(t)
        self.meta_converter.tensor_memo[tid] = v

    # You can have a real tensor that you need to convert into a fake tensor.
    # If you have a meta tensor already, call from_meta_and_device.
    #
    # You're allowed to pass a meta tensor to be turned into a fake
    # tensor; although an odd thing to do, this can occur if you're doing
    # cross ref testing and the inner test is already operating on meta tensors.
    def from_real_tensor(
        self,
        fake_mode: FakeTensorMode,
        t: Tensor,
        make_constant: bool = False,
        shape_env: Optional[ShapeEnv] = None,
        *,
        source: Optional[Source] = None,
        symbolic_context: Optional[SymbolicContext] = None,
        trace: bool = True,
    ) -> FakeTensor:
        # see note [Tensor Fakification and Symbol Caching]
        if not symbolic_context and not source and shape_env:
            if tracing_context := torch._guards.TracingContext.try_get():
                if t in tracing_context.tensor_to_context:
                    symbolic_context = tracing_context.tensor_to_context[t]
                    from torch.fx.experimental.symbolic_shapes import (
                        StatefulSymbolicContext,
                    )

                    assert isinstance(symbolic_context, StatefulSymbolicContext)
                    source = symbolic_context.tensor_source

        maybe_memo = self._get_memo(t)
        if maybe_memo is not None:
            return maybe_memo
        existing_device = t.device
        # not yet supported in metatensors
        if t.is_quantized:
            raise UnsupportedFakeTensorException("quantized nyi in meta tensors")
        if type(t) is torch.nn.Parameter:
            assert not make_constant

        def mk_fake_tensor(make_meta_t: Callable[[], object]) -> FakeTensor:
            # NB: don't use in_kernel_invocation_manager. to
            # ensure FakeTensor can internally do constant computation
            # as necessary.  Invocation manager is "more correct" as
            # it works for more operators in make_meta_t, but
            # invariant is that make_meta_t only calls factories
            # for which it is not strictly necessary to use the
            # invocation manager (I think!)
            with no_dispatch():
                return FakeTensor(
                    fake_mode,
                    make_meta_t(),
                    existing_device,
                    # TODO: callback might be used in recursive contexts, in
                    # which case using t is wrong!  BUG!
                    constant=t if make_constant else None,
                )

        out = self.meta_converter(
            t,
            shape_env=shape_env,
            callback=mk_fake_tensor,
            source=source,
            symbolic_context=symbolic_context,
            trace=trace,
        )
        if out is NotImplemented:
            raise UnsupportedFakeTensorException("meta converter nyi")

        from torch._dynamo.source import RandomValueSource

        value = None
        if (
            not self.export
            and _is_plain_tensor(t)  # mostly, we want to know if item() works
            and t.dim() == 0
            and t.device.type == "cpu"
            # All integer types are fair game, because signed overflow is UB
            # (and even int64 can overflow, since integers in Python are
            # arbitrary precision). But only float64 is OK for float, because
            # switching between float32 and float64 changes semantics in an
            # observable way without hitting UB.
            and t.dtype
            in [torch.int64, torch.int32, torch.int16, torch.int8, torch.float64]
            and source is not None
            # Impede setting up item() on things coming from random.  These
            # are not "real" item() calls, instead UnspecializedPythonVariable
            # is unsafely pretending an int is a tensor, which can sometimes
            # implicitly cause an item call.  The problem is this is pretty
            # unsound: there's no reason substituting an int with a Tensor is
            # going to give the same results.  Today, you mostly get around
            # this by typically not having capture_scalar_outputs on and graph
            # breaking when someone tries to use the unspec variable in an
            # int-y context.  But allowing it through here would break that.
            # So don't.
            #
            # Once random values are setup to be represented as
            # SymNodeVariable, this condition can be removed.  To check if
            # you've done it right, this is a good test:
            #
            #   PYTORCH_TEST_WITH_DYNAMO=1 python test/test_reductions.py -k
            #   TestReductionsCPU.test_dim_reduction_fns_fn_name_amax_cpu_bfloat16
            and not isinstance(source, RandomValueSource)
            # In Dynamo, shape_env is never none (even with static shapes).
            # However, FakeTensorMode can be used by hand and in some cases
            # ShapeEnv is not allocated.
            and shape_env is not None
        ):
            from torch._dynamo.source import CallMethodItemSource, FloatTensorSource
            from torch.fx.experimental.symbolic_shapes import DimDynamic

            with no_dispatch():
                value = t.item()
            if not math.isnan(value):
                # Peephole strip out unnecessary torch.as_tensor(x).item()
                if isinstance(source, FloatTensorSource):
                    item_source = source.base
                else:
                    item_source = CallMethodItemSource(source)
                symbol = shape_env.create_unspecified_symbol(
                    value,
                    source=item_source,
                    dynamic_dim=DimDynamic.DYNAMIC,
                )
                # NB: reusing item_memo here ensures that we invalidate on
                # mutation
                if t.dtype == torch.int64:
                    out.item_memo = shape_env.create_symintnode(
                        symbol,
                        hint=value,
                        source=item_source,
                    )
                elif t.dtype == torch.float64:
                    out.item_memo = shape_env.create_symfloatnode(
                        symbol,
                        hint=value,
                        source=item_source,
                    )
        if make_constant:
            self.add_constant_storage_mapping(out)
        # NB: meta_converter set the memo
        return out

    # If you specify the device, it MUST be a meta tensor.
    def from_meta_and_device(
        self, fake_mode: FakeTensorMode, t: Tensor, device: torch.device
    ) -> FakeTensor:
        assert (
            t.device.type == "meta"
        ), f"tensor's device must be `meta`, got {t.device.type} instead"
        # This is a bit abusive (this is not the "real" tensor) but whatever,
        # the meta tensor should be fresh so there's no way to get it wrong
        maybe_memo = self._get_memo(t)
        if maybe_memo is not None:
            return maybe_memo
        out = FakeTensor(fake_mode, t, device)
        self.set_tensor_memo(t, out)
        return out


@functools.lru_cache(None)
def init_gpu_context() -> None:
    # Backward will error with cuda Fake Tensors if no cuda tensors have been initialized first
    if torch.cuda.is_available():
        (
            torch.empty(1, device="cuda")
            if torch.version.hip is None
            else torch.zeros(1, device="cuda")
        )

    if torch.xpu.is_available():
        (torch.empty(1, device="xpu"))


@contextlib.contextmanager
def in_kernel_invocation_manager(
    fake_mode: FakeTensorMode,
) -> Generator[None, None, None]:
    # See: note [Fake Tensor Dispatch Keys]
    prev_in_kernel = fake_mode.in_kernel_invocation
    meta_in_tls = torch._C._meta_in_tls_dispatch_include()
    assert meta_in_tls == prev_in_kernel, f"{meta_in_tls}, {prev_in_kernel}"

    with torch._C._DisableTorchDispatch():
        fake_mode.in_kernel_invocation = True
        # Unfortunately _set_meta_in_tls_dispatch_include(False) can leave
        # `Dense` turned on (because it's implied by `Meta`)
        with torch._C._PreserveDispatchKeyGuard():
            torch._C._set_meta_in_tls_dispatch_include(True)
            try:
                yield
            finally:
                fake_mode.in_kernel_invocation = prev_in_kernel
                # torch._C._set_meta_in_tls_dispatch_include(prev_in_kernel)


# Return if the function allows Python numbers to bind to Tensors
def should_allow_numbers_as_tensors(func: OpOverload) -> bool:
    return torch._C._should_allow_numbers_as_tensors(
        func.name().split("::")[-1].split(".")[0]
    )


class FakeTensorConfig:
    debug = os.environ.get("TORCH_FAKE_TENSOR_DEBUG", "0") == "1"


# This memorizes the unbacked SymInt representing quantities like the number
# of nonzero elements in this tensor.  There is one instance of the descriptor
# per particular quantity to memoize.
#
# Memoization is helpful if you do something like x[mask] and y[mask];
# mask.nonzero() gets repeatedly called and should give a consistent unbacked
# SymInt.  It needs to be invalidated in the same way constant is.
#
# Making this a descriptor may seem overly fancy, but actually it's the most
# convenient way to make sure we have access to FakeTensor during access,
# which is required for testing version counter and epoch validity
class SymIntMemoDescriptor:
    _name: str
    _is_unbacked: bool
<<<<<<< HEAD
    # This flag makes version counting optional. We use this for NJT, where
    # memoization of the nested int on the fake offsets is important to do even
    # during inference mode. We're okay with no version tracking for that case
    # because we trust that offsets will not be mutated.
    _opt_vc: bool

    def __init__(
        self, *, is_unbacked: Optional[bool] = None, opt_vc: bool = False
    ) -> None:
        assert is_unbacked is not None
        self._is_unbacked = is_unbacked
        self._opt_vc = opt_vc
=======

    def __init__(self, *, is_unbacked: Optional[bool] = None):
        assert is_unbacked is not None
        self._is_unbacked = is_unbacked
>>>>>>> 3b440f35

    def __set_name__(self, owner: str, name: str) -> None:
        self._name = name

    def _memo(self, obj: FakeTensor) -> str:
        return f"_{self._name}"

    def _memo_vc(self, obj: FakeTensor) -> str:
        return f"_{self._name}_vc"

    # When we retrace, we need to invalidate all the memos so that we can
    # accurately identify the first time unbacked SymInts are allocated.
    # This is only relevant for inputs; for intermediates, they will get fresh
    # fake tensors so you won't have a memo anyway
    def _memo_epoch(self, obj: FakeTensor) -> str:
        return f"_{self._name}_epoch"

    def __get__(
        self, obj: FakeTensor, objtype: Optional[Type[FakeTensor]] = None
    ) -> Optional[torch.SymInt]:
        if (r := getattr(obj, self._memo(obj))) is None:
            return None
        # Version counter based tracking isn't 100% sound but it's close
        # enough
<<<<<<< HEAD
        if (
            not (self._opt_vc and obj.is_inference())
            and getattr(obj, self._memo_vc(obj)) != obj._version
        ) or (
=======
        if getattr(obj, self._memo_vc(obj)) != obj._version or (
>>>>>>> 3b440f35
            self._is_unbacked
            and getattr(obj, self._memo_epoch(obj)) != obj.fake_mode.epoch
        ):
            setattr(obj, self._memo(obj), None)
            return None
        return r

    def __set__(self, obj: FakeTensor, value: Optional[torch.SymInt]) -> None:
        if value is None:
            setattr(obj, self._memo(obj), None)
            setattr(obj, self._memo_vc(obj), None)
            setattr(obj, self._memo_epoch(obj), None)
        elif not obj.is_inference() or self._opt_vc:
            setattr(obj, self._memo(obj), value)
            if not obj.is_inference():
                setattr(obj, self._memo_vc(obj), obj._version)
            setattr(obj, self._memo_epoch(obj), obj.fake_mode.epoch)


class FakeTensor(Tensor):
    """
    Meta tensors give you the ability to run PyTorch code without having to
    actually do computation through tensors allocated on a `meta` device.
    Because the device is `meta`, meta tensors do not model device propagation.
    FakeTensor extends MetaTensors to also carry an additional `fake_device`
    which tracks devices that would have been used.
    """

    fake_device: torch.device
    fake_mode: FakeTensorMode
    constant: Optional[Tensor]
    real_tensor: Optional[Tensor]

    # TODO: Generalize this as needed, e.g., into a trie of memos, if
    # you do something like x[0].item()  (x[0] is fresh each time, so
    # memo mechanism here won't work)
    nonzero_memo = SymIntMemoDescriptor(is_unbacked=True)
    item_memo = SymIntMemoDescriptor(is_unbacked=True)
    unique_memo = SymIntMemoDescriptor(is_unbacked=True)

    # We expect nested_int_memo to be None when an offsets is a graph
    # intermediate, or an input that has never been associated with a
    # nested int.
<<<<<<< HEAD
    nested_int_memo = SymIntMemoDescriptor(is_unbacked=False, opt_vc=True)
=======
    nested_int_memo = SymIntMemoDescriptor(is_unbacked=False)
>>>>>>> 3b440f35

    # Indicates to our torch_dispatch dispatching infra that
    # this is an "infra" mode with lower dispatching precedence.
    _mode_key = torch._C._TorchDispatchModeKey.FAKE

    @property
    def device(self) -> torch.device:
        if self.fake_mode.in_kernel_invocation:
            return torch.device("meta")
        else:
            return self.fake_device

    @device.setter
    def device(self, _: torch.device) -> None:
        raise NotImplementedError

    # Note: [Fake Tensor Dispatch Keys]
    # In order to model the behavior of device-specific autocast
    # and autograd logic, we update the dispatch keys of FakeTensors
    # to reflect their fake device. This includes the BackendComponent
    # (DispatchKey::Meta -> DispatchKey::CUDA), and also the BackendComponent
    # related Autocast and Autograd keys. __torch_dispatch__ sits below
    # Autocast and Autograd, and is only invoked when we are at the
    # kernel for the BackendComponent. Then, we add Meta to the
    # thread-local dispatch include set to hit the meta kernel
    # instead of the kernel of the BackendComponent for the fake device.
    # The `device_for_backend_keys` does that below
    # NOTE: this probably will not do the right thing for backends
    # that have dispatch keys which are higher than the "meta" key:
    # https://github.com/pytorch/pytorch/blob/main/c10/core/DispatchKey.h#L189

    # We don't support named tensors; graph break
    @property
    def names(self) -> List[str]:
        raise UnsupportedFakeTensorException(
            "torch.compile doesn't support named tensors"
        )

    @names.setter
    def names(self, _: List[str]) -> None:
        raise NotImplementedError

    @staticmethod
    def __new__(
        cls,
        fake_mode: FakeTensorMode,
        elem: Tensor,
        device: torch.device,
        constant: Optional[Tensor] = None,
        real_tensor: Optional[Tensor] = None,
    ) -> Self:
        self = Tensor._make_subclass(
            cls,
            elem,
            elem.requires_grad,
            dispatch_device=True,
            device_for_backend_keys=device,
        )
        if not fake_mode._allow_unsafe_data_ptr_access:
            torch._C._set_throw_on_mutable_data_ptr(self)
        else:
            torch._C._set_warn_deprecated_on_mutable_data_ptr(self)

        assert elem.device.type == "meta", elem.device.type
        device = device if isinstance(device, torch.device) else torch.device(device)
        # NB: it is fine, if a little confusing, for device to be meta
        # (we are faking a meta tensor in that case).  However, it often
        # indicates some sort of confusion (e.g., you accidentally passed
        # in a meta tensor when you should have passed in the real tensor).
        # So by default we disallow meta, and if you are working in a situation
        # where it is helpful (e.g., crossref testing) you can turn it back
        # on
        if not fake_mode.allow_meta:
            assert device.type != "meta"
        # normalize device.
        if device.type in ["cuda", "xpu"]:
            init_gpu_context()

        if (
            device.type
            in ["cuda", "hpu", "xpu", torch._C._get_privateuse1_backend_name()]
            and device.index is None
        ):
            if getattr(torch, device.type).is_initialized():
                device = torch.device(
                    f"{device.type}:{getattr(torch, device.type).current_device()}"
                )
            else:
                device = torch.device(f"{device.type}:0")
        self.fake_device = device
        self.fake_mode = fake_mode
        self.constant = constant
        assert not isinstance(real_tensor, FakeTensor)
        self.real_tensor = real_tensor
        self.nonzero_memo = None
        self.item_memo = None
        self.unique_memo = None
        self.nested_int_memo = None

        if FakeTensorConfig.debug:
            self._debug_trace = CapturedTraceback.extract()  # type: ignore[attr-defined]
        return self

    # In some circumstances, a conventional Tensor constructor
    # will get rewritten to call into FakeTensor.  We must provide an
    # __init__ method that can accept the Python interpreters initialization
    # in such a situation; we must also be able to handle direct fake
    # tensor construction via FakeTensor().
    #
    # In particular, the __init__ call will look funny in the following case:
    #
    #   with FakeTensorMode():
    #       x = Tensor([1, 2, 3])
    #
    # this desugars into:
    #
    #   with FakeTensorMode():
    #       x = Tensor.__new__([1, 2, 3])
    #       # NB: x is a fake tensor, because of the mode!
    #       x.__init__([1, 2, 3])  # not the normal fake tensor args!
    #
    def __init__(self, *args: object, **kwargs: object) -> None:
        super().__init__()

    @staticmethod
    def from_tensor(t: Tensor, fake_mode: FakeTensorMode) -> FakeTensor:
        return fake_mode.from_tensor(t)

    @classmethod
    @count
    def __torch_dispatch__(
        cls,
        func: OpOverload,
        types: Sequence[Type],
        args: Sequence[object] = (),
        kwargs: Mapping[str, object] = immutable_dict(),
    ) -> object:
        # need to handle here to avoid infinite recursion
        # see [in_kernel_invocation]
        if func == torch.ops.prim.device.default:
            assert len(args) == 1 and isinstance(args[0], FakeTensor)
            if args[0].fake_mode.in_kernel_invocation:
                return torch.device("meta")
            else:
                return args[0].fake_device

        # this handler must be done inside FakeTensor subclass, not mode, because
        # we can end up dispatching here when we have a fake tensor with
        # symbolic sizes running under in_kernel_invocation_manager.
        # The subclass is asked to handle this query because size (not
        # sym_size) was called, but we are unable to serve it directly because
        # there are symbolic sizes in the class.  The use of
        # in_kernel_invocation_manager means it's incorrect to activate a
        # mode to actually handle this (this caused
        # https://github.com/pytorch/pytorch/issues/122772).
        if handler := _DISPATCH_META_HANDLERS.get(func):
            return handler(args)

        # Because fake mode can return NotImplemented (if it sees a subclass
        # it doesn't know how to deal with), this test here is important
        # because the next dispatch after a fake mode will attempt to use
        # subclasses of tensors to dispatch, and any FakeTensor arguments
        # will be considered eligible.
        unrecognized_types = [
            t for t in types if not issubclass(t, FakeTensor) and t is not Tensor
        ]
        if unrecognized_types:
            not_implemented_log.debug(
                "FakeTensor unrecognized subclass(es): %s", unrecognized_types
            )
            return NotImplemented

        fake_mode = None
        for arg in pytree.arg_tree_leaves(*args, **kwargs):
            if isinstance(arg, FakeTensor):
                fake_mode = arg.fake_mode
                break

        assert fake_mode is not None

        # If the fake mode is already active, don't try to reapply it!
        # NotImplemented is the right thing to return here, because the
        # typical situation this can occur is if ProxyTensorMode returned a
        # NotImplemented because of a not implemented subclass; we may have
        # unluckily attempted to hit FakeTensor's dispatch first,
        # NotImplemented lets us keep chaining until we find the actual
        # subclass
        maybe_cur_fake_mode = torch._C._get_dispatch_mode(
            torch._C._TorchDispatchModeKey.FAKE
        )
        if maybe_cur_fake_mode:
            not_implemented_log.debug(
                "FakeTensor mode already active: %s in %s",
                fake_mode,
                maybe_cur_fake_mode,
            )
            return NotImplemented

        assert not fake_mode.in_kernel_invocation

        with fake_mode:
            return func(*args, **kwargs)

    @staticmethod
    def _find_common_device(
        func: OpOverload, flat_args: Sequence[object]
    ) -> Tuple[torch.device, bool]:
        # Returns: (common_device, has_scalar_only_inputs)

        # cpu - zero-dim tensors can be called in cuda kernels,
        # so overwrite the common_device if it the only existing
        # device comes from a cpu zero-dim tensor
        common_device = None
        has_scalar_only_inputs = False
        is_cpu_zero_dim = None

        def cpu_zero_dim(t: Tensor) -> bool:
            return t.device.type == "cpu" and t.dim() == 0

        def merge_devices(t: object) -> None:
            nonlocal common_device
            nonlocal is_cpu_zero_dim
            if not isinstance(t, FakeTensor):
                return

            if common_device is None:
                common_device = t.device
                is_cpu_zero_dim = cpu_zero_dim(t)
                return

            t_is_cpu_zero_dim = cpu_zero_dim(t)
            if t.device == common_device:
                if is_cpu_zero_dim:
                    is_cpu_zero_dim = t_is_cpu_zero_dim
                return

            # mismatching devices !
            # if current tensor is cpu 0 dim, defer to existing device
            if t_is_cpu_zero_dim:
                return

            # current device is from cpu 0 dim tensor, overwrite
            if is_cpu_zero_dim:
                common_device = t.device
                is_cpu_zero_dim = t_is_cpu_zero_dim
                return

            # mismatching devices of non-zero dim tensors, throw
            # This might be valid behavior and need to be explicitly modeled, e.g. reshape_as
            raise RuntimeError(
                f"Unhandled FakeTensor Device Propagation for {func}, found two different devices {common_device}, {t.device}"
            )

        for arg in flat_args:
            merge_devices(arg)

        # some functions that allow Python numbers to bind to Tensors
        # if we have failed to find a device, and we're running one of these operators,
        # we must have scalar only inputs
        if should_allow_numbers_as_tensors(func) and common_device is None:
            # ops with scalar only inputs always have result on cpu
            has_scalar_only_inputs = True
            common_device = torch.device("cpu")

        assert common_device is not None, f"Could not find common device for {func}"

        return common_device, has_scalar_only_inputs

    def get_nested_int(
        self,
        *,
        coeff: Union[int, torch.SymInt] = 1,
    ) -> torch.SymInt:
        if self.nested_int_memo is None:
            self.nested_int_memo = self.fake_mode.create_symbolic_nested_int(
                nt_tensor_id=None
            )
        return self.nested_int_memo * coeff

    # We must handle tolist in a special way for FakeTensors here in the case
    # where tolist is called from torch dispatch for tensor subclasses.
    # Ordinarily, if a program calls .tolist compiling still works because there is
    # special handling in dynamo, but for tensor subclasses if .tolist is called
    # inside torch dispatch, the .tolist call may be directly on a FakeTensor.
    # This would result in an error since wrapper subclasses don't have storage.
    # To avoid this, we handle the FakeTensor case by (1) specializing on the size
    # of the tensor to create the output Python list, and (2) creating unbacked
    # symints for each element of the list.
    def tolist(self) -> List[SymInt]:
        assert self.dim() == 1, "NYI for higher dims"
        shape_env = self.fake_mode.shape_env
        assert shape_env is not None
        out = []
        # Specialize on the length of the list
        for _ in range(self.shape[0]):
            s = shape_env.create_unbacked_symint()
            # max value?
            torch._check_is_size(s)
            torch._check(s >= 2)
            out.append(s)
        return out

    # Invariant: A fake tensor post-creation is guaranteed to
    # have any associated symbolic nested int set
    def detach(self) -> torch.Tensor:  # type: ignore[override]
        out = torch.ops.aten.detach.default(self)
        out.nested_int_memo = self.nested_int_memo
        return out


_MetadataIntLike = Union[IntLikeType, "_PySymInputStub", "_SymIntOutputStub"]


@dataclass_slots
@dataclass
class TensorMetadata:
    """
    The Tensor metadata relevant to hashing FakeTensors when caching.
    """

    dtype: torch.dtype
    shape: Tuple[_MetadataIntLike, ...]
    stride: Tuple[_MetadataIntLike, ...]
    device: torch.device
    layout: torch.layout
    memory_format: Optional[torch.memory_format]
    storage_offset: _MetadataIntLike
    storage_bytes: Optional[_MetadataIntLike]
    requires_grad: bool
    is_quantized: bool
    is_conj: bool
    is_neg: bool
    is_inference: bool
    is_sparse: bool  # read: is sparse COO
    is_coalesced: Optional[bool]
    dense_dim: Optional[int]
    sparse_dim: Optional[int]

    def _flatten_into(
        self,
        result: List[object],
        mode: FakeTensorMode,
        state: _CacheKeyState,
    ) -> None:
        # Flatten the TensorMetadata out into `result`.  Make sure to call
        # state.convert_sym_int() on any SymInts.
        for field in dataclasses.fields(self):
            value = getattr(self, field.name)
            if isinstance(value, (tuple, list, torch.Size)):
                # This will recursively flatten the iterable, calling
                # convert_sym_int() as necessary.
                mode._prep_args_for_hash(result, value, state)
            elif isinstance(value, SymInt):
                state.convert_sym_int(result, value)
            else:
                result.append(value)


def extract_tensor_metadata(t: Tensor) -> TensorMetadata:
    """
    Extract the TensorMetadata of a tensor.
    """
    memory_format: Optional[torch.memory_format] = suggest_memory_format(t)
    # Don't call is_contiguous() on a Tensor which has symbolic sizes or things
    # will go badly (guards will be messed up?)
    if (
        t._has_symbolic_sizes_strides
        or is_sparse_any(t)
        or not t.is_contiguous(memory_format=memory_format)
    ):
        memory_format = None

    storage_offset = t.storage_offset()

    return TensorMetadata(
        t.dtype,
        t.shape,
        t.stride() if t.layout == torch.strided else (),
        t.device,
        t.layout,
        memory_format,
        storage_offset,
        # Only set storage_bytes for tensors that have storage (not sparse)
        t.untyped_storage().nbytes() if not is_sparse_any(t) else None,
        t.requires_grad,
        t.is_quantized,
        t.is_conj(),
        t.is_neg(),
        t.is_inference(),
        t.is_sparse,
        t.is_coalesced() if t.is_sparse else None,
        t.dense_dim() if is_sparse_any(t) else None,
        t.sparse_dim() if is_sparse_any(t) else None,
    )


@dataclass_slots
@dataclass
class _DispatchCacheKey:
    """
    Key for the FakeTensor dispatch cache.
    """

    key: Tuple[object, ...]
    hashvalue: int

    def __init__(self, tup: Tuple[object, ...]) -> None:
        self.key = tup
        self.hashvalue = hash(tup)

    def __eq__(self, other: object) -> bool:
        return isinstance(other, _DispatchCacheKey) and self.key == other.key

    def __hash__(self) -> int:
        return self.hashvalue

    def strip_shape_env(self) -> None:
        # We need to strip the ShapeEnv from any values before we store in the
        # cache so the cache doesn't keep our ShapeEnvs alive.
        for v in self.key:
            if isinstance(v, _PySymInputStub):
                v.strip_shape_env()


@dataclass_slots
@dataclass(frozen=True)
class _DispatchCacheEntry:
    """
    Entry type for the FakeTensor dispatch cache. Accounts for two possibilities:
    1) The op is inplace, and a hit means we need to alias the argument at a
       given index.
    2) We need to synthesize a new FakeTensor given tensor metadata. For view
       ops, we further capture the index of the arg to alias.
    """

    inplace_idx: Optional[int]
    metadata: Optional[TensorMetadata]
    view_idx: Optional[int]


@dataclass_slots
@dataclass(frozen=True)
class _BypassDispatchCache(Exception):
    """
    Signals cases that should skip FakeTensor caching.
    """

    reason: str


@dataclass_slots
@dataclass(frozen=True)
class DispatchCacheInfo:
    """
    Information about the state of the FakeTensor dispatch cache.
    """

    hits: int
    misses: int
    bypasses: Dict[str, int]
    size: int


# We keep one instantiation of `fake_tensor_converter` active
# for the duration of `with FakeTensorMode()`.
# This allows accurate storage aliasing across invocation of
# different operators. While this will keep all freshly allocated
# tensors alive during `FakeTensorMode`, there will no be no
# new allocations of Tensors which have non-meta storage so
# memory should not significantly increase.


class FakeTensorMode(TorchDispatchMode):
    cache: Dict[_DispatchCacheKey, _DispatchCacheEntry] = {}
    cache_hits: int = 0
    cache_misses: int = 0
    cache_bypasses: Dict[str, int] = defaultdict(int)
    # Every time you retrace using the same fake tensor mode, you should
    # advance the epoch so we don't reuse unbacked memos
    epoch: int = 0
    in_kernel_invocation: bool = False
    static_shapes: bool
    shape_env: Optional[ShapeEnv]
    _stack: Optional[str]
    allow_meta: bool

    # NestedTensor uses a tensor_id_counter to uniquely identify offsets.
    # This counter is incremented when an offsets is used to create an NJT
    # for the first time. To avoid mutating eager state if we construct NJT
    # during tracing, we maintain a separate counter on the FakeTensorMode.
    # The initial count is set to the current eager tensor_id_counter value
    # upon initialization, and every time you retrace using the same fake tensor
    # mode, you should reset the counter to the initial count.
    nt_tensor_id_counter: int = -1
    nt_tensor_id_initial_count: int = -1

    def __init__(
        self,
        *,
        allow_fallback_kernels: bool = True,
        allow_non_fake_inputs: bool = False,
        shape_env: Optional[ShapeEnv] = None,
        static_shapes: Optional[bool] = None,
        # TODO: This is a temporary measure, see
        # https://github.com/pytorch/pytorch/pull/126245#discussion_r1604185748
        # We're currently solely using this to impede population of
        # item_memo for 0d scalar tensor inputs when export, because this
        # causes things that used to be deferred runtime asserts to turn into
        # guards, and then the guards are just lost.  We can potentially fix
        # this by ensuring guards also get put in the graph, but this is
        # pending a rework of how deferred runtime asserts in export.  Once
        # that's done, we can remove this.
        export: bool = False,
    ) -> None:
        log.debug("create_mode 0x%x", id(self))
        super().__init__()
        self.allow_fallback_kernels = allow_fallback_kernels

        import torch._dynamo.config
        import torch._functorch.config

        self.propagate_real_tensors = (
            torch._functorch.config.fake_tensor_propagate_real_tensors
        )
        self.fake_tensor_converter = FakeTensorConverter(
            copy_data=self.propagate_real_tensors,
            export=export,
        )

        if static_shapes is not None:
            self.static_shapes = static_shapes
        else:
            self.static_shapes = shape_env is None

        # This is temporarily patched to True in Dynamo to grandfather in some
        # places where we unconditionally allow scalar outputs, TO BE REMOVED
        self.allow_scalar_outputs = False

        self._allow_unsafe_data_ptr_access = (
            torch._functorch.config.fake_tensor_allow_unsafe_data_ptr_access
        )
        self.allow_meta = torch._functorch.config.fake_tensor_allow_meta
        self.cache_enabled = (
            torch._dynamo.config.fake_tensor_cache_enabled
            and not self.propagate_real_tensors
        )
        self.cache_crosscheck_enabled = (
            torch._dynamo.config.fake_tensor_cache_crosscheck_enabled
        )

        # A flag that controls, whether we want to invoke ops on mix of
        # real weights/global variables and fake inputs
        self.allow_non_fake_inputs = allow_non_fake_inputs

        # [in_kernel_invocation]
        # when FakeTensor is invoked in user code, .device should return
        # the fake_device of the tensor so that code such as as `if x.is_cuda`
        # or torch.zeros([10, 10], device=x.device) continues to execute as if
        # the FakeTensor were real. However, within kernel execution, we return
        # the `Meta` device because all computation within the kernels should
        # behave as if the Tensors are on meta devices. Kernels should allocate
        # new tensors on meta devices, and checks like `is_meta` should return true.
        # within python refs, we always return the real device by defining
        # the device property
        self.in_kernel_invocation = False

        # True if we enter'ed and actually enabled fake tensor mode,
        # false if it was a no-op.  Not thread safe but neither is
        # in_kernel_invocation
        # If another fake mode was already active when we enter, we also stash it here.
        # That way when we exit, we know to re-enable the previous fake mode.
        self.enter_stack: List[
            Tuple[bool, Optional[TorchDispatchMode], Optional[bool]]
        ] = []

        self.shape_env = shape_env

        self._stack_trace = traceback.extract_stack()
        self._stack = None

        # Indicates to our torch_dispatch dispatching infra that
        # this is an "infra" mode with lower dispatching precedence.
        self._mode_key = torch._C._TorchDispatchModeKey.FAKE

        import torch.nested._internal.nested_tensor

        self.nt_tensor_id_initial_count = (
            torch.nested._internal.nested_tensor._tensor_id_counter
        )
        self.nt_tensor_id_counter = self.nt_tensor_id_initial_count

    def reset_nt_tensor_id_counter(self) -> None:
        self.nt_tensor_id_counter = self.nt_tensor_id_initial_count

    # Typically, there is only one fake tensor mode and you test for it by
    # doing an isinstance test.  However, in some situations, there might be
    # TWO fake tensor modes.  The canonical example of this is exporting
    # a fake model: there is an outer fake mode created by the user, and
    # an inner fake mode created by Dynamo.  The two phase process is required
    # because the outer fake mode typically won't have a ShapeEnv, even if
    # the user is interested in exporting with dynamic shapes (so the inner
    # fake mode will actually have a ShapeEnv and swap in symbolic sizes.)
    #
    # In this case, it's insufficient to test only one FakeTensor: you need
    # to distinguish between our fake tensor and other fake tensors.  That's
    # what this function does.
    def is_our_fake(self, t: object) -> TypeGuard[FakeTensor]:
        return isinstance(t, FakeTensor) and t.fake_mode is self

    # If we should avoid device init. This changes the behavior of various APIs:
    # - We avoid constant-prop on Tensors with ops that move them to another device
    # - We change the torch.tensor ctor contract to never materialize
    #   tensors on device
    #   (see NOTE: [torch.tensor, lift_fresh, and device movement])
    @property
    def avoid_device_init(self) -> bool:
        if torch.xpu._is_compiled():
            assert not torch.cuda._is_compiled()
            return not torch.xpu.is_available()

        return not torch.cuda.is_available()

    @property
    def stack(self) -> str:
        if self._stack is None:
            self._stack = "".join(traceback.format_list(self._stack_trace))
        return self._stack

    @count
    def __torch_dispatch__(
        self,
        func: OpOverload,
        types: Sequence[Type],
        args: Sequence[object] = (),
        kwargs: Mapping[str, object] = immutable_dict(),
    ) -> object:
        # FakeTensorMode should not be set when we're inside of it.
        assert (
            torch._C._get_dispatch_mode(torch._C._TorchDispatchModeKey.FAKE) is None
        ), func
        try:
            return self.dispatch(func, types, args, kwargs)
        except TypeError:
            log.exception("fake tensor raised TypeError")
            raise

    # No-op if FakeTensorMode is already in use
    def __enter__(self) -> Self:
        import torch.nested._internal.nested_tensor

        prev_only_lift_cpu_tensors = None
        if self.avoid_device_init:
            # See NOTE: [torch.tensor, lift_fresh, and device movement]
            prev_only_lift_cpu_tensors = torch._C._only_lift_cpu_tensors()
            torch._C._set_only_lift_cpu_tensors(True)
        maybe_prev_fake_mode = torch._C._unset_dispatch_mode(self._mode_key)
        if self is not maybe_prev_fake_mode:
            self.enter_stack.append(
                (True, maybe_prev_fake_mode, prev_only_lift_cpu_tensors)
            )
            return super().__enter__()
        else:
            # no-op (still need to re-set the fake mode though since we unset it)
            torch._C._set_dispatch_mode(self)
            self.enter_stack.append((False, None, prev_only_lift_cpu_tensors))
        return self

    def __exit__(
        self,
        a: Optional[Type[BaseException]],
        b: Optional[BaseException],
        c: Optional[TracebackType],
    ) -> None:
        (
            live,
            maybe_prev_fake_mode,
            maybe_prev_only_lift_cpu_tensors,
        ) = self.enter_stack.pop()
        if live:
            out = super().__exit__(a, b, c)
            # Re-enable the previous fake mode, if there was one.
            if maybe_prev_fake_mode is not None:
                torch._C._set_dispatch_mode(maybe_prev_fake_mode)
            if maybe_prev_only_lift_cpu_tensors is not None:
                torch._C._set_only_lift_cpu_tensors(maybe_prev_only_lift_cpu_tensors)

    @classmethod
    def is_infra_mode(cls) -> bool:
        return True

    @classmethod
    def cache_info(cls) -> DispatchCacheInfo:
        """
        Query the state of the dispatch cache.
        """
        return DispatchCacheInfo(
            FakeTensorMode.cache_hits,
            FakeTensorMode.cache_misses,
            dict(FakeTensorMode.cache_bypasses),
            len(FakeTensorMode.cache),
        )

    @classmethod
    def cache_clear(cls) -> None:
        """
        Clear the dispatch cache.
        """
        cls.cache_hits = 0
        cls.cache_misses = 0
        cls.cache_bypasses.clear()
        cls.cache.clear()

    def _cached_dispatch_impl(
        self,
        func: OpOverload,
        types: Sequence[Type],
        args: Sequence[object],
        kwargs: Mapping[str, object],
    ) -> object:
        """
        Lookup a cache entry for the given arguments. If none exists, dispatch
        and cache the result (if the result is eligible for caching).
        """
        output: object = _UNASSIGNED
        try:
            state = _CacheKeyState(self.shape_env)
            key = self._cache_key(state, func, args, kwargs)
            if state.cache_on_shape_env():
                assert state.shape_env is not None
                cache = state.shape_env.fake_tensor_cache
            else:
                cache = FakeTensorMode.cache
            entry = cache.get(key, None)
            if entry is not None:
                output = self._output_from_cache_entry(state, entry, key, func, args)
                FakeTensorMode.cache_hits += 1
                if self.cache_crosscheck_enabled:
                    # For debugging / testing: Validate that the output synthesized
                    # from the cache matches the output created by normal dispatch.
                    self._crosscheck_cache_output(output, func, types, args, kwargs)
            else:
                self._validate_cache_key(func, args, kwargs)
                output = self._dispatch_impl(func, types, args, kwargs)
                entry = self._make_cache_entry(state, key, func, args, kwargs, output)
                key.strip_shape_env()
                cache[key] = entry
                FakeTensorMode.cache_misses += 1
        except _BypassDispatchCache as e:
            FakeTensorMode.cache_bypasses[e.reason] += 1

        if output is _UNASSIGNED:
            output = self._dispatch_impl(func, types, args, kwargs)

        return output

    def _cache_key(
        self,
        state: _CacheKeyState,
        func: OpOverload,
        args: Sequence[object],
        kwargs: Mapping[str, object],
    ) -> _DispatchCacheKey:
        """
        Create a cache key given the dispatch args. Raises _BypassDispatchCache
        for any situation that precludes caching.
        """
        key_values = [
            func,
            # Capture the default_dtype mode since that can affect the output tensor,
            # e.g., when operating on constant float values.
            torch.get_default_dtype(),
            # Capture the current device to support, e.g., cache tensor creation,
            # where there isn't necessarily a tensor to take the device from.
            torch._C._get_default_device(),
            # We want to create tensors from cached metadata only when the inference
            # mode is the same.
            torch.is_inference_mode_enabled(),
            # Shape env settings could affect behavior. One example seen in the wild:
            # Disallowing dynamic shapes can introduce a DynamicOutputShapeException
            # where it wasn't seen on a previous instance of the same op.
            self.shape_env.settings if self.shape_env else None,
        ]
        # Translate any FakeTensor args to metadata.
        if args:
            self._prep_args_for_hash(key_values, args, state)
        if kwargs:
            self._prep_args_for_hash(key_values, kwargs, state)
        return _DispatchCacheKey(tuple(key_values))

    def _validate_cache_key(
        self,
        func: OpOverload,
        args: Sequence[object],
        kwargs: Mapping[str, object],
    ) -> None:
        """
        Validate that the cache key generated by _cache_key will be
        reasonable.
        """
        # Avoid caching for any ops that would require a more sophisticated
        # caching implementation, e.g., data dependent ops or ops that modify
        # the inputs.
        if torch.Tag.data_dependent_output in func.tags:
            raise _BypassDispatchCache("data dependent output")

        if torch.Tag.dynamic_output_shape in func.tags:
            raise _BypassDispatchCache("dynamic output shape")

        if torch.Tag.inplace_view in func.tags:
            raise _BypassDispatchCache("inplace view")

        if func == aten._unsafe_view.default:
            raise _BypassDispatchCache("unsafe view")

        if func in self.lift_fns:
            raise _BypassDispatchCache("lift")

        if func.name() == "inductor::resize_storage_bytes_":
            raise _BypassDispatchCache("inductor::resize_storage_bytes_")

        if not torch._library.utils.is_builtin(func):
            raise _BypassDispatchCache("non-builtin")

        # In order to handle storage aliasing, we need to establish the alias
        # for any view op on a cache hit. But CompositeImplicitAutograd ops may
        # or may not alias the input, so just punt on caching these.
        if func.is_view and torch._C._dispatch_has_kernel_for_dispatch_key(
            func.name(), torch._C.DispatchKey.CompositeImplicitAutograd
        ):
            raise _BypassDispatchCache("CompositeImplicitAutograd")

    def _prep_args_for_hash(
        self,
        result: List[object],
        args: Union[Mapping[str, object], Sequence[object], Iterable[object]],
        state: _CacheKeyState,
    ) -> None:
        """
        Translate the provided args into a form suitable for caching at FakeTensor
        dispatch, i.e., convert unhashable types like lists & dicts into tuples and
        convert FakeTensors into metadata. Raises _BypassDispatchCache to signal
        unsupported cases that should bypass caching.
        """
        if isinstance(args, dict):
            self._prep_args_for_hash(result, args.keys(), state)
            self._prep_args_for_hash(result, args.values(), state)
            return

        for arg in args:
            if isinstance(arg, FakeTensor):
                if not self.is_our_fake(arg):
                    raise _BypassDispatchCache("not our fake")
                if arg.constant is not None:
                    raise _BypassDispatchCache("constant attribute")
                if is_sparse_any(arg):
                    raise _BypassDispatchCache(f"{arg.layout} tensor")
                # FIXME: For now back out caching when there are symbolic nbytes
                # - this doesn't seem to play nice with set(). See T196779132 for examples.
                if isinstance(arg.untyped_storage().nbytes(), SymInt):
                    raise _BypassDispatchCache("symbolic nbytes")
                metadata = extract_tensor_metadata(arg)
                metadata._flatten_into(result, self, state)
            elif isinstance(arg, Tensor):
                raise _BypassDispatchCache("non-fake tensor")
            elif isinstance(arg, SymInt):
                state.convert_sym_int(result, arg)
            elif isinstance(arg, (SymBool, SymFloat)):
                raise _BypassDispatchCache("symbolic shape")
            elif isinstance(arg, (list, tuple, dict)):
                self._prep_args_for_hash(result, arg, state)
            else:
                # It's important to capture the type of the arg since, e.g., 1 and 1.0
                # hash to the same value, but can produce different dtypes for the
                # output tensor.
                result.append(type(arg))
                result.append(arg)

    def _make_cache_entry(
        self,
        state: _CacheKeyState,
        key: _DispatchCacheKey,
        func: OpOverload,
        args: Sequence[object],
        kwargs: Mapping[str, object],
        output: Optional[FakeTensor],
    ) -> _DispatchCacheEntry:
        """
        Make a cache entry object for the given 'output' Tensor. Raises
        _BypassDispatchCache if the output tensor has characteristics that
        prevent caching it.
        """
        if output is None:
            return _DispatchCacheEntry(inplace_idx=None, metadata=None, view_idx=None)

        # Some ops return tuples of Tensors, but it's rare, so avoid
        # the complexity of caching other types.
        if not isinstance(output, FakeTensor):
            raise _BypassDispatchCache("non-FakeTensor output")

        # Avoid caching FakeTensors with constants attached since those
        # can be invalidated.
        if output.constant is not None:
            raise _BypassDispatchCache("constant attribute")

        # TODO: support caching sparse outputs?
        if output.is_sparse:
            raise _BypassDispatchCache("sparse output")

        if is_sparse_compressed(output):
            raise _BypassDispatchCache("sparse compressed output")

        # Can an in-place op really reference a kwarg? If so, then we need
        # to extend the implementation to handle it.
        for kval in kwargs.values():
            if id(kval) == id(output):
                raise _BypassDispatchCache("kwarg aliases output")

        # If this is an in-place op, the entry records which input arg is aliased.
        for idx in range(len(args)):
            if id(args[idx]) == id(output):
                return _DispatchCacheEntry(
                    inplace_idx=idx, metadata=None, view_idx=None
                )

        # Otherwise, create an entry that records the output tensor's metadata.
        view_idx = None
        if func.is_view:
            idxs = [i for i, t in enumerate(args) if isinstance(t, Tensor)]
            assert len(idxs) == 1
            view_idx = idxs[0]

        metadata = extract_tensor_metadata(output)
        metadata.shape = tuple(state.convert_output(v) for v in metadata.shape)
        metadata.stride = tuple(state.convert_output(v) for v in metadata.stride)
        metadata.storage_offset = state.convert_output(metadata.storage_offset)
        metadata.storage_bytes = (
            None
            if metadata.storage_bytes is None
            else state.convert_output(metadata.storage_bytes)
        )

        entry = _DispatchCacheEntry(
            inplace_idx=None,
            metadata=metadata,
            view_idx=view_idx,
        )

        # N.B.: Some checks for bypassing the cache would be performed on the
        # output tensor synthesized from the cached metadata. As an optimization,
        # we can synthesize a tensor here and do the checks on that instance.
        # This approach keeps the (more frequent) cache-hit path as lightweight
        # as possible.
        synth_output = self._output_from_cache_entry(state, entry, key, func, args)

        # Make sure the dispatch_key_set from the synthesized output tensor will
        # be the same.
        synth_key_set = torch._C._dispatch_key_set(synth_output)
        key_set = torch._C._dispatch_key_set(output)
        if synth_key_set != key_set:
            raise _BypassDispatchCache("dispatch_key_set mismatch")

        return entry

    def _output_from_cache_entry(
        self,
        state: _CacheKeyState,
        entry: _DispatchCacheEntry,
        key: _DispatchCacheKey,
        func: OpOverload,
        args: Sequence[object],
    ) -> Optional[FakeTensor]:
        """
        Create a new FakeTensor from the cache entry.
        """
        if entry.inplace_idx is not None:
            # This is an in-place op; return the aliased arg.
            inplace_arg = args[entry.inplace_idx]
            assert isinstance(inplace_arg, FakeTensor)
            return inplace_arg

        # Synthesize a new FakeTensor with the cached metadata.
        metadata = entry.metadata
        if metadata is None:
            return None

        assert not is_sparse_any(metadata)

        def check_value(
            value: _MetadataIntLike, state: _CacheKeyState
        ) -> Union[IntLikeType]:
            if isinstance(value, _SymIntOutputStub):
                assert state.shape_env is not None
                return value.extract(key, state.shape_env)
            else:
                assert not isinstance(value, _PySymInputStub)
                return value

        shape = tuple(check_value(v, state) for v in metadata.shape)
        stride = tuple(check_value(v, state) for v in metadata.stride)
        storage_offset = check_value(metadata.storage_offset, state)
        storage_bytes = (
            None
            if metadata.storage_bytes is None
            else check_value(metadata.storage_bytes, state)
        )

        maybe_suppress: Callable[[], typing.ContextManager] = contextlib.nullcontext
        if self.shape_env is not None:
            maybe_suppress = self.shape_env.suppress_guards

        with in_kernel_invocation_manager(self), maybe_suppress():
            empty = torch.empty_strided(
                shape,
                stride,
                dtype=metadata.dtype,
                layout=metadata.layout,
                device="meta",
                requires_grad=metadata.requires_grad,
            )

        if metadata.is_conj:
            torch._C._set_conj(empty, True)
        if metadata.is_neg:
            torch._C._set_neg(empty, True)

        if func.is_view:
            # For view ops, the storage should be the same as the tensor input.
            view_arg = args[cast(int, entry.view_idx)]
            assert isinstance(view_arg, FakeTensor)
            storage = view_arg.untyped_storage()
            with in_kernel_invocation_manager(self), maybe_suppress():
                empty.set_(storage, storage_offset, shape, stride)

        return FakeTensor(self, empty, metadata.device)

    def _crosscheck_cache_output(
        self,
        output: Optional[FakeTensor],
        func: OpOverload,
        types: Sequence[Type],
        args: Sequence[object],
        kwargs: Mapping[str, object],
    ) -> None:
        """
        Helper to validate that the output synthesized from the cache matches
        the output created by normal dispatch.
        """
        try:
            true_output = self._dispatch_impl(func, types, args, kwargs)
        except Exception as e:
            raise RuntimeError(
                f"FakeTensor cache crosscheck failure: func={func}, "
                f"args={args}, kwargs={kwargs}: Dispatch raised={e}"
            ) from e
        try:
            if (true_output is not None) and (output is not None):
                assert_metadata_eq(assert_eq, true_output, output)
            else:
                assert true_output is None
                assert output is None
        except Exception as e:
            raise RuntimeError(
                f"FakeTensor cache crosscheck failure: func={func}, "
                f"args={args}, kwargs={kwargs}"
            ) from e

    def dispatch(
        self,
        func: OpOverload,
        types: Sequence[Type],
        args: Sequence[object] = (),
        kwargs: Mapping[str, object] = immutable_dict(),
    ) -> object:
        kwargs = kwargs or {}
        with no_dispatch():
            log.debug("%s %s %s", func, args, kwargs)

        if func in _DISPATCH_META_HANDLERS:
            return _DISPATCH_META_HANDLERS[func](args)

        if log.getEffectiveLevel() <= logging.DEBUG:
            log.debug(
                "%sFakeTensorMode.__torch_dispatch__: %s", " " * RECURSION_COUNT, func
            )
            # NOTE: incr is intentionally unused for a RAII pattern
            incr = IncrementRecursionCount()

        # Some attribute queries that can be serviced directly
        # See Note [is_coalesced is dispatched]
        if func in _DISPATCH_HANDLE_DIRECTLY:
            # NB: no_dispatch is ok here too, this func is very simple
            with in_kernel_invocation_manager(self):
                return func(*args, **kwargs)

        if self.cache_enabled:
            return self._cached_dispatch_impl(func, types, args, kwargs)
        else:
            return self._dispatch_impl(func, types, args, kwargs)

    def _dispatch_impl(
        self,
        func: OpOverload,
        types: Sequence[Type],
        args: Sequence[object],
        kwargs: Mapping[str, object],
    ) -> Optional[FakeTensor]:
        flat_args, args_spec = pytree.tree_flatten((args, kwargs))

        flat_arg_fake_tensors = [t for t in flat_args if self.is_our_fake(t)]
        has_symbolic_sizes = any(
            i._has_symbolic_sizes_strides for i in flat_arg_fake_tensors
        ) or any(isinstance(a, SymInt) for a in flat_args)

        converter = self.fake_tensor_converter

        is_lift_func = func in self.lift_fns

        # To constant propagate through these functions:
        # 1, If this is a lift due to a torch.tensor call,
        #    the input tensor is guaranteed to be a
        #    constant, so we keep a copy of the original argument along so
        #    we can query it if we're asked to item() it at some later point.
        #    (Note that you can always call a lift fn manually, so we do
        #    have to check if there are any fake tensors!)
        # 2, Some functions that allow Python numbers to bind to Tensors, e.g, torch.div
        if (is_lift_func and not flat_arg_fake_tensors) or (
            should_allow_numbers_as_tensors(func)
            and not has_symbolic_sizes
            and not flat_arg_fake_tensors
        ):
            assert all(
                t.constant is not None for t in flat_arg_fake_tensors
            ), f"{func} should not have fake inputs without constants"
            const_flat_args = [
                a.constant if self.is_our_fake(a) else a for a in flat_args
            ]
            const_args, const_kwargs = pytree.tree_unflatten(const_flat_args, args_spec)
            out = func(*const_args, **const_kwargs)
            if type(out) is Tensor and self.may_turn_const(out):
                # NB: not in_kernel_invocation_manager because we're doing real
                # compute here
                # NB: no_dispatch() here is VERY DANGEROUS (like, segfault
                # dangerous) if this is actually a wrapper subclass tensor,
                # therefore the exact type test above
                with no_dispatch():
                    out = out.clone()
                return converter.from_real_tensor(self, out, make_constant=True)

        # See [subclass inputs] below
        # NB: If you're seeing a mysterious infinite loop involving fake
        # tensor, it might be related to this line.  Though I'm not sure
        # how you'll know to read this comment, as this line won't show up
        # in the stack trace.
        has_unrecognized_types = _check_for_subclass(flat_args)
        if has_unrecognized_types:
            unrecognized_types = [
                type(x) for x in flat_args if _check_for_subclass_arg(x)
            ]
            not_implemented_log.debug(
                "FakeTensorMode unrecognized subclass(es): %s", unrecognized_types
            )
            return NotImplemented

        # if we are in the dispatch mode, we will enter this function even if the inputs
        # are not FakeTensors. For now, throw if any non-Fake Tensor inputs
        # and just support constructors.

        # this is generated from torch.tensor(), which does not use the
        # dispatcher, to allow wrapper subclasses to wrap the new tensor
        if is_lift_func:
            assert len(kwargs) == 0 and len(args) == 1, f"{args} {kwargs}"

            if type(args[0]) is Tensor:
                return converter.from_real_tensor(self, args[0])

        # If we are trying to avoid device init, then we need to avoid constant
        # prop on constant tensors for ops that change devices.
        avoiding_device_init = False
        if self.avoid_device_init:
            if (
                func == torch.ops.aten._to_copy.default
                and "device" in kwargs
                and kwargs["device"] != "cpu"
            ):
                avoiding_device_init = True
            if func == torch.ops.prims.device_put.default:
                avoiding_device_init = True

        # Recompute flat_arg_fake_tensors here again in case some of the inputs
        # were real tensors and fakified in validate_and_convert_non_fake_tensors
        (flat_args, flat_arg_fake_tensors) = self.validate_and_convert_non_fake_tensors(
            func, converter, flat_args, args_spec
        )
        del args, kwargs  # Invalidated

        # The current constant handling only support tracing systems
        # (aot autograd, torchdynamo) where each operation is run consecutively.
        # Because each operation is run in order, we can trace out and support
        # sequences like: x = torch.tensor(0.); y = x.add_(1)
        # Whenver a constant is written to but with inputs that cannot be evaluated
        # statically, such as random_(), we invalidate all constants that alias the input
        # We will rely on functionalization for use of fake tensors constants as persistent
        # objects on an FX Graph.

        # We dispatch size/stride/numel on the FakeTensor not its constant, so bail on inplace_view
        all_constant = all(e.constant is not None for e in flat_arg_fake_tensors)
        if (
            torch.Tag.nondeterministic_seeded not in func.tags
            and torch.Tag.inplace_view not in func.tags
            and all_constant
            and len(flat_arg_fake_tensors) != 0
            and not has_symbolic_sizes
            and not avoiding_device_init
        ):
            const_flat_args = [
                a.constant if self.is_our_fake(a) else a for a in flat_args
            ]
            const_args, const_kwargs = pytree.tree_unflatten(const_flat_args, args_spec)

            # NB: not in_kernel_invocation_manager(self) as we want to do REAL
            # compute
            with no_dispatch():
                out = func(*const_args, **const_kwargs)

            flat_out = pytree.tree_leaves(out)
            flat_out_tensors = [t for t in flat_out if isinstance(t, Tensor)]
            all_constant = all(self.may_turn_const(t) for t in flat_out_tensors)

            if all_constant:
                return pytree.tree_map_only(
                    Tensor,
                    lambda t: converter.from_real_tensor(self, t, make_constant=True),
                    out,
                )

            # we weren't able to turn outputs to constants,
            # so invalidate all constants that might be aliases of the outputs
            for ten in flat_out_tensors:
                converter.invalidate_constant_aliases(ten)

        # we are falling through to running non constant tensors, any input constant that
        # is written to must be invalidated
        args, kwargs = pytree.tree_unflatten(flat_args, args_spec)
        self.invalidate_written_to_constants(func, flat_arg_fake_tensors, args, kwargs)

        def maybe_to_real_tensor(t: T) -> Optional[Union[T, Tensor]]:
            if isinstance(t, FakeTensor):
                return t.real_tensor
            elif isinstance(t, py_sym_types):
                assert self.shape_env is not None
                return t.node.pytype(
                    t.node.expr.xreplace(self.shape_env.var_to_val).xreplace(
                        self.shape_env.unbacked_var_to_val
                    )
                )
            else:
                return t

        from torch.fx.experimental.symbolic_shapes import (
            compute_unbacked_bindings,
            free_unbacked_symbols,
        )

        nil = object()

        real_out = nil
        if (
            self.propagate_real_tensors
            and all(e.real_tensor is not None for e in flat_arg_fake_tensors)
            # TODO: Handle SymFloat/SymBool
            and not any(
                (
                    isinstance(a, SymInt)
                    and (syms := free_unbacked_symbols(a))
                    and self.shape_env is not None
                    and any(s not in self.shape_env.unbacked_var_to_val for s in syms)
                )
                for a in flat_args
            )
        ):
            real_flat_args = [maybe_to_real_tensor(a) for a in flat_args]
            real_args, real_kwargs = pytree.tree_unflatten(real_flat_args, args_spec)
            real_out = func(*real_args, **real_kwargs)
        elif self.propagate_real_tensors:
            # This can happen occasionally legitimately, specifically when you
            # are inside the meta of a data dependent operation and you create
            # a tensor on an unbacked SymInt; at this point in time we don't
            # know what the unbacked SymInt is, but we will know later.
            # However, if there's a bug in the condition above, this condition
            # will also trigger.
            log.debug(
                "propagate_real_tensors skipped %s(%s, %s) %s",
                func,
                flat_arg_fake_tensors,
                flat_args,
                self.shape_env.unbacked_var_to_val if self.shape_env else None,
            )

        def maybe_propagate_real_tensors(fake_out: T) -> T:
            import sympy

            def go(t: object, real_t: Tensor) -> None:
                if isinstance(t, FakeTensor):
                    # NB: unconditionally overwrite
                    t.real_tensor = real_t
                elif isinstance(t, py_sym_types) and free_unbacked_symbols(t):
                    if isinstance(t.node.expr, sympy.Symbol):
                        assert self.shape_env is not None
                        self.shape_env.set_unbacked_var_to_val(t.node.expr, real_t)

            if real_out is not nil:
                tree_map_(go, fake_out, real_out)

                # If a data-dependent op is used in a decomposition, we
                # may need to get the unbacked settings "early"
                # TODO: Is this really needed?
                compute_unbacked_bindings(self.shape_env, fake_out, peek=True)

            return fake_out

        # Try for fastpath
        if has_symbolic_sizes:
            fast_impl = get_fast_op_impls().get(func)
            if fast_impl is not None:
                return maybe_propagate_real_tensors(fast_impl(self, *args, **kwargs))

        # If there's a Python meta, prefer that over the decomposition
        from torch._decomp import meta_table as meta_table

        if func not in meta_table and not self.cpp_meta_supports_symint(func):
            from torch._decomp import decomposition_table

            # Prefer Python decompositions over C++ ones
            if func in decomposition_table and (
                has_symbolic_sizes
                or (
                    # TODO: Remove these exclusions, so that we can remove
                    # this leg entirely
                    torch_decomp_decompositions(func)
                    and all(not is_sparse_any(e) for e in flat_arg_fake_tensors)
                )
            ):
                with self:
                    return decomposition_table[func](*args, **kwargs)

            with self:
                # Decomposes CompositeImplicitAutograd ops
                r = func.decompose(*args, **kwargs)
                if r is not NotImplemented:
                    return r

        # prims already wrap FakeTensor inputs to FakeTensor outputs
        # and do device logic, we dont need do anything but run them
        # and ensure that Meta kernels are dispatched to (see)
        # Fake Tensor Dispatch Keys
        # TODO - we should be use the prim aten impl
        # TODO - fix prims complex ops
        if (
            "prims::" in func._schema.name
            and hasattr(func, "prim_meta_impl")
            and not stride_incorrect_op(func)
        ):
            with self:
                return maybe_propagate_real_tensors(
                    func.prim_meta_impl(*args, **kwargs)
                )

        # Users can register FakeTensor rules for custom operators
        # Call them if they exist.
        maybe_fake_impl = torch._library.simple_registry.singleton.find(
            func.name()
        ).fake_impl.kernel
        if maybe_fake_impl:
            ctx = torch._library.fake_impl.FakeImplCtx(self, func)
            with torch._library.fake_impl.set_ctx_getter(lambda: ctx), self:
                result = maybe_fake_impl(*args, **kwargs)
                return maybe_propagate_real_tensors(result)

        # special handling for funcs registered through `register_op_impl`,
        # e.g., manipulating args on constructor calls to construct meta tensors
        # and then afterwards wrapping them to a FakeTensor
        for run_impl_check, op_impl in op_implementations_checks:
            if run_impl_check(func):
                op_impl_out = op_impl(self, func, *args, **kwargs)
                if op_impl_out is not NotImplemented:
                    return maybe_propagate_real_tensors(op_impl_out)

        def maybe_run_unsafe_fallback(
            error: Optional[RuntimeError] = None,
        ) -> Optional[FakeTensor]:
            # We infer the meta of a custom ops that return None to just
            # return None. custom ops are not allowed to mutate metadata
            # of their inputs, so this is safe.
            if torch._library.utils.can_generate_trivial_fake_impl(func):
                return None
            # no meta kernel registered, fallback to kernel for the device
            if has_symbolic_sizes or not self.can_run_unsafe_fallback(func):
                raise UnsupportedOperatorException(func)
            if error is None:
                error = UnsupportedOperatorException(func)
            return run_fallback_kernel(self, func, flat_args, args_spec, error)

        # Optimization: If there is no Meta kernel, it takes a surprisingly long
        # amount of time to catch the NotImplementedError, so we check it here.
        if not has_meta(func):
            fallback = maybe_run_unsafe_fallback()
            return maybe_propagate_real_tensors(fallback)

        # run kernel registered to meta for func, which include
        # python meta registrations, prims, decomps, and c++ meta fns (structured kernels)
        # It's possible that the kernel will return NotImplementedError
        try:
            with in_kernel_invocation_manager(self):
                r = func(*args, **kwargs)
        except NotImplementedError as not_implemented_error:
            return maybe_run_unsafe_fallback(not_implemented_error)
        except Exception:
            log.exception("failed while attempting to run meta for %s", func)
            raise

        return maybe_propagate_real_tensors(
            self.wrap_meta_outputs_with_default_device_logic(
                r, func, flat_args, device=kwargs.get("device")
            )
        )

    # WARNING: DO NOT add any additional namespaces/operators here if they refer to operators
    # outside of the pytorch/pytorch library! Any pre-existing things here
    # are either in the pytorch/pytorch library or have been grandfathered in.
    # The fallback does not always work and MAY CRASH and emit unreadable error messages
    # so it should not be allowed by default.
    _can_run_unsafe_fallback_allowed_namespaces = ordered_set(
        "debugprims",
        "prims",
        "aten",
        "xla",
        "vision",
        "torchtext",
        "torchaudio",
        "quantized",
    )

    def can_run_unsafe_fallback(self, func: OpOverload) -> bool:
        if not self.allow_fallback_kernels:
            return False
        # It's OK to try the fallback for built-in ops (e.g. aten, prims)
        # because we control and test these but the fallback leads to unexpected behavior
        # in user-defined custom ops
        return (
            func.namespace in self._can_run_unsafe_fallback_allowed_namespaces
            or func.name() == "fbgemm::gmm"
        )

    def validate_and_convert_non_fake_tensors(
        self,
        func: OpOverload,
        converter: FakeTensorConverter,
        flat_args: Sequence[object],
        args_spec: TreeSpec,
    ) -> Tuple[List[object], List[FakeTensor]]:
        """
        Checks if the list of tensors are fake tensors.
        If not, try to convert them to fake tensors.
        Returns the original args, kwargs, and a flattened list of (args, kwargs) that are fake tensors.
        """
        flat_arg_fake_tensors: List[FakeTensor] = []

        def validate(x: T) -> Union[T, FakeTensor]:
            if not isinstance(x, Tensor):
                return x

            nonlocal flat_arg_fake_tensors
            if not self.is_our_fake(x):
                if torch.Tag.inplace_view in func.tags:
                    args, kwargs = pytree.tree_unflatten(flat_args, args_spec)
                    raise AssertionError(
                        f"Can't call metadata mutating ops on non-Fake Tensor inputs. Found in {render_call(func, args, kwargs)}"
                    )
                if not self.allow_non_fake_inputs:
                    if isinstance(x, FakeTensor) and x.fake_mode is not self:
                        raise AssertionError("Mixing fake modes NYI")
                    args, kwargs = pytree.tree_unflatten(flat_args, args_spec)
                    raise AssertionError(
                        f"Please convert all Tensors to FakeTensors first or instantiate FakeTensorMode "
                        f"with 'allow_non_fake_inputs'. Found in {render_call(func, args, kwargs)}"
                    )

                out = converter.from_real_tensor(self, x)
            else:
                out = x

            flat_arg_fake_tensors.append(out)
            return out

        validated_args = [validate(a) for a in flat_args]
        return validated_args, flat_arg_fake_tensors

    def wrap_meta_outputs_with_default_device_logic(
        self,
        r: object,
        func: OpOverload,
        flat_args: Sequence[object],
        device: torch.device,
    ) -> PyTree:
        converter = self.fake_tensor_converter

        # Lazily initialized, in case there are no tensor returns
        common_device = None
        has_scalar_only_inputs = False

        def wrap(e: T) -> Union[T, FakeTensor]:
            nonlocal common_device
            nonlocal has_scalar_only_inputs

            if not isinstance(e, Tensor):
                return e

            if common_device is None:
                (
                    common_device,
                    has_scalar_only_inputs,
                ) = FakeTensor._find_common_device(func, flat_args)

            is_our_fake = self.is_our_fake(e)
            if is_our_fake:
                torch._check(
                    e.device == common_device,
                    lambda: f"FakeTensor is wrapped to wrong device, found {e.device}, expected {common_device}",
                )
                return cast(T, e)
            elif converter is not None:
                if has_scalar_only_inputs:
                    # Under FakeTensorMode, op accepts scalar only inputs, such as aten.add/sub/mul/div,
                    # returns a real scalar tensor on CPU. See TensorMeta() in _prims/__init__.py for details.
                    # We thus directly convert real tensor to fake tensor.
                    return converter.from_real_tensor(self, e)
                else:
                    return converter.from_meta_and_device(
                        self, e, device or common_device
                    )
            else:
                return e

        return tree_map(wrap, r)

    def create_symbolic_nested_int(
        self, *, nt_tensor_id: Optional[int] = None
    ) -> torch.SymInt:
        # See Note: [Creating symbolic nested int]
        # Returned nested int always has coeff=1; multiply the result by coeff if needed
        import torch.nested._internal.nested_tensor

        if nt_tensor_id is None:
            nt_tensor_id = self.nt_tensor_id_counter
            assert self.enter_stack, "should only called while FakeTensorMode is active"
            self.nt_tensor_id_counter += 1
        hint = torch._C._get_nested_int(nt_tensor_id, 1)

        src = torch._dynamo.source.EphemeralSource("intermediate_offsets_or_lengths")
        assert self.shape_env is not None
        ret = self.shape_env.create_symintnode(
            sym=self.shape_env.create_symbol(
                val=hint,
                source=src,
            ),
            hint=hint,
            source=src,
        )
        return ret

    _cpp_meta_supports_symint = ordered_set(
        aten.empty.memory_format,
        aten.empty_strided.default,
        aten.as_strided_scatter.default,
        aten.as_strided.default,
        aten.as_strided_.default,
        aten.zeros.default,
        aten.detach.default,
        aten.view_as_real.default,
        aten.view_as_complex.default,
        aten.set_.source_Storage_storage_offset,
        aten._sparse_coo_tensor_with_dims_and_tensors.default,
    )

    def cpp_meta_supports_symint(self, func: OpOverload) -> bool:
        if torch.Tag.view_copy in func.tags:
            return True
        return func in self._cpp_meta_supports_symint

    lift_fns = ordered_set(aten.lift_fresh.default, aten.lift_fresh_copy.default)

    def may_turn_const(self, t: Tensor) -> bool:
        return (
            t.numel() <= CONSTANT_NUMEL_LIMIT
            and not is_sparse_any(t)
            and not self.is_our_fake(t)
            and not t.device.type == "meta"
        )

    def invalidate_written_to_constants(
        self,
        func: OpOverload,
        flat_arg_fake_tensors: Sequence[FakeTensor],
        args: Sequence[object],
        kwargs: Mapping[str, object],
    ) -> None:
        any_constant = any(e.constant is not None for e in flat_arg_fake_tensors)
        schema_info = get_schema_info(func)
        if any_constant and schema_info.is_mutable():
            _, new_kwargs = normalize_function(
                func, args=args, kwargs=kwargs, normalize_to_only_use_kwargs=True
            )
            for k, v in new_kwargs.items():
                k = k if (k != "input" or schema_info.has_argument(k)) else "self"
                if (
                    self.is_our_fake(v)
                    and schema_info.is_mutable(k)
                    and v.constant is not None
                ):
                    self.fake_tensor_converter.invalidate_constant_aliases(v.constant)

    def from_tensor(
        self,
        tensor: Tensor,
        *,
        static_shapes: Optional[bool] = None,
        source: Optional[Source] = None,
        symbolic_context: Optional[SymbolicContext] = None,
        trace: bool = True,
    ) -> FakeTensor:
        shape_env: Optional[ShapeEnv] = self.shape_env
        if static_shapes is None:
            static_shapes = self.static_shapes
        if static_shapes:
            assert (
                symbolic_context is None
            ), "cannot set both static_shapes and symbolic_context"
            shape_env = None
        return self.fake_tensor_converter.from_real_tensor(
            self,
            tensor,
            shape_env=shape_env,
            source=source,
            symbolic_context=symbolic_context,
            trace=trace,
        )


_StoragePointer = object


# NB: returns fake tensors
def run_fallback_kernel(
    fake_mode: FakeTensorMode,
    func: OpOverload,
    flat_args: Sequence[object],
    args_spec: PyTree,
    orig_not_implemented_exception: RuntimeError,
) -> FakeTensor:
    # these should all be supported, just to be safe
    # avoid fallback for operators which inplace modify metadata
    # because the input fake tensors would be umodified
    if torch.Tag.inplace_view in func.tags:
        raise orig_not_implemented_exception

    inp_impls = {}

    # Don't use in_kernel_invocation_manager(fake_mode) as we want to do
    # REAL compute (not with meta device)
    with no_dispatch():

        def to_real_tensor(e: T) -> Union[T, Tensor]:
            if fake_mode.is_our_fake(e):
                out = torch.zeros_like(e, device=e.fake_device)
                if e.is_sparse:
                    out._coalesced_(e.is_coalesced())
                inp_impls[id(out)] = e
                return out
            return e

        flat_args = [to_real_tensor(a) for a in flat_args]
        args, kwargs = pytree.tree_unflatten(flat_args, args_spec)

        r = func(*args, **kwargs)

    storages: Set[_StoragePointer] = set()

    for e in flat_args:
        if isinstance(e, Tensor):
            if not is_sparse_any(e):
                storages.add(e._typed_storage()._cdata)

    # TODO: also check metadata change on inputs
    # proper aliasing/metadata relationship between outputs and inputs will
    # not be set up, bc of conversion to device, unless we can reuse an
    # input impl

    def map_out(e: T) -> Union[T, FakeTensor]:
        if id(e) not in inp_impls and (
            isinstance(e, Tensor)
            and not is_sparse_any(e)
            and e._typed_storage()._cdata in storages
        ):
            raise orig_not_implemented_exception

        if isinstance(e, Tensor):
            if id(e) in inp_impls:
                return inp_impls[id(e)]
            else:
                return fake_mode.fake_tensor_converter.from_real_tensor(fake_mode, e)
        else:
            return e

    return pytree.tree_map(map_out, r)


# Just for use to allow copying a module to fake tensors,
# does not apply elsewhere
class FakeCopyMode(TorchFunctionMode):
    def __init__(self, fake_mode: FakeTensorMode) -> None:
        self.fake_mode = fake_mode

    def __torch_function__(
        self,
        func: OpOverload,
        types: Sequence[Type],
        args: Sequence[object] = (),
        kwargs: Optional[Mapping[str, object]] = None,
    ) -> FakeTensor:
        kwargs = kwargs if kwargs else {}

        # clone will get called in Parameter deepcopy
        if func == torch._C.TensorBase.clone:
            assert isinstance(args[0], Tensor)
            return func(
                self.fake_mode.from_tensor(args[0], static_shapes=True), **kwargs
            )
        elif func == Tensor.__deepcopy__:
            assert len(args) == 2 and len(kwargs) == 0
            tensor = cast(Tensor, args[0])
            memo = cast(Dict[int, FakeTensor], args[1])

            if id(tensor) in memo:
                return memo[id(tensor)]

            out = self.fake_mode.from_tensor(tensor, static_shapes=True)
            memo[id(tensor)] = out
            return out
        else:
            with torch._C.DisableTorchFunctionSubclass():
                return func(*args, **kwargs)


def _device_handler(args: Sequence[object]) -> torch.device:
    # NB: Don't use is_our_fake, just serve the fake information
    # as is.  Notice we don't use 'self'; we use args[0].fake_mode
    # because they may not be the same.  It would also be possible
    # to return NotImplemented here, in which case the FakeTensor
    # handler on args[0] would handle it, but we're being nice and
    # short-circuiting quickly.
    assert len(args) == 1 and isinstance(args[0], FakeTensor)
    if args[0].fake_mode.in_kernel_invocation:
        return torch.device("meta")
    else:
        return args[0].fake_device


# [subclass inputs]
# Suppose we enable fake tensor mode.  This means that fake tensor
# mode will run first.  But what if we do an operation that
# involves a tensor subclass that will desugar into normal tensor
# operations?  Without returning NotImplemented, fake tensor mode will run first,
# decide that a conversion was made (since there was a non fake
# tensor argument), and report an error that converting non
# fake tensor is not supported.  What we actually wanted to happen
# was to give the subclass a chance to figure out what it wants to
# before erroring out. Returning NotImplemented here allows this.
def _check_for_subclass(flat_args: Sequence[object]) -> bool:
    return any(_check_for_subclass_arg(x) for x in flat_args)


def _check_for_subclass_arg(x: object) -> bool:
    return (
        not isinstance(x, FakeTensor)
        and isinstance(x, Tensor)
        and type(x) is not Tensor
        and type(x) is not torch.nn.Parameter
    )


_DISPATCH_META_HANDLERS = {
    torch.ops.prim.device.default: _device_handler,
    torch.ops.aten.size.default: lambda args: tuple(
        int(s) for s in cast(Tensor, args[0]).size()
    ),
    torch.ops.aten.stride.default: lambda args: tuple(
        int(s) for s in cast(Tensor, args[0]).stride()
    ),
    torch.ops.aten.storage_offset.default: lambda args: int(
        cast(Tensor, args[0]).storage_offset()
    ),
}

_DISPATCH_HANDLE_DIRECTLY = ordered_set(
    torch.ops.aten.is_coalesced.default,
    torch.ops.aten.dense_dim.default,
    torch.ops.aten.sparse_dim.default,
)

from torch._subclasses.fake_impls import (  # noqa: F401
    _device_not_kwarg_ops,
    _is_tensor_constructor,
    _like_tensor_constructors,
    contains_tensor_types,
    get_fast_op_impls,
    has_meta,
    op_implementations_checks,
    stride_incorrect_op,
)


@atexit.register
def dump_cache_stats() -> None:
    log.info("FakeTensor cache stats:")
    log.info("  cache_hits: %s", FakeTensorMode.cache_hits)
    log.info("  cache_misses: %s", FakeTensorMode.cache_misses)
    bypasses = FakeTensorMode.cache_bypasses
    if bypasses:
        log.info("  cache_bypasses:")
        width = max(len(k) for k in bypasses)
        for k, v in sorted(bypasses.items(), key=lambda i: -i[1]):
            log.info("    %-*s %s", width + 1, f"{k}:", v)<|MERGE_RESOLUTION|>--- conflicted
+++ resolved
@@ -534,7 +534,6 @@
 class SymIntMemoDescriptor:
     _name: str
     _is_unbacked: bool
-<<<<<<< HEAD
     # This flag makes version counting optional. We use this for NJT, where
     # memoization of the nested int on the fake offsets is important to do even
     # during inference mode. We're okay with no version tracking for that case
@@ -547,12 +546,6 @@
         assert is_unbacked is not None
         self._is_unbacked = is_unbacked
         self._opt_vc = opt_vc
-=======
-
-    def __init__(self, *, is_unbacked: Optional[bool] = None):
-        assert is_unbacked is not None
-        self._is_unbacked = is_unbacked
->>>>>>> 3b440f35
 
     def __set_name__(self, owner: str, name: str) -> None:
         self._name = name
@@ -577,14 +570,10 @@
             return None
         # Version counter based tracking isn't 100% sound but it's close
         # enough
-<<<<<<< HEAD
         if (
             not (self._opt_vc and obj.is_inference())
             and getattr(obj, self._memo_vc(obj)) != obj._version
         ) or (
-=======
-        if getattr(obj, self._memo_vc(obj)) != obj._version or (
->>>>>>> 3b440f35
             self._is_unbacked
             and getattr(obj, self._memo_epoch(obj)) != obj.fake_mode.epoch
         ):
@@ -628,11 +617,7 @@
     # We expect nested_int_memo to be None when an offsets is a graph
     # intermediate, or an input that has never been associated with a
     # nested int.
-<<<<<<< HEAD
     nested_int_memo = SymIntMemoDescriptor(is_unbacked=False, opt_vc=True)
-=======
-    nested_int_memo = SymIntMemoDescriptor(is_unbacked=False)
->>>>>>> 3b440f35
 
     # Indicates to our torch_dispatch dispatching infra that
     # this is an "infra" mode with lower dispatching precedence.
