--- conflicted
+++ resolved
@@ -1,10 +1,3 @@
-__all__ = [
-    "MaskedTensor",
-    "as_masked_tensor",
-    "is_masked_tensor",
-    "masked_tensor",
-]
-
 from torch.masked._ops import (
     _canonical_dim,
     _combine_input_and_mask,
@@ -34,9 +27,6 @@
     var,
 )
 from torch.masked.maskedtensor.core import is_masked_tensor, MaskedTensor
-<<<<<<< HEAD
-from torch.masked.maskedtensor.creation import as_masked_tensor, masked_tensor
-=======
 from torch.masked.maskedtensor.creation import as_masked_tensor, masked_tensor
 
 
@@ -64,5 +54,4 @@
     "std",
     "sum",
     "var",
-]
->>>>>>> 6ff1e43a
+]