#pragma once
#include <ATen/TensorGeometry.h>
#include <ATen/core/ivalue.h>
#include <c10/core/impl/TorchDispatchModeTLS.h>
#include <c10/util/flat_hash_map.h>
#include <torch/csrc/autograd/function.h>
#include <torch/csrc/autograd/input_metadata.h>
#include <torch/csrc/autograd/saved_variable.h>
#include <torch/csrc/autograd/variable_info.h>
#include <torch/csrc/utils/python_stub.h>
#include <torch/csrc/utils/torch_dispatch_mode.h>
#include <typeindex>
#include <vector>

// see [Note: Compiled Autograd]

namespace torch::dynamo::autograd {
using namespace torch::autograd;

struct SizeInput {
  // Note: int value is still needed when dynamic to pass as an arg
  enum DynType : uint8_t { STATIC = 0, DYNAMIC = 1 };
  SizeInput(DynType dt, int64_t v) : dyn_type(dt), value(v) {}
  DynType dyn_type;
  int64_t value;
};

struct CacheKeyBuffer {
  CacheKeyBuffer(const uint8_t* key, uint16_t len) : data(new uint8_t[len]) {
    std::memcpy(data.get(), key, len);
  }
  const uint8_t* get() const {
    return data.get();
  }

 private:
  // NOLINTNEXTLINE(*c-array*)
  std::unique_ptr<uint8_t[]> data;
};

struct CacheKey {
  // Key to find the next node in the shadow graph.  We use C++ RTTI for the
  // type of the node (ntype), then a key generated with a visitor pattern.
  CacheKey(const std::type_index& ntype, const uint8_t* key, uint16_t len)
      : node_type(ntype), key_size(len), key(key) {}

  bool operator<(const CacheKey& other) const {
    if (node_type != other.node_type) {
      return node_type < other.node_type;
    }
    if (key_size != other.key_size) {
      return key_size < other.key_size;
    }
    return std::memcmp(key, other.key, key_size) < 0;
  }

  bool operator==(const CacheKey& other) const {
    return node_type == other.node_type && key_size == other.key_size &&
        std::memcmp(key, other.key, key_size) == 0;
  }

  size_t hash() const {
    // don't bother hashing the key data, common case 1 cache entry per node
    return std::hash<std::type_index>()(node_type) ^ key_size;
  }

  std::type_index node_type;
  uint16_t key_size;
  const uint8_t* key;
};

struct NodeCall {
  NodeCall(uint32_t id_, std::shared_ptr<Node> node_)
      : id(id_), node(std::move(node_)) {}

  void mark_output(int input_nr, int output_idx) {
    graph_output.emplace_back(input_nr, output_idx);
  }

  uint32_t id;
  std::shared_ptr<Node> node;
  std::vector<std::pair<int, int>> tensor_pre_hooks;
  std::vector<int> pre_hooks;
  std::vector<int> post_hooks;
  std::vector<int> post_acc_grad_hooks;
  std::vector<std::pair<int, int>> graph_output;
  bool needed = true;
};

struct NodeCalls : public std::unordered_map<Node*, NodeCall> {
  NodeCall& lookup(const std::shared_ptr<Node>& function) {
    auto it = find(function.get());
    if (it == end()) {
      it = emplace(function.get(), NodeCall(_next_id++, function)).first;
    }
    return it->second;
  }

 private:
  uint32_t _next_id = 0;
};

struct TensorArg {
  // Represents a de-duplicated tensor that will be passed into the graph
  TensorArg(uint32_t i = 0) : id(i) {}
  uint32_t index() const {
    TORCH_INTERNAL_ASSERT(defined());
    return id - 1;
  }
  bool defined() const {
    return id != 0;
  }
  uint32_t id;
  at::Tensor proxy_tensor;
};

struct TensorArgs {
  // Manages a collection of TensorArgs and mappings from Tensors/SavedVariables
  // to them.  This also allows us to unpack SavedVariable exactly once and
  // store the unpacked Tensor.

  TensorArg& lookup(const at::Tensor& tensor, bool create = false) {
    if (!tensor.defined()) {
      return _undefined;
    }
    auto impl = tensor.unsafeGetTensorImpl();
    auto it = _args.find(impl);
    if (it == _args.end()) {
      TORCH_INTERNAL_ASSERT(create && inputs.size() == _next_id - 1);
      it = _args.emplace(impl, TensorArg(_next_id++)).first;
      inputs.emplace_back(tensor);
    }
    return it->second;
  }

  TensorArg& lookup(const SavedVariable& sv) {
    auto it = _saved_variables.find(&sv);
    TORCH_INTERNAL_ASSERT(it != _saved_variables.end());
    return *it->second;
  }

  TensorArg& add(const at::Tensor& tensor) {
    return lookup(tensor, true);
  }

  TensorArg& add(const SavedVariable& sv, const std::shared_ptr<Node>& node) {
    // TODO(jansel): Here we unpack the SavedVariable exactly once.  This might
    // fire SavedTensor hooks.  In the future we should try to put saved tensor
    // hooks into the graph.
    at::Tensor tensor = sv.unpack(node);
    TensorArg& arg = add(tensor);
    _saved_variables.emplace(&sv, &arg);
    return arg;
  }

  // the concrete tensors that will get passed into the graph as inputs
  std::vector<at::Tensor> inputs;

 private:
  std::unordered_map<const c10::TensorImpl*, TensorArg> _args;
  // Every TensorArg from this is actually owned by _args (or _undefined) and
  // that's why we have an un-owned pointer here.
  std::unordered_map<const SavedVariable*, TensorArg*> _saved_variables;
  TensorArg _undefined;
  uint32_t _next_id = 1; // id=0 used by _undefined
};

struct LiftedIValueArg {
  LiftedIValueArg() = delete;
  LiftedIValueArg(const at::IValue* ptr)
      : actual_ptr(ptr), proxy(at::IValue::uninitialized()) {}

  const at::IValue* actual_ptr; // lifetime handled by autograd node
  at::IValue proxy;
};

struct LiftedIValueArgs {
  at::IValue& next_proxy(const at::IValue* actual_ptr) {
    TORCH_INTERNAL_ASSERT(next < args.size());
    auto& iv_arg = args.at(next++);
    TORCH_INTERNAL_ASSERT(iv_arg.actual_ptr == actual_ptr);
    return iv_arg.proxy;
  }

  std::vector<LiftedIValueArg> args;
  size_t next = 0;
};

struct AutogradCompilerCall {
  void add_size_input(const c10::SymInt& s) {
    all_size_inputs.emplace_back(
        default_dyn_type, s.guard_int(__FILE__, __LINE__));
  }

  size_t emplace_hook(c10::SafePyObject&& fn) {
    hooks.emplace_back(std::move(fn));
    return hooks.size() - 1;
  }

  TensorArgs tensor_args;
  std::vector<SizeInput> all_size_inputs;
  LiftedIValueArgs lifted_ivalue_args;
  std::vector<int64_t> dyn_size_inputs;
  std::vector<c10::SafePyObject> hooks;
  NodeCalls node_calls;
  SizeInput::DynType default_dyn_type = SizeInput::STATIC;
};

class CompiledNodeArgs {
  // CompiledNodeArgs builds a representation of the constant values found
  // across all the nodes in the compiled graph, via 'collect' overloads. The
  // collected constants are specialized on by concatenation into a cache key.
  // Tensor, symint arguments (which are lifted to become graph inputs rather
  // than specialized on) are forwarded to the compiler and not included in the
  // key.
 public:
  void collect(const TensorArg& t) {
    collect_size(t.id);
    if (t.defined()) {
      const at::Tensor& tensor = _compiler.tensor_args.inputs[t.index()];
      // including these in the cache key means dynamo-level tensor guards can
      // be skipped
      collect(tensor.device());
      collect(tensor.dtype());
      collect(tensor.requires_grad());
    }
  }

  void collect(const at::Tensor& t) {
    collect(_compiler.tensor_args.add(t));
  }
  void collect(const SavedVariable& t) {
    collect(_compiler.tensor_args.add(t, _node_call.node));
  }
  void collect(const c10::SymInt& t) {
    _compiler.add_size_input(t);
  }
  template <typename T>
  void collect(const std::vector<T>& t) {
    collect_size(t.size());
    for (const T& i : t) {
      collect(i);
    }
  }
  template <typename T>
  void collect(const c10::ArrayRef<T>& t) {
    collect_size(t.size());
    for (const T& i : t) {
      collect(i);
    }
  }
  template <typename T>
  void collect(const c10::OptionalArray<T>& t) {
    collect(t.list);
  }
  template <typename T>
  void collect(const std::optional<T>& t) {
    if (cond(t.has_value())) {
      collect(*t);
    }
  }
  template <typename A, typename B>
  void collect(const std::pair<A, B>& t) {
    collect(t.first);
    collect(t.second);
  }
  template <typename V>
  void collect(const ska::flat_hash_map<std::string, V>& m) {
    collect_size(m.size());

    std::vector<std::string> keys;
    keys.reserve(m.size());
    std::transform(
        m.begin(), m.end(), std::back_inserter(keys), [](const auto& entry) {
          return entry.first;
        });
    std::sort(keys.begin(), keys.end());
    for (const auto& k : keys) {
      collect(k);
      collect(m.at(k));
    }
  }
  void collect(const at::IValue& iv, bool nested = false) {
    // used by AutogradContext::saved_data from CppNode
    if (iv.isList()) {
      c10::List<at::IValue> list = iv.toList();
      collect_size(list.size());
      for (auto&& value : list) {
        collect(value, true);
      }
    } else if (iv.isGenericDict()) {
      c10::Dict<at::IValue, at::IValue> ordered_dict = iv.toGenericDict();
      collect_size(ordered_dict.size());
      // NOLINTNEXTLINE(modernize-loop-convert)
      for (auto it = ordered_dict.begin(); it != ordered_dict.end(); it++) {
        collect(it->key());
        collect(it->value(), true);
      }
    } else if (iv.isTensor()) {
      collect(iv.toTensor());
<<<<<<< HEAD
    } else if (
        iv.isInt() || iv.isSymInt() || iv.isDouble() || iv.isSymFloat()) {
=======
    } else if (!nested && (iv.isInt() || iv.isSymInt())) {
      // can't lift ivalues nested in collections
>>>>>>> 4e6f55f5
      _compiler.lifted_ivalue_args.args.emplace_back(&iv);
    } else {
      try {
        collect(static_cast<uint64_t>(at::IValue::hash(iv)));
      } catch (const std::runtime_error& e) {
        std::string msg =
            "Compiled autograd can not trace unhashable IValues, error: " +
            std::string(e.what());
        TORCH_CHECK_NOT_IMPLEMENTED(false, msg);
      }
    }
  }
  void collect(const c10::Scalar& t) {
    auto type = t.type();
    specialize_on_bytes(type);
    if (type == c10::ScalarType::Double) {
      collect(t.toDouble());
    } else if (type == c10::ScalarType::Long) {
      collect(t.toLong());
    } else if (type == c10::ScalarType::Bool) {
      collect(t.toBool());
    } else if (type == c10::ScalarType::ComplexDouble) {
      auto c = t.toComplexDouble();
      collect(c.real());
      collect(c.imag());
    } else {
      TORCH_INTERNAL_ASSERT(false);
    }
  }
  void collect(const c10::TensorOptions& t) {
    collect(t.device());
    collect(t.dtype());
    collect(t.layout());
    collect(t.requires_grad());
    collect(t.pinned_memory());
    collect(t.memory_format_opt());
  }
  void collect(const at::TensorGeometry& t) {
    collect(t.sym_sizes());
    collect(t.sym_strides());
    collect(t.sym_storage_offset());
  }
  void collect(const torch::autograd::TypeAndSize& t) {
    collect(t.sym_sizes);
    collect(t.options);
  }
  void collect(const c10::Device& t) {
    collect(t.type());
    collect(t.index());
  }
  void collect(const std::string& t) {
    collect_size(t.size());
    for (char c : t) {
      collect(c);
    }
  }
  void collect(const caffe2::TypeMeta& t) {
    specialize_on_bytes(t.id());
  }
  void collect(const std::shared_ptr<Node>& t) {
    // Note: this is only capturing the ID of the node not everything
    // contained inside it.  This is used for tracking connections between
    // nodes and the actual details of the node itself must be handled by
    // a seperate call to `node->compiled_args()`.
    if (cond((bool)t)) {
      collect(_compiler.node_calls.lookup(t));
    }
  }
  void collect(const NodeCall& t) {
    collect_size(t.id);
    collect(t.graph_output);
    collect_hooks_from(t.node.get());
  }
  void collect(const Edge& t) {
    if (cond(t.is_valid())) {
      collect_size(_compiler.node_calls.lookup(t.function).id);
      collect_size(t.input_nr);
      collect(t.function->input_metadata(t.input_nr)); // for validate_outputs
    }
  }
  void collect(const InputMetadata& t) {
    TORCH_CHECK(!t.is_nested_tensor(), "NestedTensor not implemented");
    collect(t.options());
    collect(t.is_tensor_subclass());
    collect(t.shape_as_dim_vector());
  }
  void collect(const VariableInfo& t) {
    collect(t.layout);
    collect(t.device);
    collect(t.scalar_type);
    collect(t.size);
    collect(t.requires_grad);
    collect(t.is_empty);
  }
  bool cond(bool cond) {
    collect(cond);
    return cond;
  }

#define COLLECT_AS_BYTES(T) \
  void collect(T t) {       \
    specialize_on_bytes(t); \
  }
  COLLECT_AS_BYTES(c10::ScalarType);
  COLLECT_AS_BYTES(c10::DeviceType);
  COLLECT_AS_BYTES(c10::Layout);
  COLLECT_AS_BYTES(c10::MemoryFormat);
  COLLECT_AS_BYTES(int8_t);
  COLLECT_AS_BYTES(int16_t);
  COLLECT_AS_BYTES(int32_t);
  COLLECT_AS_BYTES(int64_t);
  COLLECT_AS_BYTES(uint8_t);
  COLLECT_AS_BYTES(uint16_t);
  COLLECT_AS_BYTES(uint32_t);
  COLLECT_AS_BYTES(uint64_t);
  COLLECT_AS_BYTES(bool);
  COLLECT_AS_BYTES(float);
  COLLECT_AS_BYTES(double);
#undef COLLECT_AS_BYTES

  void collect_hooks_from(Node* fn) {
    TORCH_CHECK(
        fn->retains_grad_hooks().empty(),
        "retains_grad_hooks not implemented for compiled autograd");
    for (auto& i : fn->tensor_pre_hooks()) {
      i->compiled_args(*this);
    }
    for (auto& i : fn->pre_hooks()) {
      i->compiled_args(*this);
    }
    for (auto& i : fn->post_hooks()) {
      i->compiled_args(*this);
    }
    collect_size(_node_call.tensor_pre_hooks.size());
    collect_size(_node_call.pre_hooks.size());
    collect_size(_node_call.post_hooks.size());
    for (const auto& h : _node_call.tensor_pre_hooks) {
      collect_size(static_cast<size_t>(h.second));
    }
  }

  CacheKey key() const {
    Node* node = _node_call.node.get();
    return CacheKey(
        typeid(*node), _specialization_key, _specialization_key_size);
  }

  size_t add_backward(c10::SafePyObject&& obj) {
    return _compiler.emplace_hook(std::move(obj));
  }

  size_t add_backward_state(c10::SafePyObject&& obj) {
    return _compiler.emplace_hook(std::move(obj));
  }

  void add_tensor_pre_hook(c10::SafePyObject&& obj, int index) {
    auto fn_id = _compiler.emplace_hook(std::move(obj));
    collect_size(fn_id);
    _node_call.tensor_pre_hooks.emplace_back(fn_id, index);
  }

  void add_pre_hook(c10::SafePyObject&& obj) {
    auto fn_id = _compiler.emplace_hook(std::move(obj));
    collect_size(fn_id);
    _node_call.pre_hooks.emplace_back(fn_id);
  }

  void add_post_hook(c10::SafePyObject&& obj) {
    auto fn_id = _compiler.emplace_hook(std::move(obj));
    collect_size(fn_id);
    _node_call.post_hooks.emplace_back(fn_id);
  }

  void add_post_acc_grad_hook(c10::SafePyObject&& obj) {
    auto fn_id = _compiler.emplace_hook(std::move(obj));
    collect_size(fn_id);
    _node_call.post_acc_grad_hooks.emplace_back(fn_id);
  }

  // Need to template the size_t to silence internal 32-bit build errors due to
  // a mix of -Werror, -Wtautological-type-limit-compare and
  // -Wunknown-pragmas
  template <typename T>
  std::enable_if_t<std::is_unsigned_v<T>, void> collect_size(T s) {
    // we expect sizes to be small, so try to cram them into a single byte
    constexpr uint8_t encode_as_u64 = std::numeric_limits<uint8_t>::max();
    constexpr uint8_t encode_as_u32 = encode_as_u64 - 1;
    constexpr uint8_t encode_as_u16 = encode_as_u64 - 2;
    if (C10_UNLIKELY(s >= encode_as_u16)) {
      // first write a byte indicating the path we followed, then the data
      if (s <= std::numeric_limits<uint16_t>::max()) {
        // 3 bytes
        specialize_on_bytes(encode_as_u16);
        specialize_on_bytes(static_cast<uint16_t>(s));
      } else if (s <= std::numeric_limits<uint32_t>::max()) {
        // 5 bytes
        specialize_on_bytes(encode_as_u32);
        specialize_on_bytes(static_cast<uint32_t>(s));
      } else {
        // 9 bytes
        specialize_on_bytes(encode_as_u64);
        specialize_on_bytes(s);
      }
    } else {
      // happy case, 1 byte
      specialize_on_bytes(static_cast<uint8_t>(s));
    }
  }

  SizeInput::DynType set_default_dyn_type(SizeInput::DynType default_dyn_type) {
    return std::exchange(_compiler.default_dyn_type, default_dyn_type);
  }

  CompiledNodeArgs(AutogradCompilerCall& compiler, NodeCall& node_call)
      : _compiler(compiler),
        _node_call(node_call),
        _specialization_key(
            // NOLINTNEXTLINE(cppcoreguidelines-no-malloc)
            (uint8_t*)std::malloc(_specialization_key_storage)) {}
  ~CompiledNodeArgs() {
    // NOLINTNEXTLINE(cppcoreguidelines-no-malloc)
    std::free(_specialization_key);
  }
  CompiledNodeArgs(const CompiledNodeArgs&) = delete;

 private:
  template <typename T>
  void specialize_on_bytes(const T& t) {
    while (C10_UNLIKELY(
        _specialization_key_size + sizeof(T) > _specialization_key_storage)) {
      _specialization_key_storage *= 2;
      // NOLINTNEXTLINE(cppcoreguidelines-no-malloc)
      _specialization_key = (uint8_t*)std::realloc(
          _specialization_key, _specialization_key_storage);
    }
    std::memcpy(_specialization_key + _specialization_key_size, &t, sizeof(T));
    _specialization_key_size += sizeof(T);
  }

  AutogradCompilerCall& _compiler;
  NodeCall& _node_call;
  size_t _specialization_key_size{0};
  size_t _specialization_key_storage{1024};
  uint8_t* _specialization_key;
};

struct TraceState {
  TraceState(std::vector<std::optional<c10::SymInt>>&& ss, size_t num_outputs)
      : sym_sizes(ss), outputs(num_outputs) {}

  void debug_asserts() {
    TORCH_INTERNAL_ASSERT(sym_sizes_index == sym_sizes.size());
  }
  std::optional<c10::SymInt> next_sym_size() {
    TORCH_INTERNAL_ASSERT(sym_sizes_index < sym_sizes.size());
    return sym_sizes[sym_sizes_index++];
  }

  size_t sym_sizes_index{0};
  std::vector<std::optional<c10::SymInt>> sym_sizes;
  variable_list outputs;
};

class SwapSavedVariables {
  // SwapSavedVariables is used during the tracing/compilation phase after a
  // cache-miss. It swaps any 'lifted' inputs (tensors, symints) to proxy nodes,
  // allows tracing to happen, then swaps them back afterwards.
 public:
  void before(at::Tensor& t) {
    TensorArg& arg = compiler.tensor_args.lookup(t);
    stashed_tensors.save(&t, std::move(t));
    if (arg.defined()) {
      TORCH_INTERNAL_ASSERT(arg.proxy_tensor.defined());
      t = arg.proxy_tensor;
    }
  }
  void after(at::Tensor& t) {
    stashed_tensors.restore(&t);
  }

  void before(SavedVariable& t) {
    TensorArg& arg = compiler.tensor_args.lookup(t);
    stashed_variables.save(&t, std::move(t));
    if (arg.defined()) {
      TORCH_INTERNAL_ASSERT(arg.proxy_tensor.defined());
      t = SavedVariable(arg.proxy_tensor, false);
    }
  }
  void after(SavedVariable& t) {
    stashed_variables.restore(&t);
  }

  void before(c10::SymInt& t) {
    stashed_symints.save(&t, c10::SymInt(t));
    auto opt_value = state.next_sym_size();
    if (opt_value.has_value()) {
      t = *opt_value; // dynamic shape
    }
  }
  void after(c10::SymInt& t) {
    stashed_symints.restore(&t);
  }

  void before(at::IValue& iv) {
    if (iv.isTensor()) {
      before(iv.toTensor());
    } else {
      stashed_ivalues.save(&iv, at::IValue(iv));
      if (iv.isInt() || iv.isSymInt() || iv.isDouble() || iv.isSymFloat()) {
        iv = compiler.lifted_ivalue_args.next_proxy(&iv);
      }
    }
  }

  void after(at::IValue& t) {
    if (t.isTensor()) {
      after(t.toTensor());
    } else {
      stashed_ivalues.restore(&t);
    }
  }

  void before(Edge& t) {
    if (t.is_valid()) {
      // need for symints used by validate_outputs
      before(t.function->mutable_input_metadata(t.input_nr));
    }
  }
  void after(Edge& t) {
    if (t.is_valid()) {
      after(t.function->mutable_input_metadata(t.input_nr));
    }
  }
  void before(InputMetadata& t) {
    before(t.mutable_shape_as_dim_vector());
  }
  void after(InputMetadata& t) {
    after(t.mutable_shape_as_dim_vector());
  }
  void before(at::TensorGeometry& t) {
    before(t.mutable_sizes());
    before(t.mutable_strides());
    before(t.mutable_storage_offset());
    t.recompute();
  }
  void after(at::TensorGeometry& t) {
    after(t.mutable_sizes());
    after(t.mutable_strides());
    after(t.mutable_storage_offset());
    t.recompute();
  }
  void before(torch::autograd::TypeAndSize& t) {
    before(t.sym_sizes);
    before(t.options);
  }
  void after(torch::autograd::TypeAndSize& t) {
    after(t.sym_sizes);
    after(t.options);
  }
  void before(VariableInfo& t) {
    before(t.size);
  }
  void after(VariableInfo& t) {
    after(t.size);
  }

  template <typename T>
  void before(std::vector<T>& t) {
    for (T& i : t) {
      before(i);
    }
  }
  template <typename T>
  void after(std::vector<T>& t) {
    for (T& i : t) {
      after(i);
    }
  }
  template <typename T, unsigned N>
  void before(c10::SmallVector<T, N>& t) {
    for (T& i : t) {
      before(i);
    }
  }
  template <typename T, unsigned N>
  void after(c10::SmallVector<T, N>& t) {
    for (T& i : t) {
      after(i);
    }
  }

  template <typename T>
  void before(c10::OptionalArray<T>& t) {
    before(t.list);
  }
  template <typename T>
  void after(c10::OptionalArray<T>& t) {
    after(t.list);
  }

  template <typename T>
  void before(std::optional<T>& t) {
    if (t.has_value()) {
      before(*t);
    }
  }
  template <typename T>
  void after(std::optional<T>& t) {
    if (t.has_value()) {
      after(*t);
    }
  }

  template <typename V>
  void before(ska::flat_hash_map<std::string, V>& m) {
    std::vector<std::string> keys;
    keys.reserve(m.size());
    std::transform(
        m.begin(), m.end(), std::back_inserter(keys), [](const auto& entry) {
          return entry.first;
        });
    std::sort(keys.begin(), keys.end());
    for (auto& k : keys) {
      before(m.at(k));
    }
  }

  template <typename V>
  void after(ska::flat_hash_map<std::string, V>& m) {
    for (auto& [_, v] : m) {
      after(v);
    }
  }

#define NO_OP_VISIT(T)     \
  void before(const T&) {} \
  void after(const T&) {}
  NO_OP_VISIT(caffe2::TypeMeta);
  NO_OP_VISIT(c10::Device);
  NO_OP_VISIT(c10::DeviceType);
  NO_OP_VISIT(c10::Layout);
  NO_OP_VISIT(c10::MemoryFormat);
  NO_OP_VISIT(c10::ScalarType);
  NO_OP_VISIT(c10::Scalar);
  NO_OP_VISIT(c10::TensorOptions);
  NO_OP_VISIT(std::string);
  NO_OP_VISIT(int64_t);
  NO_OP_VISIT(bool);
  NO_OP_VISIT(double);
#undef NO_OP_VISIT

  SwapSavedVariables(
      AutogradCompilerCall& c,
      TraceState& s,
      PyObject* p,
      const NodeCall& n)
      : compiler(c), state(s), py_compiler(p), curr_node_call(n) {}

  PyObject* get_py_compiler() {
    return py_compiler;
  }

  const NodeCall& get_curr_node_call() {
    return curr_node_call;
  }

  void debug_asserts() {
    stashed_variables.debug_assert();
    stashed_tensors.debug_assert();
    stashed_symints.debug_assert();
  }

 private:
  template <typename T>
  struct Stashed {
    Stashed(T&& v) : prior_value(std::move(v)) {}
    T prior_value;
    // Note: we need count here to support duplicate calls to before()
    // which happen when we have multiple autograd::Edge objects pointing
    // to the same autograd::Node
    int count = 1;
  };

  template <typename T>
  struct StashedVars : public std::unordered_map<const T*, Stashed<T>> {
    void save(const T* key, T&& value) {
      auto [it, inserted] = this->try_emplace(key, std::move(value));
      if (!inserted) {
        // keep the value from the prior save()
        it->second.count++;
      }
    }
    void restore(T* var) {
      auto it = this->find(var);
      TORCH_INTERNAL_ASSERT(it != this->end(), "missing before())");
      if (--it->second.count == 0) {
        // restore the value on the last restore()
        *var = std::move(it->second.prior_value);
        this->erase(it);
      }
    }
    void debug_assert() {
      TORCH_INTERNAL_ASSERT(this->empty(), "missing call to after()");
    }
  };

  // NOLINTNEXTLINE(cppcoreguidelines-avoid-const-or-ref-data-members)
  AutogradCompilerCall& compiler;
  // NOLINTNEXTLINE(cppcoreguidelines-avoid-const-or-ref-data-members)
  TraceState& state;
  // This is a borrowed reference, we do not increment ownership, or lower it,
  // it's lifecycle is entirely longer than this objects.
  PyObject* py_compiler;
  // NOLINTNEXTLINE(cppcoreguidelines-avoid-const-or-ref-data-members)
  const NodeCall& curr_node_call;

  // These mappings are used to save the prior values when we overwrite things
  // in before(). In after(), we use these to cleanup after ourselves.
  StashedVars<SavedVariable> stashed_variables;
  StashedVars<at::Tensor> stashed_tensors;
  StashedVars<c10::SymInt> stashed_symints;
  StashedVars<at::IValue> stashed_ivalues;
};

} // namespace torch::dynamo::autograd

template <>
struct std::hash<torch::dynamo::autograd::CacheKey> {
  size_t operator()(const torch::dynamo::autograd::CacheKey& k) const {
    return k.hash();
  }
};<|MERGE_RESOLUTION|>--- conflicted
+++ resolved
@@ -298,13 +298,10 @@
       }
     } else if (iv.isTensor()) {
       collect(iv.toTensor());
-<<<<<<< HEAD
     } else if (
-        iv.isInt() || iv.isSymInt() || iv.isDouble() || iv.isSymFloat()) {
-=======
-    } else if (!nested && (iv.isInt() || iv.isSymInt())) {
+        !nested &&
+        (iv.isInt() || iv.isSymInt() || iv.isDouble() || iv.isSymFloat())) {
       // can't lift ivalues nested in collections
->>>>>>> 4e6f55f5
       _compiler.lifted_ivalue_args.args.emplace_back(&iv);
     } else {
       try {
