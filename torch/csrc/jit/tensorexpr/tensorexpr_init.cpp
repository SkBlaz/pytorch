--- conflicted
+++ resolved
@@ -287,7 +287,7 @@
       "Compute",
       [](const std::string& func_name,
          const std::vector<ExprHandle>& dim_args,
-         py::function func) {
+         const py::function& func) {
         if (dim_args.size() == 1) {
           return Compute(func_name, dim_args, [&func](const VarHandle& a) {
             return py::cast<ExprHandle>(func(a));
@@ -328,7 +328,7 @@
       "Compute2",
       [](const std::string& func_name,
          const std::vector<ExprHandle>& dim_args,
-         py::function func) {
+         const py::function& func) {
         return Compute(
             func_name, dim_args, [&func](const std::vector<VarHandle>& dims) {
               return py::cast<ExprHandle>(func(dims));
@@ -714,15 +714,9 @@
 
   te.def(
       "lower",
-<<<<<<< HEAD
-      [](std::string op_str,
-         py::list inputs,
-         std::vector<ExprHandle> outputShape,
-=======
       [](const std::string& op_str,
          const py::list& inputs,
          const std::vector<ExprHandle>& outputShape,
->>>>>>> 7b2664ec
          Dtype outputType) {
         auto op = c10::Symbol::fromQualString(op_str);
         std::vector<ArgValue> argInputs;
