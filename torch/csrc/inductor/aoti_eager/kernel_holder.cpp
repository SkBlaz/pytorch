--- conflicted
+++ resolved
@@ -122,9 +122,9 @@
     } else if (stack[idx].isTensorList()) {
       // tensor list
       std::fill_n(
-        std::back_inserter(tensor_parameter_index),
-        stack[idx].toListRef().size(),
-        idx);
+          std::back_inserter(tensor_parameter_index),
+          stack[idx].toListRef().size(),
+          idx);
     } else if (stack[idx].isOptionalTensorList()) {
       // optional tensor list: std::vector<std::optional<at::Tensor>>
       for (const auto& item : stack[idx].toListRef()) {
@@ -188,34 +188,6 @@
     const c10::DispatchKeySet& keyset,
     const torch::jit::Stack* stack,
     AOTIKernelState& kernel_state) {
-<<<<<<< HEAD
-  auto return_arguments = op.schema().returns();
-  // Only support single return value now and will extend to multiple return
-  if (return_arguments.size() != 1) {
-    return false;
-  }
-
-  auto arg = return_arguments[0];
-  // Only support return single tensor.
-  // TODO: Extend scope to support tensor vector
-  if (!arg.type()->isSubtypeOf(*c10::TensorType::get())) {
-    return false;
-  }
-
-  std::vector<at::Tensor> inputs;
-  auto res = unpack_tensors(
-      op.schema().arguments(), *stack, device_, inputs, true /*with scalar*/);
-  if (!res || inputs.empty()) {
-    return false;
-  }
-
-  auto tensor_parameter_index =
-      get_tensor_paramter_index(op.schema().arguments(), *stack);
-  TORCH_INTERNAL_ASSERT(tensor_parameter_index.size() == inputs.size());
-  auto inputs_meta_info = get_inputs_meta_info(
-      inputs, op.schema().arguments(), tensor_parameter_index);
-  auto aoti_kernel_state = aoti_kernel_cache_.find(inputs_meta_info);
-=======
   TORCH_CHECK_NOT_IMPLEMENTED(
       op.schema().returns().size() == 1,
       "Not implemented for operations that return either multiple values or no value.");
@@ -224,16 +196,20 @@
       "Not implemented for operations that return a non-Tensor value.");
 
   std::vector<at::Tensor> inputs;
-  auto res = unpack_tensors(op.schema().arguments(), *stack, device_, inputs);
+  auto res =
+      unpack_tensors(op.schema().arguments(), *stack, device_, inputs, true);
   TORCH_CHECK_NOT_IMPLEMENTED(
       res && inputs.size() > 0,
       "Not implemented for operations that contain a parameter which is ",
       "not one of the following types: at::Tensor, at::TensorList, ",
       "std::optional<at::Tensor>, std::vector<std::optional<at::Tensor>>.");
 
-  auto inputs_metadata = get_inputs_metadata(inputs);
+  auto tensor_parameter_index =
+      get_tensor_paramter_index(op.schema().arguments(), *stack);
+  TORCH_INTERNAL_ASSERT(tensor_parameter_index.size() == inputs.size());
+  auto inputs_metadata = get_inputs_metadata(
+      inputs, op.schema().arguments(), tensor_parameter_index);
   auto aoti_kernel_state = aoti_kernel_cache_.find(inputs_metadata);
->>>>>>> cadf053d
   if (aoti_kernel_state == aoti_kernel_cache_.end()) {
     return false;
   }
@@ -272,29 +248,21 @@
   }
 }
 
-<<<<<<< HEAD
-AOTIKernelMetaInfo AOTIPythonKernelHolder::get_inputs_meta_info(
+AOTIKernelMetadata AOTIPythonKernelHolder::get_inputs_metadata(
     const std::vector<at::Tensor>& inputs,
     const std::vector<c10::Argument>& inputs_argument,
     const std::vector<size_t>& inputs_argument_index) {
-  AOTIKernelMetaInfo inputs_meta_info;
+  AOTIKernelMetadata inputs_metadata;
   for (size_t idx = 0; idx < inputs.size(); ++idx) {
     auto input = inputs[idx];
     auto input_info = inputs_argument[inputs_argument_index[idx]];
 
-=======
-AOTIKernelMetadata AOTIPythonKernelHolder::get_inputs_metadata(
-    const std::vector<at::Tensor>& inputs) {
-  AOTIKernelMetadata inputs_metadata;
-  for (const auto& input : inputs) {
->>>>>>> cadf053d
     auto device = input.device();
     if (device.is_cpu()) {
       // If the device is CPU, set the device index to -1.
       device = c10::Device(device.type(), -1);
     }
 
-<<<<<<< HEAD
     c10::Scalar scalar_value((double)1.0);
     auto tensor_type = input.scalar_type();
 
@@ -320,15 +288,10 @@
       }
     }
 
-    inputs_meta_info.emplace_back(
+    inputs_metadata.emplace_back(
         false,
         tensor_type,
         c10::IValue(scalar_value),
-=======
-    inputs_metadata.emplace_back(
-        false, // is symbloic
-        input.scalar_type(),
->>>>>>> cadf053d
         device,
         input.sym_sizes().vec(),
         input.sym_strides().vec());
@@ -380,18 +343,6 @@
     // Loop over the meta_info list
     for (auto item : inputs_metadata) {
       // Convert the handle to a dict
-<<<<<<< HEAD
-      auto meta_info_dict = meta_info.cast<py::dict>();
-
-      // Access the fields of each meta_info dict
-      auto is_dynamic = meta_info_dict["is_dynamic"].cast<bool>();
-      auto device_type = meta_info_dict["device_type"].cast<std::string>();
-      auto device_index = meta_info_dict["device_index"].cast<int8_t>();
-      auto dtype = meta_info_dict["dtype"].cast<std::string>();
-      auto sizes = meta_info_dict["sizes"].cast<std::vector<int64_t>>();
-      auto strides = meta_info_dict["strides"].cast<std::vector<int64_t>>();
-      bool is_scalar = meta_info_dict.contains("scalar_value");
-=======
       auto metadata = item.cast<py::dict>();
 
       // Access the fields of each metadata dict
@@ -404,7 +355,7 @@
           reinterpret_cast<THPDtype*>(data_type_obj.ptr())->scalar_type;
       auto sizes = metadata["sizes"].cast<std::vector<int64_t>>();
       auto strides = metadata["strides"].cast<std::vector<int64_t>>();
->>>>>>> cadf053d
+      bool is_scalar = metadata.contains("scalar_value");
 
       std::vector<c10::SymInt> sym_sizes;
       std::vector<c10::SymInt> sym_strides;
@@ -419,45 +370,34 @@
         sym_optional_strides.push_back(std::optional<c10::SymInt>(stride));
       }
 
-<<<<<<< HEAD
-      auto tensor_dtype = parse_dtype(dtype);
       // If an input parameter is a scalar, its detailed value is cached.
       // This is done to ensure correctness during subsequent checks.
       c10::Scalar scalar_value((double)1.0);
       if (is_scalar) {
-        if (c10::isFloatingType(tensor_dtype)) {
-          auto scalar_numeric_value =
-              meta_info_dict["scalar_value"].cast<double>();
-          tensor_dtype = c10::ScalarType::Double;
+        if (c10::isFloatingType(data_type)) {
+          auto scalar_numeric_value = metadata["scalar_value"].cast<double>();
+          data_type = c10::ScalarType::Double;
           scalar_value = c10::Scalar(scalar_numeric_value);
-        } else if (c10::isIntegralType(tensor_dtype, false)) {
-          auto scalar_numeric_value =
-              meta_info_dict["scalar_value"].cast<int64_t>();
-          tensor_dtype = c10::ScalarType::UInt64;
+        } else if (c10::isIntegralType(data_type, false)) {
+          auto scalar_numeric_value = metadata["scalar_value"].cast<int64_t>();
+          data_type = c10::ScalarType::UInt64;
           scalar_value = c10::Scalar(scalar_numeric_value);
-        } else if (tensor_dtype == c10::ScalarType::Bool) {
-          auto scalar_numeric_value =
-              meta_info_dict["scalar_value"].cast<bool>();
-          tensor_dtype = c10::ScalarType::Bool;
+        } else if (data_type == c10::ScalarType::Bool) {
+          auto scalar_numeric_value = metadata["scalar_value"].cast<bool>();
+          data_type = c10::ScalarType::Bool;
           scalar_value = c10::Scalar(scalar_numeric_value);
         } else {
           TORCH_CHECK(
               false,
               "Unsupported scalar tensor type: ",
-              c10::toString(tensor_dtype));
+              c10::toString(data_type));
         }
       }
 
-      tensor_meta_info_list.emplace_back(
-          is_dynamic,
-          tensor_dtype,
-          c10::IValue(scalar_value),
-=======
-      // Now you can use these variables in your code
       tensor_metadata_list.emplace_back(
           is_dynamic,
           data_type,
->>>>>>> cadf053d
+          c10::IValue(scalar_value),
           c10::Device(c10::Device(device_type).type(), device_index),
           sym_sizes,
           sym_strides);
@@ -465,11 +405,7 @@
           state,
           nullptr,
           uint64_t(c10::DispatchKeySet(dispatch_key_).raw_repr()),
-<<<<<<< HEAD
-          tensor_dtype,
-=======
           data_type,
->>>>>>> cadf053d
           c10::DeviceIndex(device_index),
           sym_optional_sizes,
           sym_optional_strides);
