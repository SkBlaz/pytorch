"""
This file contains utilities related to functionalization in AOTAutograd:
1. converting to/from functional tensors
2. detecting Tensor mutations - both metadata and Tensor value
3. regenerating/replaying views from their base
4. checking if a graph is functional i.e. whether it contains any mutation ops
"""


import torch
from torch import Tensor
from torch._logging import getArtifactLogger
from torch._subclasses.fake_tensor import FakeTensor
from torch._subclasses.functional_tensor import FunctionalTensor
from torch.fx.experimental.symbolic_shapes import definitely_true, sym_eq
from torch.multiprocessing.reductions import StorageWeakRef
from torch.utils._python_dispatch import (
    is_traceable_wrapper_subclass,
    transform_subclass,
)

<<<<<<< HEAD
=======
aot_joint_log = getArtifactLogger(__name__, "aot_joint_graph")

>>>>>>> f34905f6

def to_fun(t):
    if isinstance(t, Tensor):
        if is_traceable_wrapper_subclass(t):
            # See Note [Functionalization always runs last]
            # This means that if we want to "functionalize" a subclass, we need to ensure that the functional wrapper
            # goes at the bottom.
            # recurse here, so we can support nested wrapper subclasses
            out = transform_subclass(t, lambda _, inner_t: to_fun(inner_t))
            torch._mirror_autograd_meta_to(t, out)  # type: ignore[attr-defined]
            return out
        else:
            return FunctionalTensor.to_functional(t)
    else:
        return t


def sync_functional_tensor(t):
    if is_traceable_wrapper_subclass(t):
        attrs, ctx = t.__tensor_flatten__()  # type: ignore[attr-defined]
        for attr in attrs:
            sync_functional_tensor(getattr(t, attr))
    else:
        torch._sync(t)


# When subclasses are involved, t here will usually look something like:
# SubclassA(SubclassB(FunctionalTensor(_to_fun_tensor(FakeTensor))))
def from_fun(t):
    if isinstance(t, Tensor) and is_traceable_wrapper_subclass(t):
        # See Note [Functionalization always runs last]
        # This means that if we want to "functionalize" a subclass, we need to ensure that the functional wrapper
        # goes at the bottom.
        # recurse here, so we can support nested wrapper subclasses
        out = transform_subclass(t, lambda _, inner_t: from_fun(inner_t))
        torch._mirror_autograd_meta_to(t, out)  # type: ignore[attr-defined]
        return out

    if not isinstance(t, FunctionalTensor):
        # quick sanity assert
        if isinstance(t, torch.Tensor):
            assert not torch._is_functional_tensor(t)  # type: ignore[attr-defined]
        return t
    sync_functional_tensor(t)
    return torch._from_functional_tensor(t.elem)


def is_fun(t):
    if isinstance(t, Tensor) and is_traceable_wrapper_subclass(t):
        # See Note [Functionalization always runs last]
        # This means that if we want to "functionalize" a subclass, we need to ensure that the functional wrapper
        # goes at the bottom.
        # recurse here, so we can support nested wrapper subclasses
        t_attrs, _ = t.__tensor_flatten__()  # type: ignore[attr-defined]
        t_inners = [getattr(t, attr) for attr in t_attrs]
        any_fun = any(is_fun(x) for x in t_inners)
        all_fun = all(is_fun(x) for x in t_inners)
        assert any_fun == all_fun
        return any_fun

    return isinstance(t, FunctionalTensor)


# t here is either
# (1) A FunctionalTensor(_to_functional_tensor(FakeTensor))
# (2) A traceable tensor subclass that holds a FunctionalTensor
# (3) Not a tensor
def has_data_mutation(t):
    if is_traceable_wrapper_subclass(t):
        attrs, _ = t.__tensor_flatten__()
        # A tensor subclass was updated if any of its inner elements were updated
        return any(has_data_mutation(getattr(t, attr)) for attr in attrs)
    else:
        if isinstance(t, torch.Tensor):
            assert isinstance(t, FunctionalTensor)
            return torch._functionalize_has_data_mutation(t.elem)  # type: ignore[attr-defined]
        return False


def are_all_mutations_hidden_from_autograd(t):
    if is_traceable_wrapper_subclass(t):
        attrs, _ = t.__tensor_flatten__()
        # If all inner elements are mutations hidden from autograd, then it is a mutation hidden from autograd.
        return all(
            are_all_mutations_hidden_from_autograd(getattr(t, attr)) for attr in attrs
        )
    elif isinstance(t, torch.Tensor):
        assert isinstance(t, FunctionalTensor)
        return torch._functionalize_are_all_mutations_hidden_from_autograd(t.elem)
    else:
        return False


def are_all_mutations_under_no_grad_or_inference_mode(t):
    if is_traceable_wrapper_subclass(t):
        attrs, _ = t.__tensor_flatten__()
        return all(
            are_all_mutations_under_no_grad_or_inference_mode(getattr(t, attr))
            for attr in attrs
        )
    else:
        assert isinstance(t, FunctionalTensor)
        return torch._functionalize_are_all_mutations_under_no_grad_or_inference_mode(
            t.elem
        )


# f_arg here is either
# (1) A FunctionalTensor(_to_functional_tensor(FakeTensor))
# (2) A traceable tensor subclass that holds a FunctionalTensor
# (3) Not a tensor
# Assumption: arg promises to be the "original" tensor wrapped by f_arg
# Note: "storage mutations" coming from set_() are a type of metadata mutation. So:
# - check_only_storage_mutation=True: only return true if there was a storage mutation
# - check_only_storage_mutation=Flse: return true if there was any metadata mutation (including a storage mutation)
def has_metadata_mutation(f_arg, arg, *, check_only_storage_mutation: bool):
    if is_traceable_wrapper_subclass(f_arg):
        attrs, _ = f_arg.__tensor_flatten__()
        # A tensor subclass was updated if any of its inner elements were updated
        f_inner_ts = [getattr(f_arg, attr) for attr in attrs]
        inner_ts = [getattr(arg, attr) for attr in attrs]
        return any(
            has_metadata_mutation(
                f_inner_t,
                inner_t,
                check_only_storage_mutation=check_only_storage_mutation,
            )
            for f_inner_t, inner_t in zip(f_inner_ts, inner_ts)
        )
    else:
        if not isinstance(f_arg, torch.Tensor):
            assert not isinstance(arg, torch.Tensor)
            return False
        assert isinstance(f_arg, FunctionalTensor)
        assert isinstance(arg, FakeTensor)

        arg_after = torch._from_functional_tensor(f_arg.elem)
        # This is true if the current tensor experienced at least one set_() call
        maybe_storage_changed = torch._functionalize_was_storage_changed(f_arg.elem)  # type: ignore[attr-defined]
        # However, multiple set_() calls can cancel out. So we also check whether the
        # storage of the tensor has changed.
        # Note: if an input experienced two set_() calls that cancel out, **and**
        # it experiences an data mutation, we pessimistically think that the set_()
        # call is necessary here. We could in theory fix this, but this will
        # hopefully never happen in user code, and is not needed for fsdp.
        same_storages = StorageWeakRef(arg.untyped_storage()) == StorageWeakRef(
            arg_after.untyped_storage()
        )
        has_storage_metadata_mutation = maybe_storage_changed and not same_storages
        if check_only_storage_mutation:
            return has_storage_metadata_mutation

        # storage metadata mutation is a type of metadata mutation, so return true if we saw one
        if has_storage_metadata_mutation:
            return True

        maybe_metadata_mutated = torch._functionalize_has_metadata_mutation(f_arg.elem)  # type: ignore[attr-defined]
        # This is true if the current tensor experienced at least one metadata mutation.
        # So if false, we know there was no metadata mutation
        if not maybe_metadata_mutated:
            return False

        # However, multi metadata mutations can cancel out.
        # So we also check if the concrete sizes/strides on the tensor have changed.
        same_sizes = arg.shape == arg_after.shape
        same_strides = arg.stride() == arg_after.stride()
        same_offsets = arg.storage_offset() == arg_after.storage_offset()
        has_metadata_mutation_ = maybe_metadata_mutated and not (
            same_sizes and same_strides and same_offsets
        )
        # We consider a tensor to have been metadata mutated if its storage was mutated through a set_() call.
        return has_metadata_mutation_


def gen_alias_from_base(
    aliased_base_tensor,
    target_meta_tensor,
    target_requires_grad,
    # Actual type: Optional[FunctionalTensorMetadataEq]
    # Can't use it here because it lives inside schemas.py. Importing that class would lead
    # to an error due to an import cycle.
    target_functional_tensor=None,
):
    # Patch the correct requires_grad field of the output tensor, depending on whether:
    # (i) the reconstructed output (out) was came from a tensor that requires grad or not;
    # and (ii) the concrete returned output does require grad or not.
    def patch_requires_grad(out):
        if aliased_base_tensor.requires_grad and not target_requires_grad:
            out = out.detach()
        elif not aliased_base_tensor.requires_grad and target_requires_grad:
            out.requires_grad_(True)
        return out

    # If provided, use the target functional tensor for replaying the views.
    #
    # In summary, we use the fact that FunctionalTensorWrapper saves the view
    # functions applied to itself (collected during functionalization) so as
    # to replay them (view functions) on the aliased_base_tensor.
    if target_functional_tensor is not None:
        from .schemas import FunctionalTensorMetadataEq

        assert isinstance(target_functional_tensor, FunctionalTensorMetadataEq)
        functional_tensor = target_functional_tensor.tensor

        try:
            out = torch._functionalize_apply_view_metas(
                functional_tensor, aliased_base_tensor
            )
        except RuntimeError as e:
            # NYI for dynamic shapes.
            #
            # On functionalization, the ViewMeta lambdas will have symbolic shapes.
            # When trying to apply those lambdas on concrete tensors, it will fail.
            #
            # In order for this to work, we should have a way to replace those
            # symbolic shapes with concrete numbers.
            aot_joint_log.warning(
                "could not reconstruct view by re-applying a ViewMeta sequence. "
                "This error is possibly caused by dynamic shapes. "
                "Fallbacking to reconstruction using as_strided. "
                "Error message: %s",
                str(e),
            )
        else:
            # If re-applying the ViewMeta sequence succeeded, there should be no more
            # problems going forward. We just check we got to the target shape and
            # patch requires_grad flag.
            assert out.shape == target_meta_tensor.shape, (
                "incorrect out shape after application of ViewMeta sequence: "
                f"{tuple(out.shape)} (actual) vs {tuple(target_meta_tensor.shape)} (expected)"
            )
            return patch_requires_grad(out)

    # Try to do view-replay if possible.
    # fall back to .as_strided() if we can't.
    if target_meta_tensor._base is not None:
        # The base that we want to replay our view off of might have a different shape than the view's original base.
        b = target_meta_tensor._base
        abt = aliased_base_tensor
        # Don't unnecessarily call as_strided if nothing changed; as_strided's
        # backward is poorly implemented and slow
        if abt is not b and (
            abt.size() != b.size()
            or abt.stride() != b.stride()
            or abt.storage_offset() != b.storage_offset()
        ):
            reshaped_base_tensor = aliased_base_tensor.as_strided(
                b.size(), b.stride(), b.storage_offset()
            )
        else:
            reshaped_base_tensor = aliased_base_tensor
        out = target_meta_tensor._view_func(reshaped_base_tensor)
        # This shape mismatch can happen due to a bug in inplace/view handling in autograd.
        # Try putting a breakpoint here and running
        # `test/functorch/test_aotdispatch TestAOTAutograd.test_output_all_alias_types`
        # Also, https://github.com/pytorch/pytorch/issues/49825
        #
        # As a stopgap, we'll fall back to as_strided.
        if out is not None and out.shape == target_meta_tensor.shape:
            return patch_requires_grad(out)

    size = target_meta_tensor.size()
    stride = target_meta_tensor.stride()
    storage_offset = target_meta_tensor.storage_offset()
    if aliased_base_tensor.is_complex() and not target_meta_tensor.is_complex():
        aliased_out = torch.view_as_real(aliased_base_tensor).as_strided(
            size, stride, storage_offset
        )
    elif not aliased_base_tensor.is_complex() and target_meta_tensor.is_complex():
        aliased_out = torch.view_as_complex(aliased_base_tensor).as_strided(
            size, stride, storage_offset
        )
    else:
        aliased_out = aliased_base_tensor.as_strided(size, stride, storage_offset)
    # For outputs aliasing inputs, we need to check if the requires-gradness has changed.
    aliased_out = patch_requires_grad(aliased_out)
    # For outputs aliasing inputs, we need to check if the dtype has changed.
    # as_strided() is the "most generic" view, but it does not cover cross-dtype views
    if aliased_out.dtype != target_meta_tensor.dtype:
        aliased_out = aliased_out.view(target_meta_tensor.dtype)
    return aliased_out


def has_same_metadata(t1, t2):
    return (
        definitely_true(sym_eq(t1.size(), t2.size()))
        and definitely_true(sym_eq(t1.stride(), t2.stride()))
        and definitely_true(t1.storage_offset() == t2.storage_offset())
        and t1.is_conj() == t2.is_conj()
        and t1.is_neg() == t2.is_neg()
    )


# new_arg and arg here are either:
# (1) both a FakeTensor
# (2) both a traceable tensor subclass that holds a FakeTensor
# Pre-condition: the two args are the "old" and "new" inputs from running functionalization.
# When we run functionalization and wrap our inputs into FunctionalTensors,
# we can detect whether or not an input was mutated by checking to see if the inner tensor has changed
#
# Normally it would be enough just to check if arg is new_arg, which is normally enough for functionalization
# to confirm that inputs were not mutated when running the user's model with functionalization on.
# But when we have subclass inputs, we can't rely on that:
# `from_fun(to_fun(x)) is x` will return False, because the call to `from_fun` constructs
# a brand new subclass instance: we are calling __tensor_unflatten__, and going
# from Subclass(FakeTensor) to Subclass(FunctionalTensor(FakeTensor))
def was_tensor_updated(arg, new_arg):
    if is_traceable_wrapper_subclass(arg):
        assert is_traceable_wrapper_subclass(new_arg)
        attrs, _ = arg.__tensor_flatten__()
        new_attrs, _ = new_arg.__tensor_flatten__()
        assert attrs == new_attrs
        # A tensor subclass was updated if any of its inner elements were updated
        return any(
            was_tensor_updated(getattr(arg, attr), getattr(new_arg, attr))
            for attr in attrs
        )
    else:
        return arg is not new_arg


# new_arg and arg here are either:
# (1) both a FakeTensor
# (2) both a traceable tensor subclass that holds a FakeTensor
# Pre-condition: the two args are the "old" and "new" inputs from running functionalization.
# When we run functionalization and wrap our inputs into FunctionalTensors,
# we can detect whether or not an input was mutated by checking to see if the inner tensor has changed,
# but shares storage with the old input
def was_tensor_metadata_updated(arg, new_arg):
    if is_traceable_wrapper_subclass(arg):
        assert is_traceable_wrapper_subclass(new_arg)
        attrs, _ = arg.__tensor_flatten__()
        new_attrs, _ = new_arg.__tensor_flatten__()
        assert attrs == new_attrs
        # A tensor subclass was updated if any of its inner elements were updated
        return any(
            was_tensor_metadata_updated(getattr(arg, attr), getattr(new_arg, attr))
            for attr in attrs
        )
    else:
        return arg is not new_arg and StorageWeakRef(
            arg.untyped_storage()
        ) == StorageWeakRef(new_arg.untyped_storage())


# Returns the number of detected copy_
def assert_functional_graph(fx_g: torch.fx.Graph) -> int:
    placeholders = set()
    mutation_count = 0
    # NB: It would also be nice to verify that the mutations all happen at the
    # end, but we also do some administrative views after mutations so this
    # isn't actually true.  (TODO: Could this cause problems for Inductor?)
    for n in fx_g.nodes:
        if n.op == "placeholder":
            placeholders.add(n)
        if isinstance(n.target, torch._ops.OpOverload):
            if n.target in [
                torch.ops.aten.copy_.default,
                torch.ops.aten.set_.source_Tensor,
            ]:
                suffix = True
                # Can only copy_/set_ into an input, and can only do so once
                assert n.args[0] in placeholders
                placeholders.remove(n.args[0])
                mutation_count += 1
            else:
                assert (
                    not n.target._schema.is_mutable
                ), f"aot_autograd expected to have an entirely functional graph, but found {n.format_node()}"
    return mutation_count


def propagate_input_mutation_stacktraces(fx_g: torch.fx.Graph) -> None:
    placeholders = set()
    for n in fx_g.nodes:
        if n.op == "placeholder":
            placeholders.add(n)
        if isinstance(n.target, torch._ops.OpOverload):
            if n.target is torch.ops.aten.copy_.default:
                # Can only copy_ into an input, and can only do so once
                assert n.args[0] in placeholders
                placeholders.remove(n.args[0])
                copy_from_node = n.args[1]
                # Pre-condition: every node has a "stack_trace" field in its meta,
                # but copy_() nodes do not (since we manually added them during functionalization).
                # Instead, we manually propagate here.
                if "stack_trace" in copy_from_node.meta:
                    n.meta["stack_trace"] = copy_from_node.meta["stack_trace"]


def _check_if_mutation_can_be_in_graph(
    keep_input_mutations: bool,
    mutates_data,
    mutates_metadata,
    mutations_hidden_from_autograd,
    mutations_under_no_grad_or_inference_mode,
    mutates_storage_metadata,
    requires_grad,
):
    if keep_input_mutations:
        in_graph = (mutates_data or mutates_storage_metadata) and (
            (not mutates_metadata and not requires_grad)
            or mutations_hidden_from_autograd
            or mutations_under_no_grad_or_inference_mode
        )
<<<<<<< HEAD
    return False
=======
    else:
        in_graph = False
    # See Note [set_() Input Mutations in AOTAutograd]
    # If there was a `set_()`, we require that all mutations were under no_grad,
    # so we can (safely) emit the set_() in the graph at runtime
    if mutates_storage_metadata:
        assert (
            in_graph
        ), "input tensor encountered a set_(), but had other mutations that prevented us from including it in the graph safely"
    return in_graph
>>>>>>> f34905f6
<|MERGE_RESOLUTION|>--- conflicted
+++ resolved
@@ -19,11 +19,8 @@
     transform_subclass,
 )
 
-<<<<<<< HEAD
-=======
 aot_joint_log = getArtifactLogger(__name__, "aot_joint_graph")
 
->>>>>>> f34905f6
 
 def to_fun(t):
     if isinstance(t, Tensor):
@@ -429,9 +426,6 @@
             or mutations_hidden_from_autograd
             or mutations_under_no_grad_or_inference_mode
         )
-<<<<<<< HEAD
-    return False
-=======
     else:
         in_graph = False
     # See Note [set_() Input Mutations in AOTAutograd]
@@ -441,5 +435,4 @@
         assert (
             in_graph
         ), "input tensor encountered a set_(), but had other mutations that prevented us from including it in the graph safely"
-    return in_graph
->>>>>>> f34905f6
+    return in_graph