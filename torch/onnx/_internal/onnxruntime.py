# mypy: allow-untyped-defs
import dataclasses
import importlib
import logging
import os
from typing import (
    Any,
    Callable,
    Dict,
    Final,
    List,
    Mapping,
    Optional,
    Sequence,
    Set,
    Tuple,
    TYPE_CHECKING,
    Union,
)
from typing_extensions import TypeAlias

import torch
import torch._C
import torch._ops
import torch._prims.executor
import torch.fx
from torch._subclasses.fake_tensor import FakeTensor
from torch.fx._compatibility import compatibility
from torch.fx.passes.fake_tensor_prop import FakeTensorProp
from torch.fx.passes.operator_support import OperatorSupport
from torch.fx.passes.tools_common import CALLABLE_NODE_OPS
from torch.utils import _pytree

<<<<<<< HEAD

# Use try-except to initialize package-dependent global variables.
try:
    import onnx
=======
if TYPE_CHECKING:
    import onnx

try:
    # Use try-except to initialize package-dependent global variables.
>>>>>>> 4da1c75c
    import onnxruntime  # type: ignore[import]
    from onnxruntime.capi import _pybind_state as ORTC  # type: ignore[import]

    # This is not use directly in DORT but needed by underlying exporter,
    # so we still need to check if it exists.
    importlib.import_module("onnxscript")

    import torch.onnx
    import torch.onnx._internal
    import torch.onnx._internal.diagnostics
    import torch.onnx._internal.exporter
    import torch.onnx._internal.fx.decomposition_table
    import torch.onnx._internal.fx.passes
    from torch.onnx._internal.fx import fx_onnx_interpreter
    from torch.onnx._internal.fx.type_utils import (
        _TORCH_DTYPE_TO_NUMPY_DTYPE,
        _TORCH_DTYPE_TO_ONNX_TENSOR_ELEMENT_TYPE,
        from_python_type_to_onnx_tensor_element_type,
    )

    _SUPPORT_ONNXRT = True
except ImportError:
    _SUPPORT_ONNXRT = False

__all__ = [
    "is_onnxrt_backend_supported",
    "torch_compile_backend",
    "OrtExecutionProvider",
    "OrtBackendOptions",
    "OrtBackend",
]


def is_onnxrt_backend_supported() -> bool:
    """Returns ``True`` if ONNX Runtime dependencies are installed and usable
    to support TorchDynamo backend integration; ``False`` otherwise.

    Example::

        # xdoctest: +REQUIRES(env:TORCH_DOCTEST_ONNX)
        >>> import torch
        >>> if torch.onnx.is_onnxrt_backend_supported():
        ...     @torch.compile(backend="onnxrt")
        ...     def f(x):
        ...             return x * x
        ...     print(f(torch.randn(10)))
        ... else:
        ...     print("pip install onnx onnxscript onnxruntime")
        ...
    """
    return _SUPPORT_ONNXRT


_dumped_onnx_model: Dict[str, int] = {}


def _dump_onnx_model(
    model_string: bytes, graph_module: Optional[torch.fx.GraphModule] = None
) -> str:
    """Stores the onnx model into a file.
    The name is "{ONNXRT_DUMP_PATH}{N}.onnx"
    where *N* is the number of files already stored with
    this prefix.
    If graph_module is not None, the graph is stored as a string with
    the same filename except the extension (.txt).
    """
    prefix = os.environ.get("ONNXRT_DUMP_PATH", None)
    if not prefix:
        return ""
    n = _dumped_onnx_model.get(prefix, -1) + 1
    filename = f"{prefix}{n}.onnx"
    with open(filename, "wb") as f:
        f.write(model_string)
    _dumped_onnx_model[prefix] = n
    if graph_module is not None:
        filename_txt = f"{prefix}{n}.txt"
        with open(filename_txt, "w", encoding="utf-8") as f:
            f.write(str(graph_module.graph))
    return filename


def _infer_default_eps() -> Sequence[str]:
    # TODO: select a good default based on the capabilities of the host
    # e.g. DML on Windows, etc.
    return ["CPUExecutionProvider"]


def _nvtx_range_push(name: str):
    """If PyTorch is installed with CUDA support, this starts NVTX range.

    Check torch.cuda.nvtx.range_push's document for more details.
    """
    if torch.cuda.is_available():
        torch.cuda.nvtx.range_push(name)


def _nvtx_range_pop():
    """If PyTorch is installed with CUDA support, this terminates NVTX range.

    Check torch.cuda.nvtx.range_pop's document for more details.
    """
    if torch.cuda.is_available():
        torch.cuda.nvtx.range_pop()


def _get_ort_device_type(device_type: str):
    if device_type == "cuda":
        return ORTC.OrtDevice.cuda()
    if device_type == "cpu":
        return ORTC.OrtDevice.cpu()
    # ort pytorch device is mapped to NPU OrtDevice type
    if device_type == "maia":
        return ORTC.OrtDevice.npu()
    raise ValueError("Unsupported device type: " + device_type)


logger = logging.getLogger(__name__)
# Uncomment the following lines to print out development info.
# logging.basicConfig(level=logging.WARNING)
# logger.setLevel(logging.WARNING)


class OrtOperatorSupport(OperatorSupport):
    """Operator support for ONNXRuntime backend.

    It has two-level of support decision. One is via support_dict and the other one
    is via extra_support_dict. The logic of using support_dict is implemented in
    OrtOperatorSupport and extra_support_dict is used by OperatorSupport.is_node_supported.
    """

    def __init__(self, support_dict: Set[Any], extra_support_dict: Dict[str, Any]):
        # Use extra_support_dict[op_name] = None to indicate
        # we support op_name with all input types. Otherwise,
        # see support_dict (type: SupportDict) in operator_support.py
        # for specifying supported types.
        super().__init__(extra_support_dict)
        self._onnx_support_dict = support_dict

    def is_node_supported(
        self, submodules: Mapping[str, torch.nn.Module], node: torch.fx.Node
    ) -> bool:
        # OperatorSupport.is_node_supported returns True for non-callable nodes.
        # Since ORT can't execute them, we return False here to override the base
        # behavior.
        if node.op not in CALLABLE_NODE_OPS:
            return False
        # This is the and the only place to decide if aten op is supported.
        if node.op == "call_function" and node.target in self._onnx_support_dict:
            logger.info(
                "support_dict supports node.target: %s (type: %s)",
                node.target,
                type(node.target),
            )
            return True
        # If node.target is not in support_dict, we still want to check if torch.jit.script
        # can convert it to ONNX equivalence. Let's use base mechanism to do this.
        # See extra_support_dict  for supported ops.
        if super().is_node_supported(submodules, node):
            logger.info(
                "extra_support_dict supports node.target: %s (type: %s)",
                node.target,
                type(node.target),
            )
            return True
        logger.warning(
            "support_dict and extra_support_dict don't support node.target: %s (type: %s)",
            node.target,
            type(node.target),
        )
        return False


def _move_placeholder_to_front(graph_module: torch.fx.GraphModule) -> None:
    """
    In torch.fx.Graph, placeholder is a special assignment node. If it's not
    executed in the beginning, it could overwrite values computed by upstream
    nodes.
    """

    graph = graph_module.graph
    placeholders = []
    first_not_placeholder = None
    for node in graph.nodes:
        if node.op == "placeholder":
            placeholders.append(node)
        if first_not_placeholder is None and node.op != "placeholder":
            first_not_placeholder = node
    if first_not_placeholder is None:
        return
    for placeholder in placeholders:
        first_not_placeholder.prepend(placeholder)


def _infer_ep_from_device(*args) -> Tuple[str, ...]:
    """Return the first valid device (i.e., GPU or CPU) in argument list."""
    eps = []
    for arg in args:
        if hasattr(arg, "device"):
            device = arg.device
            if device.type == "cuda":
                eps.append("CUDAExecutionProvider")
            elif device.type == "cpu":
                eps.append("CPUExecutionProvider")
    return tuple(eps)


def _extract_graph_module_inputs(graph_module: torch.fx.GraphModule) -> Tuple[Any, ...]:
    placeholders = []
    for node in graph_module.graph.nodes:
        if node.op == "placeholder":
            if hasattr(node, "meta") and "val" in node.meta:
                assert isinstance(node.meta["val"], torch.Tensor)
            placeholders.append(node)
    return tuple(placeholders)


def _extract_graph_module_outputs(graph_module: torch.fx.GraphModule) -> Any:
    """Collect "val" fields from outputs metadata in this torch.fx.GraphModule."""
    for node in graph_module.graph.nodes:
        if node.op == "output":
            # Output node is unique. Let's retrieve output values from
            # this node's input list. And then just return.
            return node.args[0]
    raise ValueError("No output node found in this torch.fx.GraphModule.")


def _infer_ep_from_graph_module(graph_module: torch.fx.GraphModule) -> Tuple[str, ...]:
    """Return the all valid devices (i.e., GPU or CPU) among outputs of this torch.fx.GraphModule."""
    flattened_output_args, _ = _pytree.tree_flatten(
        _extract_graph_module_outputs(graph_module)
    )
    # Output arguments with example value (type: torch.Tensor) in the `graph_module`.
    selected_output_args = [
        output_arg.meta["val"]
        for output_arg in flattened_output_args
        # output_arg must have tensor for its device information.
        # Otherwise, skip it.
        if (hasattr(output_arg, "meta") and "val" in output_arg.meta)
    ]
    return _infer_ep_from_device(*selected_output_args)


def _sort_eps(eps: Tuple[str, ...]) -> Tuple[str, ...]:
    """Sort execution providers in eps based on pre-set priority."""

    def get_execution_provider_priority(ep: str) -> int:
        if ep == "CPUExecutionProvider":
            # Lowest priority.
            return 2
        if ep == "CUDAExecutionProvider":
            # Higher priority than CPU but lower than
            # other specialized EPs.
            return 1
        # Highest priority.
        return 0

    unique_eps = set(eps)
    return tuple(sorted(unique_eps, key=get_execution_provider_priority, reverse=True))


def _get_onnx_devices(
    values: Tuple[
        Union[
            torch.Tensor, torch.SymInt, int, torch.SymFloat, float, torch.SymBool, bool
        ],
        ...,
    ]
) -> Tuple["ORTC.OrtDevice", ...]:
    def _device_id_or_zero(device_id: int) -> int:
        return device_id or 0

    def _map_tensor_or_sym_to_device(
        value: Union[
            torch.Tensor, torch.SymInt, int, torch.SymFloat, float, torch.SymBool, bool
        ],
    ) -> int:
        if isinstance(value, torch.Tensor):
            return ORTC.OrtDevice(
                _get_ort_device_type(value.device.type),
                ORTC.OrtDevice.default_memory(),
                _device_id_or_zero(value.device.index),
            )
        elif isinstance(
            value, (torch.SymInt, int, torch.SymFloat, float, torch.SymBool, bool)
        ):
            return ORTC.OrtDevice(
                _get_ort_device_type("cpu"), ORTC.OrtDevice.default_memory(), 0
            )
        else:
            raise ValueError("Unsupported value type: " + str(type(value)))

    if len(values) > 0:
        ort_devices = tuple(_map_tensor_or_sym_to_device(value) for value in values)
        return ort_devices
    else:
        return (_map_tensor_or_sym_to_device(1),)


def _get_ortvalues_from_torch_tensors(
    tensors: Tuple[torch.Tensor, ...], devices: Tuple["ORTC.OrtDevice", ...]
) -> Tuple[torch.Tensor, ...]:
    ortvalues = ORTC.OrtValueVector()
    ortvalues.reserve(len(tensors))
    dtypes = []
    shapes = []
    data_ptrs = []

    for tensor in tensors:
        dtypes.append(_TORCH_DTYPE_TO_NUMPY_DTYPE[tensor.dtype])
        shapes.append(tensor.size())
        data_ptrs.append(tensor.data_ptr())
    ortvalues.push_back_batch(tensors, data_ptrs, dtypes, shapes, devices)
    return ortvalues


def _to_real_tensor(tensor: FakeTensor) -> torch.Tensor:
    if tensor.is_sparse:
        raise ValueError("sparse tensor is not yet supported.")
    out = torch.empty(tensor.size(), dtype=tensor.dtype, device=tensor.device)
    return out


def _adjust_scalar_from_fx_to_onnx(
    dynamo_value: Union[
        torch.Tensor,
        int,
        float,
        bool,
    ],
    value_info: "onnx.ValueInfoProto",  # type: ignore[name-defined]
) -> torch.Tensor:
    """Helper function to wrap PyTorch variables as torch.Tensor"""
    if (
        isinstance(dynamo_value, torch.Tensor)
        and len(value_info.type.tensor_type.shape.dim) == 0
        and dynamo_value.shape == (1,)
    ):
        # ONNX expect a scalar with empty shape.
        # In contrast, PyTorch usually allows implicit
        # conversion between shape=() and shape=(1,).
        #
        # Below, PyTorch's shape (1,) is reshaped to ().
        return torch.squeeze(dynamo_value)
    elif isinstance(dynamo_value, int):
        return torch.tensor(dynamo_value, dtype=torch.int64)
    elif isinstance(dynamo_value, float):
        return torch.tensor(dynamo_value, dtype=torch.float32)
    elif isinstance(dynamo_value, bool):
        return torch.tensor(dynamo_value, dtype=torch.bool)
    else:
        assert isinstance(dynamo_value, torch.Tensor)
        return dynamo_value.contiguous()


def _adjust_scalar_from_onnx_to_fx(
    tensor: torch.Tensor,
    prim_value: Union[
        torch.Tensor,
        torch.SymInt,
        int,
        torch.SymFloat,
        float,
        torch.SymBool,
        bool,
    ],
) -> Union[torch.Tensor, int, float, bool,]:
    """Helper function to wrap ORT-produced torch.Tensor as PyTorch variables"""
    assert isinstance(tensor, torch.Tensor), "ORT's output must be tensor."
    if isinstance(
        prim_value,
        (torch.SymInt, int, torch.SymFloat, float, torch.SymBool, bool),
    ):
        # Convert tensor back to scalar to match Dynamo's expectation.
        return tensor.item()
    return tensor


def _run_onnx_session_with_ortvaluevector(
    sess: "onnxruntime.InferenceSession",
    input_names: Tuple[str, ...],
    inputs: Tuple[torch.Tensor, ...],
    input_devices: Tuple["ORTC.OrtDevice", ...],
    output_names: Tuple[str, ...],
    outputs: Tuple[torch.Tensor, ...],
    output_devices: Tuple["ORTC.OrtDevice", ...],
    preallocate_output: bool,
    input_value_infos: Tuple["onnx.ValueInfoProto", ...],  # type: ignore[name-defined]
    normalized_prim_outputs: Tuple[
        Union[
            torch.Tensor, torch.SymInt, int, torch.SymFloat, float, torch.SymBool, bool
        ],
        ...,
    ],
) -> Tuple[Union[torch.Tensor, int, float, bool], ...]:
    _nvtx_range_push("contiguous")
    inputs = tuple(
        _adjust_scalar_from_fx_to_onnx(arg, value_info)
        for arg, value_info in zip(inputs, input_value_infos)
    )
    _nvtx_range_pop()

    _nvtx_range_push("push_back_batch")
    ort_inputs = _get_ortvalues_from_torch_tensors(inputs, input_devices)

    # preallocate output pytorch Tensors and use the buffers affined to the torch device for the output ortvalue.
    # Because the output ortvalue is not allocated and owned by ort, it does not need to convert the output ortvalue
    # to torch Tensor transferring the ownership.
    if preallocate_output:
        pth_outputs = tuple(
            _to_real_tensor(t) if isinstance(t, FakeTensor) else t for t in outputs
        )
        ort_outputs = _get_ortvalues_from_torch_tensors(pth_outputs, output_devices)
    else:
        ort_outputs = ORTC.OrtValueVector()
    _nvtx_range_pop()

    _nvtx_range_push("run_with_ortvaluevector")
    run_options = onnxruntime.RunOptions()
    run_options.add_run_config_entry("disable_synchronize_execution_providers", "1")
    sess.run_with_ortvaluevector(
        run_options, input_names, ort_inputs, output_names, ort_outputs, output_devices
    )
    _nvtx_range_pop()

    # Post-processing step:
    #  wrap ORT's outputs to the schema represented by
    #  `prim_output` (obtained by running the original
    #  torch.fx.GraphModule).
    if preallocate_output:
        # Profile the ORT-to-PyTorch type cast below
        _nvtx_range_push("after run_with_ortvaluevector")
        # Outputs are stored on pre-allocated torch.Tensors' memory,
        # so this case doesn't need to convert ORTValue to torch.Tensor.
        pth_outputs = tuple(
            _adjust_scalar_from_onnx_to_fx(onnx_output, prim_output)  # type: ignore[misc]
            for onnx_output, prim_output in zip(pth_outputs, normalized_prim_outputs)
        )
        _nvtx_range_pop()
        return pth_outputs
    else:
        # Profile the two ORT-to-PyTorch type casts below
        _nvtx_range_push("after run_with_ortvaluevector")
        # Map ORTValue to torch.Tensor.
        pth_outputs = onnxruntime.training.ortmodule._utils._ortvalues_to_torch_tensor(
            ort_outputs
        )
        # Change some torch.Tensor to int, float, bool.
        pth_outputs = tuple(
            _adjust_scalar_from_onnx_to_fx(onnx_output, prim_output)  # type: ignore[misc]
            for onnx_output, prim_output in zip(pth_outputs, normalized_prim_outputs)
        )
        _nvtx_range_pop()
        return pth_outputs


def _run_onnx_session_with_fetch(
    sess: "onnxruntime.InferenceSession",
    input_names: Tuple[str, ...],
    inputs: Tuple[torch.Tensor, ...],
    input_devices: Tuple["ORTC.OrtDevice", ...],
    output_names: Tuple[str, ...],
    outputs: Tuple[torch.Tensor, ...],
    output_devices: Tuple["ORTC.OrtDevice", ...],
    preallocate_output: bool,
    input_value_infos: Tuple["onnx.ValueInfoProto", ...],  # type: ignore[name-defined]
    normalized_prim_outputs: Tuple[
        Union[
            torch.Tensor, torch.SymInt, int, torch.SymFloat, float, torch.SymBool, bool
        ],
        ...,
    ],
) -> Tuple[Union[torch.Tensor, int, float, bool], ...]:
    inputs = tuple(
        _adjust_scalar_from_fx_to_onnx(arg, value_info)
        for arg, value_info in zip(inputs, input_value_infos)
    )
    feed = {
        name: onnxruntime.OrtValue.ortvalue_from_numpy(tensor.cpu().numpy())
        for name, tensor in zip(input_names, inputs)
    }
    ort_outputs = sess.run(output_names, feed)
    pth_outputs = tuple(
        _adjust_scalar_from_onnx_to_fx(
            torch.from_numpy(value),
            prim_output,
        )
        for value, prim_output in zip(ort_outputs, normalized_prim_outputs)
    )
    return pth_outputs


class OrtExecutionInfoPerSession:
    """Information required to execute torch.fx.GraphModule using onnxruntime.InferenceSession"""

    def __init__(
        self,
        session: "onnxruntime.InferenceSession",
        input_names: Tuple[str, ...],
        input_value_infos: Tuple["onnx.ValueInfoProto", ...],  # type: ignore[name-defined]
        output_names: Tuple[str, ...],
        output_value_infos: Tuple["onnx.ValueInfoProto", ...],  # type: ignore[name-defined]
        input_devices: Tuple["ORTC.OrtDevice", ...],
        output_devices: Tuple["ORTC.OrtDevice", ...],
        example_outputs: Union[Tuple[torch.Tensor, ...], torch.Tensor],
    ):
        # Carrier of ONNX model and its executor.
        self.session: onnxruntime.InferenceSession = session
        # For the ONNX model stored in self.session, self.input_names[i] is the
        # name of the i-th positional input.
        self.input_names: Tuple[str, ...] = input_names
        # self.input_name[i]'s type information is stored in self.input_value_infos[i].
        self.input_value_infos: Tuple[onnx.ValueInfoProto, ...] = input_value_infos  # type: ignore[name-defined]
        # Similar to self.input_names, but for outputs.
        self.output_names: Tuple[str, ...] = output_names
        # Similar to self.input_value_infos but for outputs.
        self.output_value_infos: Tuple[onnx.ValueInfoProto, ...] = output_value_infos  # type: ignore[name-defined]
        # For the ONNX model stored in self.session, self.input_devices[i] is the
        # i-th positional input's device.
        self.input_devices: Tuple[ORTC.OrtDevice, ...] = input_devices
        # Similar to self.input_devices, but for outputs.
        self.output_devices: Tuple[ORTC.OrtDevice, ...] = output_devices
        # This is the outputs of executing the original torch.fx.GraphModule with example inputs
        # (i.e., args passed into OrtBackend._ort_acclerated_call).
        self.example_outputs: Union[
            Tuple[torch.Tensor, ...], torch.Tensor
        ] = example_outputs

    def is_supported(self, *args):
        # Compare the args and the input schema in ONNX model and
        # return the first match.
        if len(args) != len(self.input_value_infos):
            return False
        for arg, value_info in zip(args, self.input_value_infos):
            if not isinstance(arg, (torch.Tensor, float, int)):
                return False

            # Check Python scalars such as int, float, and bool.
            if isinstance(arg, (int, float, bool)):
                # Map, e.g., float to onnx.TensorProto.FLOAT.
                onnx_dtype = from_python_type_to_onnx_tensor_element_type(type(arg))
                if onnx_dtype != value_info.type.tensor_type.elem_type:
                    return False
                if len(value_info.type.tensor_type.shape.dim) != 0:
                    return False
                continue

            # Check tensor.
            onnx_dtype = _TORCH_DTYPE_TO_ONNX_TENSOR_ELEMENT_TYPE[arg.dtype]
            if onnx_dtype != value_info.type.tensor_type.elem_type:
                return False
            for dim, onnx_dim in zip(arg.shape, value_info.type.tensor_type.shape.dim):
                if isinstance(dim, int) and (
                    onnx_dim.dim_value == dim or onnx_dim.dim_param
                ):
                    continue
                elif isinstance(dim, torch.SymInt) and onnx_dim.dim_param:
                    continue
                else:
                    return False
        return True


@dataclasses.dataclass
class OrtExecutionInfoForAllGraphModules:
    def __init__(self):
        # All sessions (and their related information) created by exporting the same GraphModule
        # with different inputs.
        self.execution_info_per_graph_module: Dict[
            torch.fx.GraphModule, List[OrtExecutionInfoPerSession]
        ] = {}

    def search_reusable_session_execution_info(
        self, graph_module: torch.fx.GraphModule, *args
    ):
        if graph_module not in self.execution_info_per_graph_module:
            return None
        # All execution information for ONNX models exported from the same `graph_module`
        # with different inputs.
        candidates = self.execution_info_per_graph_module[graph_module]

        for candidate in candidates:
            if candidate.is_supported(*args):
                # Returns the first session that accepts this input schema.
                return candidate
        # No reusable session found.
        return None

    def cache_session_execution_info(
        self, graph_module: torch.fx.GraphModule, info: OrtExecutionInfoPerSession
    ):
        if graph_module not in self.execution_info_per_graph_module:
            self.execution_info_per_graph_module[graph_module] = [info]
        else:
            self.execution_info_per_graph_module[graph_module].append(info)


OrtExecutionProvider: TypeAlias = Union[str, Tuple[str, Mapping[str, Any]]]
"""Either the name of an ONNX Runtime execution provider as a string or
a 2-tuple of the name and a dictionary of execution provider options.

Examples::

    >>> "CPUExecutionProvider"

    >>> ("CUDAExecutionProvider", {"device_id": 3})

"""


@dataclasses.dataclass(frozen=True)
@compatibility(is_backward_compatible=False)
class OrtBackendOptions:
    """Options for constructing an ``OrtBackend``, the ONNX Runtime
    backend (``"onnxrt"``) for ``torch.compile``.

    Example::

        >>> @torch.compile(
        ...     backend="onnxrt",
        ...     options=torch.onnx._OrtBackendOptions(...),
        ... )
        ... def ort_function(x):
        ...     return x ** x
    """

    preferred_execution_providers: Optional[Sequence[OrtExecutionProvider]] = None
    """An optional sequence of execution providers to be prioritized ahead of any
    execution providers that may be inferred (see ``infer_execution_providers``).
    """

    infer_execution_providers: bool = True
    """Whether to infer an execution provider from ``torch.device`` bound to inputs or found in the graph."""

    default_execution_providers: Optional[Sequence[OrtExecutionProvider]] = None
    """The default fallback execution providers. If not specified, one will be
    be selected based on the host environment (most likely ``"CPUExecutionProvider"``).
    """

    # preallocate_output allows for allocating output torch Tensor buffers and feeding them to InferenceSession
    # in order to avoid internal allocation of output buffers in InferenceSession.
    # If output ortvalue returned from InferenceSession is allocated internally,
    # it needs to be converted to torch Tensor for return, and the torch Tensor should hold the ownership.
    # When a custom torch device is used with a custom aten allocator, the conversion from ortvalue to torch Tensor
    # should be supported, which is currently done through dlpack. Note that dlpack might not support a custom torch device.
    # It can be avoided by allowing for preallocation for output buffers allocated by a custom aten allocator,
    # and use the preallocated output buffers for InferenceSession not holding any ownership for them.
    # TODO(wschin): Make it to inference session level flag.
    # See https://github.com/pytorch/pytorch/issues/106869.
    preallocate_output: bool = False
    """If ``True``, allocate memory for ONNX Runtime's outputs on the PyTorch side."""

    use_aot_autograd: bool = True
    """Whether to wrap the ``OrtBackend`` with TorchDynamo's aot_autograd backend
    to support training (i.e., backward graphs are also sent to ``OrtBackend``).

    Symbolic execution is used to capture the forward pass and backward passes as a single graph.
    Then, a selected graph partition algorithm (``min_cut_rematerialization_partition``) is used
    to split the entire graph into forward sub-graph and backward sub-graph. Finally, both
    sub-graphs are compiled by ``OrtBackend``.
    """

    export_options: Optional["torch.onnx.ExportOptions"] = None
    """Options for the TorchDynamo-based ONNX exporter used by the ``OrtBackend``."""

    ort_session_options: Optional["onnxruntime.SessionOptions"] = None
    """Options for the ``onnxruntime.InferenceSession`` used by the ``OrtBackend``."""

    pre_ort_model_transforms: Optional[  # type: ignore[name-defined]
        Sequence[Callable[["onnx.ModelProto"], None]]
    ] = None
    """A list of graph transforms to be applied to the ONNX model before it
    is fed to ONNXRuntime's InferenceSession."""


@compatibility(is_backward_compatible=False)
class OrtBackend:
    """A backend compiles (sub-)graphs in torch.fx.GraphModule to onnxruntime.InferenceSession calls.

    The compiler entry point is OrtBackend.compile, which
        1. partitions the original graph into supported sub-graphs (type: torch.fx.GraphModule) and unsupported
           sub-graphs.
        2. For each supported sub-graph, it replaces its _wrapped_call function with _ort_accelerated_call.
        3. Inside _ort_accelerated_call, it creates onnxruntime.InferenceSession and calls it to execute the sub-graph.
    """

    def __init__(self, options: Optional[OrtBackendOptions] = None):
        self._options: Final = OrtBackendOptions() if options is None else options

        # options.export_options contains information shared between exporter and DORT.
        # For example, they should use the same decomposition table when
        #  1. capturing FX graph in torch.compile (see how we create aot_ort in register_backend.py)
        #  2. call exporter's API to convert `torch.fx.GraphModule` to ONNX model
        #     (see onnxfunction_dispatcher passed to FxOnnxInterpreter.run below).
        #
        # Convert user-facing option to internal option used by ONNX exporter
        # to access required information.
        # Some useful fields:
        # - Decomposition table for decomposing FX operators in exporter is
        #   self._resolved_onnx_exporter_options.decomposition_table.
        # - self._resolved_onnx_exporter_options.onnx_registry records what
        #   aten/prim ops are supported by exporter and their exporters (type: callable).
        self._resolved_onnx_exporter_options = (
            torch.onnx._internal.exporter.ResolvedExportOptions(
                torch.onnx.ExportOptions()
                if self._options.export_options is None
                else self._options.export_options
            )
        )

        #  Given DORT's computation flow:
        #   1. OrtOperatorSupport uses support_dict and extra_support_dict to select operators
        #      and send them to DORT.
        #   2. Then, DORT exports the selected sub-graphs into ONNX.
        #   3. Finally DORT calls ORT to do the computation.
        #  OrtOperatorSupport and create_onnx_friendly_decomposition_table(...)
        #  must use the same support_dict. If the support_dict here contains something not
        #  supported by exporter, exporter will fails in step 2 since the selected graphs may
        #  contains unsupported operators such as aten::_who_you_are.
        #  This restriction is automatically done since DORT and exporter shares the same
        #  self._resolved_onnx_exporter_options.
        support_dict = torch.onnx._internal.fx.decomposition_table._create_onnx_supports_op_overload_table(
            self._resolved_onnx_exporter_options.onnx_registry
        )

        extra_support_dict: Dict[str, Any] = {
            "getattr": None,
            # To send operator.getitem to ORT, add the corresponding string
            # recognized by PyTorch's OperatorSupport class.
            "_operator.getitem": None,
            # To send operator.mul to ORT, add the corresponding string
            # recognized by PyTorch's OperatorSupport class.
            "_operator.mul": None,
            "_operator.add": None,
            "_operator.sub": None,
        }

        self._supported_ops = OrtOperatorSupport(support_dict, extra_support_dict)
        # TODO(wschin): this is a naive implementation of cache without proper guard
        # See https://github.com/pytorch/pytorch/issues/106868.
        self._partitioner_cache: Dict[torch.fx.GraphModule, torch.fx.GraphModule] = {}
        # Conceptually, this filed is a 2-layer dictionary
        #   GraphModule 0
        #     ONNX Model 0 (with ORT InferenceSession and related information. type: OrtExecutionInfoPerSession)
        #     ONNX Model 1
        #     ...
        #   GraphModule 1
        #     ONNX Model 2 (with ORT InferenceSession and related information. type: OrtExecutionInfoPerSession)
        #     ONNX Model 3
        #     ...
        #   ...
        # , which caches all previous compilation result so that we can reuse them.
        # ONNX Model 0 and 1 are exported from the same GraphModule 0 but with different inputs
        # (e.g., tensors with different ranks). GraphModule 0 and GraphModule 1 are different
        # graphs captured by Dynamo and sent to OrtBackend.compile.
        self._all_ort_execution_info = OrtExecutionInfoForAllGraphModules()

        self._assert_allclose_to_baseline = False

        self.execution_count = 0

        # Function which invokes ORT do to the real computation.
        self.run = (
            _run_onnx_session_with_ortvaluevector
            if hasattr(ORTC.OrtValueVector, "push_back_batch")
            else _run_onnx_session_with_fetch
        )

    def _select_eps(
        self, graph_module: torch.fx.GraphModule, *args
    ) -> Sequence[Tuple[str, Mapping[str, Any]]]:
        inferred_eps: Tuple[str, ...] = ()
        if self._options.infer_execution_providers:
            if eps_from_args := _infer_ep_from_device(*args):
                # If user feeds CUDA tensor as input argument,
                # we want to use CUDA EP.
                # Thus, `eps_from_args` (deduced from input arguments)
                # has highest priority.
                inferred_eps = eps_from_args
            elif eps_from_graph_module := _infer_ep_from_graph_module(graph_module):
                # If there is no EP in input arguments, we deduce EP from
                # graph_module's outputs. Those outputs may come from
                # FakeTensorProp or Dynamo's built-in symbolic shape inference.
                inferred_eps = eps_from_graph_module

        selected_eps = []

        for ep in (
            *(self._options.preferred_execution_providers or []),
            *_sort_eps(inferred_eps),
            *(self._options.default_execution_providers or _infer_default_eps()),
        ):
            if isinstance(ep, str):
                ep = (ep, {})
            elif isinstance(ep, tuple) and ep[1] is None:
                ep = (ep[0], {})
            if ep is not None and ep not in selected_eps:
                selected_eps.append(ep)

        return selected_eps

    def _ort_acclerated_call(self, graph_module: torch.fx.GraphModule, *args, **kwargs):
        """This function replaces GraphModule._wrapped_call in compiled model.

        The _wrapped_call is the underlying implementation of forward method. Replacing
        it means we delegate the computation to _ort_acclerated_call and therefore
        onnxruntime.InferenceSession.
        """
        cached_execution_info_per_session = (
            self._all_ort_execution_info.search_reusable_session_execution_info(
                graph_module, *args
            )
        )
        if cached_execution_info_per_session:
            onnx_session = cached_execution_info_per_session.session
            input_names = cached_execution_info_per_session.input_names
            output_names = cached_execution_info_per_session.output_names
            input_value_infos = cached_execution_info_per_session.input_value_infos
            output_value_infos = cached_execution_info_per_session.output_value_infos
            input_devices = cached_execution_info_per_session.input_devices
            output_devices = cached_execution_info_per_session.output_devices
            prim_outputs = cached_execution_info_per_session.example_outputs
        else:
            # It's first time seeing such as graph. Let's make a new session
            # (type: onnxruntime.InferenceSession) for it.

            graph_module = torch.onnx._internal.fx.passes.MovePlaceholderToFront(
                self._resolved_onnx_exporter_options.diagnostic_context,
                graph_module,
            ).run()
            # Generate reference outputs. They are used to indicate output
            # tensors' types and devices when calling ORT.
            #
            # WARNING: The downstream code should not change prim_outputs and
            # this backend should always produces output with schema identical to prim_outputs'.

            if self._resolved_onnx_exporter_options.dynamic_shapes:
                # No pre-allocation when dynamic shape is enabled.
                self.preallocate_output = False
                extracted_outputs = _extract_graph_module_outputs(graph_module)

                def maybe_map_to_meta_val(value):
                    if hasattr(value, "meta") and "val" in value.meta:
                        # Select outputs with "val" information. Without "val",
                        # it's not possible access output_arg.meta["val"].device.
                        return value.meta["val"]
                    else:
                        return value

                prim_outputs = _pytree.tree_map(
                    maybe_map_to_meta_val, extracted_outputs
                )
            else:
                try:
                    prim_outputs = FakeTensorProp(graph_module).propagate(
                        *args, **kwargs
                    )
                except Exception:
                    logger.warning("FakeTensorProb failed for %s", graph_module)
                    # When FakeTensorProp fails, it is not possible to preallocate output buffers
                    # because the output shapes are not inferred.
                    self.preallocate_output = False

                    # rethrow FakeTensorProb failure because it is not yet currently handled.
                    raise

            # Create the object to iterate through the nodes in graph one-by-one
            # and calls the corresponding ONNX exporter for each node.
            fx_interpreter = fx_onnx_interpreter.FxOnnxInterpreter(
                diagnostic_context=self._resolved_onnx_exporter_options.diagnostic_context
            )
            # Cast FX variables if they will result schema-mismatch when searching
            # for ONNX operator. E.g., add(double_tensor, int_tensor) is fine in PyTorch,
            # but ONNX expects add(double_tensor, double_tensor).
            graph_module = torch.onnx._internal.fx.passes.InsertTypePromotion(
                self._resolved_onnx_exporter_options.diagnostic_context, graph_module
            ).run()
            # Start the per-node exporting process. It's conceptually a for loop
            # scanning through the nodes in the graph.
            exported = fx_interpreter.run(
                fx_graph_module=graph_module,
                onnxfunction_dispatcher=self._resolved_onnx_exporter_options.onnxfunction_dispatcher,
                op_level_debug=self._resolved_onnx_exporter_options.op_level_debug,
            )
            # Convert the exported result to ONNX ModelProto.
            onnx_model = exported.to_model_proto(
                opset_version=self._resolved_onnx_exporter_options.onnx_registry.opset_version,
            )

            try:
                from onnxscript import optimizer  # type: ignore[import]
                from onnxscript.rewriter import (  # type: ignore[import]
                    onnxruntime as ort_rewriter,
                )

                onnx_model = optimizer.optimize(onnx_model)
                onnx_model = ort_rewriter.rewrite(onnx_model)
            except ImportError:
                logger.warning(
                    "ONNXScript optimizer is not available. Skipping optimization. "
                    "Please `pip install onnxscript -U` to enable post-export optimization."
                )

            # Modify ONNX model using pre-registered graph transforms.
            # They are in-place modifications for avoiding unnecessary
            # copy of ONNX initializers.
            if self._options.pre_ort_model_transforms:
                for transform in self._options.pre_ort_model_transforms:
                    transform(onnx_model)

            onnx_model_bytes = onnx_model.SerializeToString()
            if os.environ.get("ONNXRT_DUMP_PATH", None):
                # If not empty, environment variable ONNXRT_DUMP_PATH defined the path
                # where generated onnx files should be stored.
                # This module keeps a global variables keeping track of the
                # stored models.
                # If ONNXRT_DUMP_PATH="dumped/dumped_model_"
                # The first file name will be 'dumped/dumped_model_0.onnx'.
                # For every dumped model, a text file 'dumped/dumped_model_0.txt'
                # is created as well to contain the string representing the graph_module.
                _dump_onnx_model(onnx_model_bytes, graph_module=graph_module)

            # Initialize a ORT session to execute this ONNX model.
            # Note that TorchDynamo assumes all inputs/outputs are on the
            # same device, but it's subject to change (very likely with
            # dynamic shape support), so we add execution providers
            # based on the logic in _select_eps: (explicitly preferred EPs,
            # EPs inferred from inputs or graph, and the fallback default EP)/
            #
            # TODO(wschin): enable external allocators.
            # See https://github.com/pytorch/pytorch/issues/106867
            onnx_session = onnxruntime.InferenceSession(
                path_or_bytes=onnx_model_bytes,
                sess_options=self._options.ort_session_options,
                providers=self._select_eps(graph_module, *args),
            )

            # Cache ORT session. It's reused for the same "graph_module".
            # Generate ONNX model and extract its input and output names.
            input_names = tuple(input.name for input in onnx_model.graph.input)
            output_names = tuple(output.name for output in onnx_model.graph.output)
            input_devices = _get_onnx_devices(args)
            # Cache devices for inputs and outputs. They are used to invoke
            # ORT session. Output devices indicate where (e.g., GPU or CPU)
            # to store outputs
            if isinstance(prim_outputs, tuple):
                output_devices = _get_onnx_devices(prim_outputs)
            else:
                output_devices = _get_onnx_devices((prim_outputs,))

            input_value_infos = tuple(input for input in onnx_model.graph.input)
            output_value_infos = tuple(output for output in onnx_model.graph.output)

            execution_info_per_session = OrtExecutionInfoPerSession(
                session=onnx_session,
                input_names=input_names,
                input_value_infos=input_value_infos,
                output_names=output_names,
                output_value_infos=output_value_infos,
                input_devices=input_devices,
                output_devices=output_devices,
                example_outputs=prim_outputs,
            )

            self._all_ort_execution_info.cache_session_execution_info(
                graph_module, execution_info_per_session
            )

        self.execution_count += 1

        # ORT always returns a tuple of outputs. If the original output is a tensor,
        # ORT output's first element must be extracted and returned. Otherwise, type
        # mismatch may happen in downstream computation.
        is_single_tensor_output = isinstance(prim_outputs, torch.Tensor)
        normalized_prim_outputs = (
            (prim_outputs,) if is_single_tensor_output else prim_outputs
        )
        assert isinstance(normalized_prim_outputs, tuple)
        assert all(
            isinstance(elem, (torch.Tensor, torch.SymInt, int))
            for elem in normalized_prim_outputs
        )

        _nvtx_range_push("run_onnx_session_with_ortvaluevector")
        onnx_outputs = self.run(
            onnx_session,
            input_names,
            args,
            input_devices,
            output_names,
            normalized_prim_outputs,
            output_devices,
            self._options.preallocate_output,
            input_value_infos,
            normalized_prim_outputs,
        )
        _nvtx_range_pop()

        if self._assert_allclose_to_baseline:
            # Compute baseline.
            baseline_outputs = torch._prims.executor.execute(
                graph_module, *args, executor="aten"
            )
            normalized_baseline_ouptuts = (
                (baseline_outputs,) if is_single_tensor_output else baseline_outputs
            )
            # Ensure every output tensor is close to the corresponding baseline.
            for onnx_output, baseline_output in zip(
                onnx_outputs, normalized_baseline_ouptuts
            ):
                torch.testing.assert_close(onnx_output, baseline_output)
        return onnx_outputs[0] if is_single_tensor_output else onnx_outputs

    def compile(self, graph_module: torch.fx.GraphModule, args) -> torch.fx.GraphModule:
        # Deferred import since CapabilityBasedPartitioner is not decorated with
        # @compatibility; importing it at the module level will result in the test
        # failing: pytest test/test_fx.py -k test_public_api_surface
        # because this module is imported into torch.onnx.
        from torch.fx.passes.infra.partitioner import CapabilityBasedPartitioner

        # FX graph based partitioning based on ONNX supported ops.
        # Given a graph module
        #  GraphModule0
        #   node_0
        #   node_1
        #   node_2
        #   node_3
        #   node_4
        # If only node_2 is not supported by ONNX, this graph module will be partitioned into
        #  GraphModule0
        #   GraphModule1
        #    node_0
        #    node_1
        #   node_2
        #   GraphModule2
        #    node_3
        #    node_4
        # by calling CapabilityBasedPartitioner.partition_and_fuse.
        # Then, GraphModule1's and GraphModule2's forward method (GraphModule._wrapped_call)
        # will be replaced by OrtBackend._ort_accelerated_call to delegate computation to ORT.
        if graph_module in self._partitioner_cache:
            partitioned_prim_graph_module = self._partitioner_cache[graph_module]
        else:
            prim_graph_module = graph_module
            partitioner = CapabilityBasedPartitioner(
                prim_graph_module,
                self._supported_ops,
                allows_single_node_partition=True,
            )
            partitioned_prim_graph_module = partitioner.partition_and_fuse()
            self._partitioner_cache[graph_module] = partitioned_prim_graph_module

            # Overriding fused_module's __call__() function with ort_acclerated_call()
            # This loop goes through all graph partitions (each of them is an ONNX-representable graph)
            # and override their _wrapped_call function with _ort_accelerated_call.
            # Inside _ort_accelerated_call, the partition's graph is exported into ONNX and executed by ORT.
            for node in partitioned_prim_graph_module.graph.nodes:
                # TODO(wschin): use a better way to identify fused submodule
                # See https://github.com/pytorch/pytorch/issues/106872.
                if node.op == "call_module" and "fused_" in node.name:
                    fused_module = getattr(partitioned_prim_graph_module, node.name)
                    # self.ort_acclerated_call is responsible for exporting graph to ONNX,
                    # creating ORT session, and running ORT session.
                    fused_module._wrapped_call = self._ort_acclerated_call

        return partitioned_prim_graph_module

    def __call__(
        self, graph_module: torch.fx.GraphModule, args
    ) -> torch.fx.GraphModule:
        """If ``OrtBackendOptions.use_aot_autograd`` is ``True``, the `auto_autograd` compiler
        will be invoked, wrapping this ``OrtBackend`` instance's ``compile`` method. Otherwise,
        the ``compile`` method is invoked directly."""
        if self._options.use_aot_autograd:
            from functorch.compile import min_cut_rematerialization_partition
            from torch._dynamo.backends.common import aot_autograd

            return aot_autograd(
                fw_compiler=self.compile,
                partition_fn=min_cut_rematerialization_partition,
                decompositions=self._resolved_onnx_exporter_options.decomposition_table,
            )(graph_module, args)

        return self.compile(graph_module, args)

    __instance_cache_max_count: Final = 8
    __instance_cache: Final[List["OrtBackend"]] = []

    @staticmethod
    def get_cached_instance_for_options(
        options: Optional[Union[OrtBackendOptions, Mapping[str, Any]]] = None,
    ) -> "OrtBackend":
        """Returns a possibly cached instance of an ``OrtBackend``. If an existing
        backend was created previously through this function with the same options,
        it will be returned. Otherwise a new backend will be created, cached, and
        returned.

        Note: if ``options`` sets ``ort_session_options``, a new ``OrtBackend``
        will always be returned, since ``onnxruntime.SessionOptions`` cannot
        participate in caching."""

        def reusable(a: OrtBackendOptions, b: OrtBackendOptions):
            if (
                a.preferred_execution_providers != b.preferred_execution_providers
                or a.infer_execution_providers != b.infer_execution_providers
                or a.default_execution_providers != b.default_execution_providers
                or a.preallocate_output != b.preallocate_output
                or a.use_aot_autograd != b.use_aot_autograd
                or a.pre_ort_model_transforms != b.pre_ort_model_transforms
            ):
                return False

            # onnxruntime.SessionOptions is a pybind11 object, cannot be pickled,
            # and holds too much potential state to reasonably check manually;
            # ort_session_options is provided at all, the backend does not participate
            # in caching.
            if a.ort_session_options is not None or b.ort_session_options is not None:
                return False

            if a.export_options is b.export_options:
                return True

            # Similarly, some objects in ExportOptions are too stateful to use for
            # caching. We should revisit this.
            if a.export_options is not None and b.export_options is not None:
                return (
                    a.export_options.dynamic_shapes == b.export_options.dynamic_shapes
                    and a.export_options.op_level_debug
                    == b.export_options.op_level_debug
                    and a.export_options.diagnostic_options
                    == b.export_options.diagnostic_options
                    and a.export_options.onnx_registry is b.export_options.onnx_registry
                    and a.export_options.fake_context is b.export_options.fake_context
                )

            # We can't account for how the two option sets may differ, so it's not safe to reuse.
            return False

        if not isinstance(options, OrtBackendOptions):
            options = OrtBackendOptions(**(options or {}))

        backend = next(
            (b for b in OrtBackend.__instance_cache if reusable(b._options, options)),
            None,
        )

        if backend is None:
            assert (
                len(OrtBackend.__instance_cache) < OrtBackend.__instance_cache_max_count
            ), (
                f"No more than {OrtBackend.__instance_cache_max_count} instances of "
                f"{OrtBackend} allowed. Please instantiate `{OrtBackend}` explicitly "
                "to pass to `torch.compile`. "
                "See https://github.com/pytorch/pytorch/pull/107973#discussion_r1306144795 "
                "for discussion."
            )
            OrtBackend.__instance_cache.append(backend := OrtBackend(options))

        return backend

    @staticmethod
    def clear_cached_instances():
        OrtBackend.__instance_cache.clear()

    @staticmethod
    def get_cached_instances():
        return tuple(OrtBackend.__instance_cache)


@compatibility(is_backward_compatible=False)
def torch_compile_backend(
    graph_module: torch.fx.GraphModule,
    args,
    *,
    options: Optional[Union[OrtBackendOptions, Mapping[str, Any]]] = None,
):
    return OrtBackend.get_cached_instance_for_options(options)(graph_module, args)<|MERGE_RESOLUTION|>--- conflicted
+++ resolved
@@ -31,18 +31,12 @@
 from torch.fx.passes.tools_common import CALLABLE_NODE_OPS
 from torch.utils import _pytree
 
-<<<<<<< HEAD
-
-# Use try-except to initialize package-dependent global variables.
-try:
-    import onnx
-=======
+
 if TYPE_CHECKING:
     import onnx
 
 try:
     # Use try-except to initialize package-dependent global variables.
->>>>>>> 4da1c75c
     import onnxruntime  # type: ignore[import]
     from onnxruntime.capi import _pybind_state as ORTC  # type: ignore[import]
 
