# mypy: allow-untyped-defs
# Owner(s): ["module: onnx"]
from __future__ import annotations

import abc
import dataclasses
import inspect
import logging
from types import ModuleType
<<<<<<< HEAD
from typing import Any, Callable, Mapping, Optional, Sequence, Set, Union
=======

from typing import Any, Callable, Mapping, Sequence
>>>>>>> 4da1c75c

import torch
import torch._ops
import torch.fx
import torch.fx.traceback as fx_traceback
from torch import _prims_common, _refs
from torch._prims_common import (
    ELEMENTWISE_TYPE_PROMOTION_KIND,
    wrappers as _prims_common_wrappers,
)
from torch._refs import linalg as _linalg_refs, nn as _nn_refs, special as _special_refs
from torch._refs.nn import functional as _functional_refs
from torch._subclasses import fake_tensor
from torch.fx.experimental import proxy_tensor

<<<<<<< HEAD
# Imported to resolve beartype issue when type checking node.Argument.
from torch.fx.node import Node  # noqa: F401
from torch.onnx._internal import _beartype
=======
>>>>>>> 4da1c75c
from torch.onnx._internal.fx import _pass, diagnostics, type_utils as fx_type_utils
from torch.utils import _python_dispatch, _pytree


logger = logging.getLogger(__name__)

# TODO(bowbao): move to type utils.
_SCALAR_TYPE_TENSOR_DTYPE_MAP: Mapping[type, torch.dtype] = {
    bool: torch.bool,
    int: torch.int64,
    float: torch.float32,
    complex: torch.complex32,
}


def _try_getclosurevars(func):
    try:
        return inspect.getclosurevars(func)
    except TypeError as e:
        return None


@dataclasses.dataclass
class TypePromotionSnapshot:
    """Type promotion snapshot for a fx node and its inputs.

    Contains the promoted dtype for args and kwargs that needs promoting.
    Contains the expected node output dtype.
    """

    args_dtypes: Mapping[int, torch.dtype]
    """Mapping from arg position to dtype to promote to."""

    kwargs_dtypes: Mapping[str, torch.dtype]
    """Mapping from kwarg name to dtype to promote to."""

    out_dtype: torch.dtype
    """Expected output dtype of the node."""


class TypePromotionRule(abc.ABC):
    """Base class for type promotion rule per 'torch.ops.{namespace}.{op_name}'."""

    def __init__(self, namespace: str, op_name: str):
        self.namespace = namespace
        self.op_name = op_name

    # Make this abstract as well because subclass needs to override __eq__().
    # A class that overrides __eq__() and does not define __hash__() will have its __hash__() implicitly set to None.
    # Ref: https://docs.python.org/3/reference/datamodel.html#object.__hash__
    @abc.abstractmethod
    def __hash__(self) -> int:
        ...

    @abc.abstractmethod
    def __repr__(self):
        ...

    @abc.abstractmethod
    def __eq__(self, other: object) -> bool:
        ...

    def is_valid(self) -> bool:
        """Check if the rule is valid."""
        # This always returns a module. If the module does not exist it will be created.
        module = getattr(torch.ops, self.namespace)
        py_op = getattr(module, self.op_name, None)
        if py_op is None:
            logger.warning(
                "Cannot find op: %s in module: %s", self.op_name, self.namespace
            )
            return False
        if not isinstance(py_op, torch._ops.OpOverloadPacket):
            logger.warning(
                "Op: torch.ops.%s.%s is not an OpOverloadPacket, got: %s",
                self.namespace,
                self.op_name,
                type(py_op),
            )
            return False

        return True

    @abc.abstractmethod
    def preview_type_promotion(
        self, args: tuple, kwargs: dict
    ) -> TypePromotionSnapshot:
        """Preview type promotion results for provided set of args and kwargs.

        Returns a TypePromotionSnapshot object that contains the promoted dtypes for
        the arguments and the expected output dtype.
        """
        ...


class ElementwiseTypePromotionRule(TypePromotionRule):
    """Defines how to perform elementwise type promotion for 'torch.ops.{namespace}.{op_name}'."""

    _USE_OPMATH: bool = False
    """Whether to use opmath to compute the promoted input dtype.
    If used, upcasts will be inserted everywhere for lower precision models.
    Set to False and have torchlib handle upcasts in op implementation internally.
    """

    def __init__(
        self,
        namespace: str,
        op_name: str,
        promote_args_positions: Sequence[int],
        promote_kwargs_names: Sequence[str],
        promotion_kind: _prims_common.ELEMENTWISE_TYPE_PROMOTION_KIND,
    ):
        """Constructs a TypePromotionRule for elementwise operators.

        Args:
            namespace: Namespace of the op. E.g. 'aten' in 'torch.ops.aten.add'.
            op_name: Name of the op. E.g. 'add' in 'torch.ops.aten.add'.
            promote_args_positions: Positions of args to promote.
            promote_kwargs_names: Names of kwargs to promote.
            promotion_kind: Type promotion kind. Refer to [_prims_common.elementwise_dtypes](https://github.com/pytorch/pytorch/blob/main/torch/_prims_common/__init__.py) for detail.  # noqa: B950
        """
        super().__init__(namespace, op_name)
        self.promote_args_positions = promote_args_positions
        self.promote_kwargs_names = promote_kwargs_names
        self.promotion_kind = promotion_kind

    def __repr__(self):
        return (
            f"ElementwiseTypePromotionRule('{self.namespace}', '{self.op_name}', "
            f"{self.promote_args_positions}, {self.promote_kwargs_names}, {self.promotion_kind})"
        )

    def __eq__(self, __value: object) -> bool:
        if not isinstance(__value, ElementwiseTypePromotionRule):
            return False
        return (
            self.namespace == __value.namespace
            and self.op_name == __value.op_name
            and self.promote_args_positions == __value.promote_args_positions
            and self.promote_kwargs_names == __value.promote_kwargs_names
            and self.promotion_kind == __value.promotion_kind
        )

    def __hash__(self) -> int:
        return f"{type(self)}:{self.namespace}.{self.op_name}".__hash__()

    def _consolidate_input_dtype(
        self, computed_dtype: torch.dtype, result_dtype: torch.dtype
    ) -> torch.dtype:
        """
        Although opmath is the right thing to do to retain on-par precision, it inserts
        upcasts everywhere in the graph. This is particularly hard for backend to optimize
        since there is no way to differentiate between inserted upcasts and model code
        casts. Hence we consolidate the input dtype to the result dtype to avoid this.
        """
        if not self._USE_OPMATH and self.promotion_kind in (
            _prims_common.ELEMENTWISE_TYPE_PROMOTION_KIND.DEFAULT,
            _prims_common.ELEMENTWISE_TYPE_PROMOTION_KIND.INT_TO_FLOAT,
        ):
            return result_dtype
        return computed_dtype

    def preview_type_promotion(
        self, args: tuple, kwargs: dict
    ) -> TypePromotionSnapshot:
        candidate_args = {
            i: args[i]
            for i in self.promote_args_positions
            if i < len(args) and args[i] is not None
        }
        candidate_kwargs = {
            name: kwargs[name]
            for name in self.promote_kwargs_names
            if name in kwargs and kwargs[name] is not None
        }

        computed_dtype, result_dtype = _prims_common.elementwise_dtypes(
            *_pytree.arg_tree_leaves(*candidate_args.values(), **candidate_kwargs),
            type_promotion_kind=self.promotion_kind,
        )

        consolidated_input_dtype = self._consolidate_input_dtype(
            computed_dtype, result_dtype
        )

        return TypePromotionSnapshot(
            dict.fromkeys(candidate_args.keys(), consolidated_input_dtype),
            dict.fromkeys(candidate_kwargs.keys(), consolidated_input_dtype),
            result_dtype,
        )


class DivElementwiseTypePromotionRule(ElementwiseTypePromotionRule):
    """Reference type promotion rule from torch._refs.div.

    Rule depends on the value of the `rounding_mode` argument.
    """

    def __init__(self):
        super().__init__(
            "aten",
            "div",
            promote_args_positions=(0, 1),
            promote_kwargs_names=(),
            promotion_kind=_prims_common.ELEMENTWISE_TYPE_PROMOTION_KIND.DEFAULT,
        )

    def preview_type_promotion(
        self, args: tuple, kwargs: dict
    ) -> TypePromotionSnapshot:
        rounding_mode = kwargs.get("rounding_mode", None)
        if rounding_mode is None:
            # true_divide
            self.promotion_kind = (
                _prims_common.ELEMENTWISE_TYPE_PROMOTION_KIND.INT_TO_FLOAT
            )
            return super().preview_type_promotion(args, kwargs)
        if rounding_mode == "trunc":
            # trunc_divide
            self.promotion_kind = _prims_common.ELEMENTWISE_TYPE_PROMOTION_KIND.DEFAULT
            return super().preview_type_promotion(args, kwargs)
        if rounding_mode == "floor":
            # floor_divide
            self.promotion_kind = _prims_common.ELEMENTWISE_TYPE_PROMOTION_KIND.DEFAULT
            return super().preview_type_promotion(args, kwargs)
        raise ValueError(f"Unknown rounding_mode: {rounding_mode}")


class ReductionTypePromotionRule(TypePromotionRule):
    def __init__(
        self,
        namespace: str,
        op_name: str,
        promotion_kind: _prims_common.REDUCTION_OUTPUT_TYPE_KIND,
    ):
        """Constructs a TypePromotionRule for reduction operators.

        Args:
            namespace: Namespace of the op. E.g. 'aten' in 'torch.ops.aten.sum'.
            op_name: Name of the op. E.g. 'sum' in 'torch.ops.aten.sum'.
            promotion_kind: Type promotion kind. Refer to [_prims_common.reduction_dtypes]((https://github.com/pytorch/pytorch/blob/main/torch/_prims_common/__init__.py)) for detail.  # noqa: B950
        """
        super().__init__(namespace, op_name)
        self.promotion_kind = promotion_kind

    def __repr__(self):
        return f"ReductionTypePromotionRule('{self.namespace}', '{self.op_name}', {self.promotion_kind})"

    def __eq__(self, __value: object) -> bool:
        if not isinstance(__value, ElementwiseTypePromotionRule):
            return False
        return (
            self.namespace == __value.namespace
            and self.op_name == __value.op_name
            and self.promotion_kind == __value.promotion_kind
        )

    def __hash__(self) -> int:
        return f"{type(self)}:{self.namespace}.{self.op_name}".__hash__()

    def preview_type_promotion(
        self, args: tuple, kwargs: dict
    ) -> TypePromotionSnapshot:
        assert (
            len(args) >= 1
        ), f"Reduction op torch.ops.{self.namespace}.{self.op_name} expects at least one argument"
        arg = args[0]
        assert isinstance(arg, torch.Tensor), f"{type(arg)=} is not torch.Tensor"
        dtype: torch.dtype | None = kwargs.get("dtype", None)

        computation_dtype, result_dtype = _prims_common.reduction_dtypes(
            arg, self.promotion_kind, dtype
        )
        if result_dtype is None:
            # Inspecting code, this can only happen when `promotion_kind` is `KEEP_PROMOTED_TYPE`.
            # Hence set same as computation_dtype.
            result_dtype = computation_dtype

        return TypePromotionSnapshot(
            {0: computation_dtype},
            {},
            result_dtype,
        )


class AllOrAnyReductionTypePromotionRule(ReductionTypePromotionRule):
    """Reference type promotion rule from torch.ops.aten.all or torch.ops.aten.any.

    This is a special case where computation dtype is always torch.bool.
    The result dtype is always uint8 if `dtype` kwarg is uint8, otherwise torch.bool.
    """

    def __init__(self, op_name: str):
        super().__init__(
            "aten",
            op_name,
            _prims_common.REDUCTION_OUTPUT_TYPE_KIND.ALWAYS_BOOL,
        )

    def preview_type_promotion(
        self, args: tuple, kwargs: dict
    ) -> TypePromotionSnapshot:
        assert (
            len(args) >= 1
        ), f"Reduction op torch.ops.{self.namespace}.{self.op_name} expects at least one argument"
        arg = args[0]
        assert isinstance(arg, torch.Tensor), f"{type(arg)=} is not torch.Tensor"
        computation_dtype = torch.bool
        # Preserves uint8 -- probably a legacy mask thing
        result_dtype = torch.uint8 if arg.dtype == torch.uint8 else torch.bool
        return TypePromotionSnapshot(
            {0: computation_dtype},
            {},
            result_dtype,
        )


class SumLikeReductionTypePromotionRule(ReductionTypePromotionRule):
    """Reference type promotion rule from torch.ops.aten.sum.

    This is a special case where computation dtype is always torch.int64 for integral arg,
    unless overridden by `dtype` kwarg.
    """

    def preview_type_promotion(
        self, args: tuple, kwargs: dict
    ) -> TypePromotionSnapshot:
        assert (
            len(args) >= 1
        ), f"Reduction op torch.ops.{self.namespace}.{self.op_name} expects at least one argument"
        arg = args[0]
        assert isinstance(arg, torch.Tensor), f"{type(arg)=} is not torch.Tensor"
        dtype: torch.dtype | None = kwargs.get("dtype", None)
        # The below logic is copied from `torch/_refs/__init__.py` reduction ops impl.
        if dtype is None:
            if _prims_common.is_boolean_dtype(
                arg.dtype
            ) or _prims_common.is_integer_dtype(arg.dtype):
                dtype = torch.int64
            else:
                dtype = arg.dtype
        return super().preview_type_promotion(args, {"dtype": dtype})


# NOTE: [Update type promotion rule]
# BELOW TABLE IS GENERATED FROM `TypePromotionRuleSetGenerator.generate_from_torch_refs`.
# DO NOT EDIT MANUALLY !!!
# For missing rules or discrepancies, please
# 1. Run `pytest test/onnx/test_fx_type_promotion.py` to validate if the generated rule set is current.
#    If it is not, update with new generated set.
# 2. If discrepancies still exist, consider debugging torch._refs or report a bug.
# 3. If rules are still missing, add them to `_EXTRA_TYPE_PROMOTION_RULE_SET` or report a bug.
# Check `TypePromotionRule` class for how each rule is defined and used.
_GENERATED_ATEN_TYPE_PROMOTION_RULE_SET = {
    ElementwiseTypePromotionRule(
        "aten", "abs", [0], [], ELEMENTWISE_TYPE_PROMOTION_KIND.COMPLEX_TO_FLOAT
    ),
    ElementwiseTypePromotionRule(
        "aten", "abs_", [0], [], ELEMENTWISE_TYPE_PROMOTION_KIND.COMPLEX_TO_FLOAT
    ),
    ElementwiseTypePromotionRule(
        "aten", "acos", [0], [], ELEMENTWISE_TYPE_PROMOTION_KIND.INT_TO_FLOAT
    ),
    ElementwiseTypePromotionRule(
        "aten", "acos_", [0], [], ELEMENTWISE_TYPE_PROMOTION_KIND.INT_TO_FLOAT
    ),
    ElementwiseTypePromotionRule(
        "aten", "acosh", [0], [], ELEMENTWISE_TYPE_PROMOTION_KIND.INT_TO_FLOAT
    ),
    ElementwiseTypePromotionRule(
        "aten", "acosh_", [0], [], ELEMENTWISE_TYPE_PROMOTION_KIND.INT_TO_FLOAT
    ),
    ElementwiseTypePromotionRule(
        "aten", "add", [0, 1], [], ELEMENTWISE_TYPE_PROMOTION_KIND.DEFAULT
    ),
    ElementwiseTypePromotionRule(
        "aten", "add_", [0, 1], [], ELEMENTWISE_TYPE_PROMOTION_KIND.DEFAULT
    ),
    ElementwiseTypePromotionRule(
        "aten", "addcdiv", [0, 1, 2], [], ELEMENTWISE_TYPE_PROMOTION_KIND.INT_TO_FLOAT
    ),
    ElementwiseTypePromotionRule(
        "aten", "addcdiv_", [0, 1, 2], [], ELEMENTWISE_TYPE_PROMOTION_KIND.INT_TO_FLOAT
    ),
    ElementwiseTypePromotionRule(
        "aten", "addcmul", [0, 1, 2], [], ELEMENTWISE_TYPE_PROMOTION_KIND.DEFAULT
    ),
    ElementwiseTypePromotionRule(
        "aten", "addcmul_", [0, 1, 2], [], ELEMENTWISE_TYPE_PROMOTION_KIND.DEFAULT
    ),
    ElementwiseTypePromotionRule(
        "aten", "addr", [0, 1, 2], [], ELEMENTWISE_TYPE_PROMOTION_KIND.DEFAULT
    ),
    ElementwiseTypePromotionRule(
        "aten", "asin", [0], [], ELEMENTWISE_TYPE_PROMOTION_KIND.INT_TO_FLOAT
    ),
    ElementwiseTypePromotionRule(
        "aten", "asin_", [0], [], ELEMENTWISE_TYPE_PROMOTION_KIND.INT_TO_FLOAT
    ),
    ElementwiseTypePromotionRule(
        "aten", "asinh", [0], [], ELEMENTWISE_TYPE_PROMOTION_KIND.INT_TO_FLOAT
    ),
    ElementwiseTypePromotionRule(
        "aten", "asinh_", [0], [], ELEMENTWISE_TYPE_PROMOTION_KIND.INT_TO_FLOAT
    ),
    ElementwiseTypePromotionRule(
        "aten", "atan", [0], [], ELEMENTWISE_TYPE_PROMOTION_KIND.INT_TO_FLOAT
    ),
    ElementwiseTypePromotionRule(
        "aten", "atan2", [0, 1], [], ELEMENTWISE_TYPE_PROMOTION_KIND.INT_TO_FLOAT
    ),
    ElementwiseTypePromotionRule(
        "aten", "atan2_", [0, 1], [], ELEMENTWISE_TYPE_PROMOTION_KIND.INT_TO_FLOAT
    ),
    ElementwiseTypePromotionRule(
        "aten", "atan_", [0], [], ELEMENTWISE_TYPE_PROMOTION_KIND.INT_TO_FLOAT
    ),
    ElementwiseTypePromotionRule(
        "aten", "atanh", [0], [], ELEMENTWISE_TYPE_PROMOTION_KIND.INT_TO_FLOAT
    ),
    ElementwiseTypePromotionRule(
        "aten", "atanh_", [0], [], ELEMENTWISE_TYPE_PROMOTION_KIND.INT_TO_FLOAT
    ),
    ElementwiseTypePromotionRule(
        "aten", "bitwise_and", [0, 1], [], ELEMENTWISE_TYPE_PROMOTION_KIND.DEFAULT
    ),
    ElementwiseTypePromotionRule(
        "aten", "bitwise_and_", [0, 1], [], ELEMENTWISE_TYPE_PROMOTION_KIND.DEFAULT
    ),
    ElementwiseTypePromotionRule(
        "aten",
        "bitwise_left_shift",
        [0, 1],
        [],
        ELEMENTWISE_TYPE_PROMOTION_KIND.DEFAULT,
    ),
    ElementwiseTypePromotionRule(
        "aten",
        "bitwise_left_shift_",
        [0, 1],
        [],
        ELEMENTWISE_TYPE_PROMOTION_KIND.DEFAULT,
    ),
    ElementwiseTypePromotionRule(
        "aten", "bitwise_not", [0], [], ELEMENTWISE_TYPE_PROMOTION_KIND.DEFAULT
    ),
    ElementwiseTypePromotionRule(
        "aten", "bitwise_not_", [0], [], ELEMENTWISE_TYPE_PROMOTION_KIND.DEFAULT
    ),
    ElementwiseTypePromotionRule(
        "aten", "bitwise_or", [0, 1], [], ELEMENTWISE_TYPE_PROMOTION_KIND.DEFAULT
    ),
    ElementwiseTypePromotionRule(
        "aten", "bitwise_or_", [0, 1], [], ELEMENTWISE_TYPE_PROMOTION_KIND.DEFAULT
    ),
    ElementwiseTypePromotionRule(
        "aten",
        "bitwise_right_shift",
        [0, 1],
        [],
        ELEMENTWISE_TYPE_PROMOTION_KIND.DEFAULT,
    ),
    ElementwiseTypePromotionRule(
        "aten",
        "bitwise_right_shift_",
        [0, 1],
        [],
        ELEMENTWISE_TYPE_PROMOTION_KIND.DEFAULT,
    ),
    ElementwiseTypePromotionRule(
        "aten", "bitwise_xor", [0, 1], [], ELEMENTWISE_TYPE_PROMOTION_KIND.DEFAULT
    ),
    ElementwiseTypePromotionRule(
        "aten", "bitwise_xor_", [0, 1], [], ELEMENTWISE_TYPE_PROMOTION_KIND.DEFAULT
    ),
    ElementwiseTypePromotionRule(
        "aten", "cat", [0], [], ELEMENTWISE_TYPE_PROMOTION_KIND.NO_OPMATH
    ),
    ElementwiseTypePromotionRule(
        "aten", "cauchy", [0], [], ELEMENTWISE_TYPE_PROMOTION_KIND.DEFAULT
    ),
    ElementwiseTypePromotionRule(
        "aten", "cauchy_", [0], [], ELEMENTWISE_TYPE_PROMOTION_KIND.DEFAULT
    ),
    ElementwiseTypePromotionRule(
        "aten", "ceil", [0], [], ELEMENTWISE_TYPE_PROMOTION_KIND.DEFAULT
    ),
    ElementwiseTypePromotionRule(
        "aten", "ceil_", [0], [], ELEMENTWISE_TYPE_PROMOTION_KIND.DEFAULT
    ),
    ElementwiseTypePromotionRule(
        "aten", "celu", [0], [], ELEMENTWISE_TYPE_PROMOTION_KIND.DEFAULT
    ),
    ElementwiseTypePromotionRule(
        "aten", "celu_", [0], [], ELEMENTWISE_TYPE_PROMOTION_KIND.DEFAULT
    ),
    ElementwiseTypePromotionRule(
        "aten", "clamp", [0, 1, 2], [], ELEMENTWISE_TYPE_PROMOTION_KIND.DEFAULT
    ),
    ElementwiseTypePromotionRule(
        "aten", "clamp_", [0, 1, 2], [], ELEMENTWISE_TYPE_PROMOTION_KIND.DEFAULT
    ),
    ElementwiseTypePromotionRule(
        "aten", "copysign", [0, 1], [], ELEMENTWISE_TYPE_PROMOTION_KIND.INT_TO_FLOAT
    ),
    ElementwiseTypePromotionRule(
        "aten", "copysign_", [0, 1], [], ELEMENTWISE_TYPE_PROMOTION_KIND.INT_TO_FLOAT
    ),
    ElementwiseTypePromotionRule(
        "aten", "cos", [0], [], ELEMENTWISE_TYPE_PROMOTION_KIND.INT_TO_FLOAT
    ),
    ElementwiseTypePromotionRule(
        "aten", "cos_", [0], [], ELEMENTWISE_TYPE_PROMOTION_KIND.INT_TO_FLOAT
    ),
    ElementwiseTypePromotionRule(
        "aten", "cosh", [0], [], ELEMENTWISE_TYPE_PROMOTION_KIND.INT_TO_FLOAT
    ),
    ElementwiseTypePromotionRule(
        "aten", "cosh_", [0], [], ELEMENTWISE_TYPE_PROMOTION_KIND.INT_TO_FLOAT
    ),
    ElementwiseTypePromotionRule(
        "aten", "deg2rad", [0], [], ELEMENTWISE_TYPE_PROMOTION_KIND.INT_TO_FLOAT
    ),
    ElementwiseTypePromotionRule(
        "aten", "deg2rad_", [0], [], ELEMENTWISE_TYPE_PROMOTION_KIND.INT_TO_FLOAT
    ),
    ElementwiseTypePromotionRule(
        "aten", "digamma", [0], [], ELEMENTWISE_TYPE_PROMOTION_KIND.INT_TO_FLOAT
    ),
    ElementwiseTypePromotionRule(
        "aten", "digamma_", [0], [], ELEMENTWISE_TYPE_PROMOTION_KIND.INT_TO_FLOAT
    ),
    ElementwiseTypePromotionRule(
        "aten", "elu", [0], [], ELEMENTWISE_TYPE_PROMOTION_KIND.DEFAULT
    ),
    ElementwiseTypePromotionRule(
        "aten", "elu_", [0], [], ELEMENTWISE_TYPE_PROMOTION_KIND.DEFAULT
    ),
    ElementwiseTypePromotionRule(
        "aten", "eq", [0, 1], [], ELEMENTWISE_TYPE_PROMOTION_KIND.ALWAYS_BOOL
    ),
    ElementwiseTypePromotionRule(
        "aten", "eq_", [0, 1], [], ELEMENTWISE_TYPE_PROMOTION_KIND.ALWAYS_BOOL
    ),
    ElementwiseTypePromotionRule(
        "aten", "erf", [0], [], ELEMENTWISE_TYPE_PROMOTION_KIND.INT_TO_FLOAT
    ),
    ElementwiseTypePromotionRule(
        "aten", "erf_", [0], [], ELEMENTWISE_TYPE_PROMOTION_KIND.INT_TO_FLOAT
    ),
    ElementwiseTypePromotionRule(
        "aten", "erfc", [0], [], ELEMENTWISE_TYPE_PROMOTION_KIND.INT_TO_FLOAT
    ),
    ElementwiseTypePromotionRule(
        "aten", "erfc_", [0], [], ELEMENTWISE_TYPE_PROMOTION_KIND.INT_TO_FLOAT
    ),
    ElementwiseTypePromotionRule(
        "aten", "erfinv", [0], [], ELEMENTWISE_TYPE_PROMOTION_KIND.INT_TO_FLOAT
    ),
    ElementwiseTypePromotionRule(
        "aten", "erfinv_", [0], [], ELEMENTWISE_TYPE_PROMOTION_KIND.INT_TO_FLOAT
    ),
    ElementwiseTypePromotionRule(
        "aten", "exp", [0], [], ELEMENTWISE_TYPE_PROMOTION_KIND.INT_TO_FLOAT
    ),
    ElementwiseTypePromotionRule(
        "aten", "exp2", [0], [], ELEMENTWISE_TYPE_PROMOTION_KIND.INT_TO_FLOAT
    ),
    ElementwiseTypePromotionRule(
        "aten", "exp2_", [0], [], ELEMENTWISE_TYPE_PROMOTION_KIND.INT_TO_FLOAT
    ),
    ElementwiseTypePromotionRule(
        "aten", "exp_", [0], [], ELEMENTWISE_TYPE_PROMOTION_KIND.INT_TO_FLOAT
    ),
    ElementwiseTypePromotionRule(
        "aten", "expm1", [0], [], ELEMENTWISE_TYPE_PROMOTION_KIND.INT_TO_FLOAT
    ),
    ElementwiseTypePromotionRule(
        "aten", "expm1_", [0], [], ELEMENTWISE_TYPE_PROMOTION_KIND.INT_TO_FLOAT
    ),
    ElementwiseTypePromotionRule(
        "aten", "exponential", [0], [], ELEMENTWISE_TYPE_PROMOTION_KIND.DEFAULT
    ),
    ElementwiseTypePromotionRule(
        "aten", "exponential_", [0], [], ELEMENTWISE_TYPE_PROMOTION_KIND.DEFAULT
    ),
    ElementwiseTypePromotionRule(
        "aten", "fill", [0], [], ELEMENTWISE_TYPE_PROMOTION_KIND.NO_OPMATH
    ),
    ElementwiseTypePromotionRule(
        "aten", "floor", [0], [], ELEMENTWISE_TYPE_PROMOTION_KIND.DEFAULT
    ),
    ElementwiseTypePromotionRule(
        "aten", "floor_", [0], [], ELEMENTWISE_TYPE_PROMOTION_KIND.DEFAULT
    ),
    ElementwiseTypePromotionRule(
        "aten", "floor_divide", [0, 1], [], ELEMENTWISE_TYPE_PROMOTION_KIND.DEFAULT
    ),
    ElementwiseTypePromotionRule(
        "aten", "floor_divide_", [0, 1], [], ELEMENTWISE_TYPE_PROMOTION_KIND.DEFAULT
    ),
    ElementwiseTypePromotionRule(
        "aten", "fmax", [0, 1], [], ELEMENTWISE_TYPE_PROMOTION_KIND.DEFAULT
    ),
    ElementwiseTypePromotionRule(
        "aten", "fmin", [0, 1], [], ELEMENTWISE_TYPE_PROMOTION_KIND.DEFAULT
    ),
    ElementwiseTypePromotionRule(
        "aten", "fmod", [0, 1], [], ELEMENTWISE_TYPE_PROMOTION_KIND.DEFAULT
    ),
    ElementwiseTypePromotionRule(
        "aten", "fmod_", [0, 1], [], ELEMENTWISE_TYPE_PROMOTION_KIND.DEFAULT
    ),
    ElementwiseTypePromotionRule(
        "aten", "frac", [0], [], ELEMENTWISE_TYPE_PROMOTION_KIND.DEFAULT
    ),
    ElementwiseTypePromotionRule(
        "aten", "frac_", [0], [], ELEMENTWISE_TYPE_PROMOTION_KIND.DEFAULT
    ),
    ElementwiseTypePromotionRule(
        "aten", "gcd", [0, 1], [], ELEMENTWISE_TYPE_PROMOTION_KIND.DEFAULT
    ),
    ElementwiseTypePromotionRule(
        "aten", "gcd_", [0, 1], [], ELEMENTWISE_TYPE_PROMOTION_KIND.DEFAULT
    ),
    ElementwiseTypePromotionRule(
        "aten", "ge", [0, 1], [], ELEMENTWISE_TYPE_PROMOTION_KIND.ALWAYS_BOOL
    ),
    ElementwiseTypePromotionRule(
        "aten", "ge_", [0, 1], [], ELEMENTWISE_TYPE_PROMOTION_KIND.ALWAYS_BOOL
    ),
    ElementwiseTypePromotionRule(
        "aten", "gelu", [0], [], ELEMENTWISE_TYPE_PROMOTION_KIND.DEFAULT
    ),
    ElementwiseTypePromotionRule(
        "aten", "geometric", [0], [], ELEMENTWISE_TYPE_PROMOTION_KIND.DEFAULT
    ),
    ElementwiseTypePromotionRule(
        "aten", "geometric_", [0], [], ELEMENTWISE_TYPE_PROMOTION_KIND.DEFAULT
    ),
    ElementwiseTypePromotionRule(
        "aten", "glu", [0], [], ELEMENTWISE_TYPE_PROMOTION_KIND.DEFAULT
    ),
    ElementwiseTypePromotionRule(
        "aten", "gt", [0, 1], [], ELEMENTWISE_TYPE_PROMOTION_KIND.ALWAYS_BOOL
    ),
    ElementwiseTypePromotionRule(
        "aten", "gt_", [0, 1], [], ELEMENTWISE_TYPE_PROMOTION_KIND.ALWAYS_BOOL
    ),
    ElementwiseTypePromotionRule(
        "aten", "hardtanh", [0], [], ELEMENTWISE_TYPE_PROMOTION_KIND.DEFAULT
    ),
    ElementwiseTypePromotionRule(
        "aten", "heaviside", [0, 1], [], ELEMENTWISE_TYPE_PROMOTION_KIND.DEFAULT
    ),
    ElementwiseTypePromotionRule(
        "aten", "heaviside_", [0, 1], [], ELEMENTWISE_TYPE_PROMOTION_KIND.DEFAULT
    ),
    ElementwiseTypePromotionRule(
        "aten", "huber_loss", [0, 1], [], ELEMENTWISE_TYPE_PROMOTION_KIND.DEFAULT
    ),
    ElementwiseTypePromotionRule(
        "aten", "hypot", [0, 1], [], ELEMENTWISE_TYPE_PROMOTION_KIND.DEFAULT
    ),
    ElementwiseTypePromotionRule(
        "aten", "hypot_", [0, 1], [], ELEMENTWISE_TYPE_PROMOTION_KIND.DEFAULT
    ),
    ElementwiseTypePromotionRule(
        "aten", "i0", [0], [], ELEMENTWISE_TYPE_PROMOTION_KIND.INT_TO_FLOAT
    ),
    ElementwiseTypePromotionRule(
        "aten", "i0_", [0], [], ELEMENTWISE_TYPE_PROMOTION_KIND.INT_TO_FLOAT
    ),
    ElementwiseTypePromotionRule(
        "aten", "igamma", [0, 1], [], ELEMENTWISE_TYPE_PROMOTION_KIND.INT_TO_FLOAT
    ),
    ElementwiseTypePromotionRule(
        "aten", "igamma_", [0, 1], [], ELEMENTWISE_TYPE_PROMOTION_KIND.INT_TO_FLOAT
    ),
    ElementwiseTypePromotionRule(
        "aten", "igammac", [0, 1], [], ELEMENTWISE_TYPE_PROMOTION_KIND.INT_TO_FLOAT
    ),
    ElementwiseTypePromotionRule(
        "aten", "igammac_", [0, 1], [], ELEMENTWISE_TYPE_PROMOTION_KIND.INT_TO_FLOAT
    ),
    ElementwiseTypePromotionRule(
        "aten", "isfinite", [0], [], ELEMENTWISE_TYPE_PROMOTION_KIND.ALWAYS_BOOL
    ),
    ElementwiseTypePromotionRule(
        "aten", "isinf", [0], [], ELEMENTWISE_TYPE_PROMOTION_KIND.ALWAYS_BOOL
    ),
    ElementwiseTypePromotionRule(
        "aten", "isnan", [0], [], ELEMENTWISE_TYPE_PROMOTION_KIND.ALWAYS_BOOL
    ),
    ElementwiseTypePromotionRule(
        "aten", "isneginf", [0], [], ELEMENTWISE_TYPE_PROMOTION_KIND.ALWAYS_BOOL
    ),
    ElementwiseTypePromotionRule(
        "aten", "isposinf", [0], [], ELEMENTWISE_TYPE_PROMOTION_KIND.ALWAYS_BOOL
    ),
    ElementwiseTypePromotionRule(
        "aten", "isreal", [0], [], ELEMENTWISE_TYPE_PROMOTION_KIND.ALWAYS_BOOL
    ),
    ElementwiseTypePromotionRule(
        "aten", "l1_loss", [0, 1], [], ELEMENTWISE_TYPE_PROMOTION_KIND.COMPLEX_TO_FLOAT
    ),
    ElementwiseTypePromotionRule(
        "aten", "lcm", [0, 1], [], ELEMENTWISE_TYPE_PROMOTION_KIND.DEFAULT
    ),
    ElementwiseTypePromotionRule(
        "aten", "lcm_", [0, 1], [], ELEMENTWISE_TYPE_PROMOTION_KIND.DEFAULT
    ),
    ElementwiseTypePromotionRule(
        "aten", "le", [0, 1], [], ELEMENTWISE_TYPE_PROMOTION_KIND.ALWAYS_BOOL
    ),
    ElementwiseTypePromotionRule(
        "aten", "le_", [0, 1], [], ELEMENTWISE_TYPE_PROMOTION_KIND.ALWAYS_BOOL
    ),
    ElementwiseTypePromotionRule(
        "aten", "leaky_relu", [0], [], ELEMENTWISE_TYPE_PROMOTION_KIND.DEFAULT
    ),
    ElementwiseTypePromotionRule(
        "aten", "lerp", [0, 1, 2], [], ELEMENTWISE_TYPE_PROMOTION_KIND.DEFAULT
    ),
    ElementwiseTypePromotionRule(
        "aten", "lerp_", [0, 1, 2], [], ELEMENTWISE_TYPE_PROMOTION_KIND.DEFAULT
    ),
    ElementwiseTypePromotionRule(
        "aten", "lgamma", [0], [], ELEMENTWISE_TYPE_PROMOTION_KIND.INT_TO_FLOAT
    ),
    ElementwiseTypePromotionRule(
        "aten", "lgamma_", [0], [], ELEMENTWISE_TYPE_PROMOTION_KIND.INT_TO_FLOAT
    ),
    ElementwiseTypePromotionRule(
        "aten", "log", [0], [], ELEMENTWISE_TYPE_PROMOTION_KIND.INT_TO_FLOAT
    ),
    ElementwiseTypePromotionRule(
        "aten", "log10", [0], [], ELEMENTWISE_TYPE_PROMOTION_KIND.INT_TO_FLOAT
    ),
    ElementwiseTypePromotionRule(
        "aten", "log10_", [0], [], ELEMENTWISE_TYPE_PROMOTION_KIND.INT_TO_FLOAT
    ),
    ElementwiseTypePromotionRule(
        "aten", "log1p", [0], [], ELEMENTWISE_TYPE_PROMOTION_KIND.INT_TO_FLOAT
    ),
    ElementwiseTypePromotionRule(
        "aten", "log1p_", [0], [], ELEMENTWISE_TYPE_PROMOTION_KIND.INT_TO_FLOAT
    ),
    ElementwiseTypePromotionRule(
        "aten", "log2", [0], [], ELEMENTWISE_TYPE_PROMOTION_KIND.INT_TO_FLOAT
    ),
    ElementwiseTypePromotionRule(
        "aten", "log2_", [0], [], ELEMENTWISE_TYPE_PROMOTION_KIND.INT_TO_FLOAT
    ),
    ElementwiseTypePromotionRule(
        "aten", "log_", [0], [], ELEMENTWISE_TYPE_PROMOTION_KIND.INT_TO_FLOAT
    ),
    ElementwiseTypePromotionRule(
        "aten", "log_normal", [0], [], ELEMENTWISE_TYPE_PROMOTION_KIND.DEFAULT
    ),
    ElementwiseTypePromotionRule(
        "aten", "log_normal_", [0], [], ELEMENTWISE_TYPE_PROMOTION_KIND.DEFAULT
    ),
    ElementwiseTypePromotionRule(
        "aten", "logaddexp", [0, 1], [], ELEMENTWISE_TYPE_PROMOTION_KIND.DEFAULT
    ),
    ElementwiseTypePromotionRule(
        "aten", "logaddexp2", [0, 1], [], ELEMENTWISE_TYPE_PROMOTION_KIND.DEFAULT
    ),
    ElementwiseTypePromotionRule(
        "aten", "logical_and", [0, 1], [], ELEMENTWISE_TYPE_PROMOTION_KIND.ALWAYS_BOOL
    ),
    ElementwiseTypePromotionRule(
        "aten", "logical_and_", [0, 1], [], ELEMENTWISE_TYPE_PROMOTION_KIND.ALWAYS_BOOL
    ),
    ElementwiseTypePromotionRule(
        "aten", "logical_not", [0], [], ELEMENTWISE_TYPE_PROMOTION_KIND.ALWAYS_BOOL
    ),
    ElementwiseTypePromotionRule(
        "aten", "logical_not_", [0], [], ELEMENTWISE_TYPE_PROMOTION_KIND.ALWAYS_BOOL
    ),
    ElementwiseTypePromotionRule(
        "aten", "logical_or", [0, 1], [], ELEMENTWISE_TYPE_PROMOTION_KIND.ALWAYS_BOOL
    ),
    ElementwiseTypePromotionRule(
        "aten", "logical_or_", [0, 1], [], ELEMENTWISE_TYPE_PROMOTION_KIND.ALWAYS_BOOL
    ),
    ElementwiseTypePromotionRule(
        "aten", "logical_xor", [0, 1], [], ELEMENTWISE_TYPE_PROMOTION_KIND.ALWAYS_BOOL
    ),
    ElementwiseTypePromotionRule(
        "aten", "logical_xor_", [0, 1], [], ELEMENTWISE_TYPE_PROMOTION_KIND.ALWAYS_BOOL
    ),
    ElementwiseTypePromotionRule(
        "aten", "logit", [0], [], ELEMENTWISE_TYPE_PROMOTION_KIND.INT_TO_FLOAT
    ),
    ElementwiseTypePromotionRule(
        "aten", "logsumexp", [0], [], ELEMENTWISE_TYPE_PROMOTION_KIND.INT_TO_FLOAT
    ),
    ElementwiseTypePromotionRule(
        "aten", "lt", [0, 1], [], ELEMENTWISE_TYPE_PROMOTION_KIND.ALWAYS_BOOL
    ),
    ElementwiseTypePromotionRule(
        "aten", "lt_", [0, 1], [], ELEMENTWISE_TYPE_PROMOTION_KIND.ALWAYS_BOOL
    ),
    ElementwiseTypePromotionRule(
        "aten", "maximum", [0, 1], [], ELEMENTWISE_TYPE_PROMOTION_KIND.DEFAULT
    ),
    ElementwiseTypePromotionRule(
        "aten", "minimum", [0, 1], [], ELEMENTWISE_TYPE_PROMOTION_KIND.DEFAULT
    ),
    ElementwiseTypePromotionRule(
        "aten", "mish", [0], [], ELEMENTWISE_TYPE_PROMOTION_KIND.DEFAULT
    ),
    ElementwiseTypePromotionRule(
        "aten", "mish_", [0], [], ELEMENTWISE_TYPE_PROMOTION_KIND.DEFAULT
    ),
    ElementwiseTypePromotionRule(
        "aten", "mse_loss", [0, 1], [], ELEMENTWISE_TYPE_PROMOTION_KIND.COMPLEX_TO_FLOAT
    ),
    ElementwiseTypePromotionRule(
        "aten", "mul", [0, 1], [], ELEMENTWISE_TYPE_PROMOTION_KIND.DEFAULT
    ),
    ElementwiseTypePromotionRule(
        "aten", "mul_", [0, 1], [], ELEMENTWISE_TYPE_PROMOTION_KIND.DEFAULT
    ),
    ElementwiseTypePromotionRule(
        "aten", "ne", [0, 1], [], ELEMENTWISE_TYPE_PROMOTION_KIND.ALWAYS_BOOL
    ),
    ElementwiseTypePromotionRule(
        "aten", "ne_", [0, 1], [], ELEMENTWISE_TYPE_PROMOTION_KIND.ALWAYS_BOOL
    ),
    ElementwiseTypePromotionRule(
        "aten", "neg", [0], [], ELEMENTWISE_TYPE_PROMOTION_KIND.DEFAULT
    ),
    ElementwiseTypePromotionRule(
        "aten", "neg_", [0], [], ELEMENTWISE_TYPE_PROMOTION_KIND.DEFAULT
    ),
    ElementwiseTypePromotionRule(
        "aten", "nextafter", [0, 1], [], ELEMENTWISE_TYPE_PROMOTION_KIND.NO_OPMATH
    ),
    ElementwiseTypePromotionRule(
        "aten", "nextafter_", [0, 1], [], ELEMENTWISE_TYPE_PROMOTION_KIND.NO_OPMATH
    ),
    ElementwiseTypePromotionRule(
        "aten", "nll_loss", [0], [], ELEMENTWISE_TYPE_PROMOTION_KIND.DEFAULT
    ),
    ElementwiseTypePromotionRule(
        "aten", "normal", [0], [], ELEMENTWISE_TYPE_PROMOTION_KIND.DEFAULT
    ),
    ElementwiseTypePromotionRule(
        "aten", "normal_", [0], [], ELEMENTWISE_TYPE_PROMOTION_KIND.DEFAULT
    ),
    ElementwiseTypePromotionRule(
        "aten", "pdist", [0], [], ELEMENTWISE_TYPE_PROMOTION_KIND.DEFAULT
    ),
    ElementwiseTypePromotionRule(
        "aten",
        "poisson_nll_loss",
        [0, 1],
        [],
        ELEMENTWISE_TYPE_PROMOTION_KIND.INT_TO_FLOAT,
    ),
    ElementwiseTypePromotionRule(
        "aten", "pow", [0, 1], [], ELEMENTWISE_TYPE_PROMOTION_KIND.BOOL_TO_LONG
    ),
    ElementwiseTypePromotionRule(
        "aten", "pow_", [0, 1], [], ELEMENTWISE_TYPE_PROMOTION_KIND.BOOL_TO_LONG
    ),
    ElementwiseTypePromotionRule(
        "aten", "prelu", [0, 1], [], ELEMENTWISE_TYPE_PROMOTION_KIND.DEFAULT
    ),
    ElementwiseTypePromotionRule(
        "aten", "rad2deg", [0], [], ELEMENTWISE_TYPE_PROMOTION_KIND.INT_TO_FLOAT
    ),
    ElementwiseTypePromotionRule(
        "aten", "rad2deg_", [0], [], ELEMENTWISE_TYPE_PROMOTION_KIND.INT_TO_FLOAT
    ),
    ElementwiseTypePromotionRule(
        "aten", "reciprocal", [0], [], ELEMENTWISE_TYPE_PROMOTION_KIND.INT_TO_FLOAT
    ),
    ElementwiseTypePromotionRule(
        "aten", "reciprocal_", [0], [], ELEMENTWISE_TYPE_PROMOTION_KIND.INT_TO_FLOAT
    ),
    ElementwiseTypePromotionRule(
        "aten", "relu", [0], [], ELEMENTWISE_TYPE_PROMOTION_KIND.DEFAULT
    ),
    ElementwiseTypePromotionRule(
        "aten", "remainder", [0, 1], [], ELEMENTWISE_TYPE_PROMOTION_KIND.DEFAULT
    ),
    ElementwiseTypePromotionRule(
        "aten", "remainder_", [0, 1], [], ELEMENTWISE_TYPE_PROMOTION_KIND.DEFAULT
    ),
    ElementwiseTypePromotionRule(
        "aten", "round", [0], [], ELEMENTWISE_TYPE_PROMOTION_KIND.DEFAULT
    ),
    ElementwiseTypePromotionRule(
        "aten", "rsqrt", [0], [], ELEMENTWISE_TYPE_PROMOTION_KIND.INT_TO_FLOAT
    ),
    ElementwiseTypePromotionRule(
        "aten", "rsqrt_", [0], [], ELEMENTWISE_TYPE_PROMOTION_KIND.INT_TO_FLOAT
    ),
    ElementwiseTypePromotionRule(
        "aten", "rsub", [0, 1], [], ELEMENTWISE_TYPE_PROMOTION_KIND.DEFAULT
    ),
    ElementwiseTypePromotionRule(
        "aten", "selu", [0], [], ELEMENTWISE_TYPE_PROMOTION_KIND.DEFAULT
    ),
    ElementwiseTypePromotionRule(
        "aten", "selu_", [0], [], ELEMENTWISE_TYPE_PROMOTION_KIND.DEFAULT
    ),
    ElementwiseTypePromotionRule(
        "aten", "sgn", [0], [], ELEMENTWISE_TYPE_PROMOTION_KIND.DEFAULT
    ),
    ElementwiseTypePromotionRule(
        "aten", "sgn_", [0], [], ELEMENTWISE_TYPE_PROMOTION_KIND.DEFAULT
    ),
    ElementwiseTypePromotionRule(
        "aten", "sigmoid", [0], [], ELEMENTWISE_TYPE_PROMOTION_KIND.INT_TO_FLOAT
    ),
    ElementwiseTypePromotionRule(
        "aten", "sigmoid_", [0], [], ELEMENTWISE_TYPE_PROMOTION_KIND.INT_TO_FLOAT
    ),
    ElementwiseTypePromotionRule(
        "aten", "sign", [0], [], ELEMENTWISE_TYPE_PROMOTION_KIND.DEFAULT
    ),
    ElementwiseTypePromotionRule(
        "aten", "sign_", [0], [], ELEMENTWISE_TYPE_PROMOTION_KIND.DEFAULT
    ),
    ElementwiseTypePromotionRule(
        "aten", "signbit", [0], [], ELEMENTWISE_TYPE_PROMOTION_KIND.ALWAYS_BOOL
    ),
    ElementwiseTypePromotionRule(
        "aten", "sin", [0], [], ELEMENTWISE_TYPE_PROMOTION_KIND.INT_TO_FLOAT
    ),
    ElementwiseTypePromotionRule(
        "aten", "sin_", [0], [], ELEMENTWISE_TYPE_PROMOTION_KIND.INT_TO_FLOAT
    ),
    ElementwiseTypePromotionRule(
        "aten", "sinc", [0], [], ELEMENTWISE_TYPE_PROMOTION_KIND.INT_TO_FLOAT
    ),
    ElementwiseTypePromotionRule(
        "aten", "sinc_", [0], [], ELEMENTWISE_TYPE_PROMOTION_KIND.INT_TO_FLOAT
    ),
    ElementwiseTypePromotionRule(
        "aten", "sinh", [0], [], ELEMENTWISE_TYPE_PROMOTION_KIND.INT_TO_FLOAT
    ),
    ElementwiseTypePromotionRule(
        "aten", "sinh_", [0], [], ELEMENTWISE_TYPE_PROMOTION_KIND.INT_TO_FLOAT
    ),
    ElementwiseTypePromotionRule(
        "aten",
        "smooth_l1_loss",
        [0, 1],
        [],
        ELEMENTWISE_TYPE_PROMOTION_KIND.COMPLEX_TO_FLOAT,
    ),
    ElementwiseTypePromotionRule(
        "aten", "softplus", [0], [], ELEMENTWISE_TYPE_PROMOTION_KIND.DEFAULT
    ),
    ElementwiseTypePromotionRule(
        "aten", "sqrt", [0], [], ELEMENTWISE_TYPE_PROMOTION_KIND.INT_TO_FLOAT
    ),
    ElementwiseTypePromotionRule(
        "aten", "sqrt_", [0], [], ELEMENTWISE_TYPE_PROMOTION_KIND.INT_TO_FLOAT
    ),
    ElementwiseTypePromotionRule(
        "aten", "square", [0], [], ELEMENTWISE_TYPE_PROMOTION_KIND.BOOL_TO_LONG
    ),
    ElementwiseTypePromotionRule(
        "aten", "square_", [0], [], ELEMENTWISE_TYPE_PROMOTION_KIND.BOOL_TO_LONG
    ),
    ElementwiseTypePromotionRule(
        "aten", "sub", [0, 1], [], ELEMENTWISE_TYPE_PROMOTION_KIND.DEFAULT
    ),
    ElementwiseTypePromotionRule(
        "aten", "sub_", [0, 1], [], ELEMENTWISE_TYPE_PROMOTION_KIND.DEFAULT
    ),
    ElementwiseTypePromotionRule(
        "aten", "tan", [0], [], ELEMENTWISE_TYPE_PROMOTION_KIND.INT_TO_FLOAT
    ),
    ElementwiseTypePromotionRule(
        "aten", "tan_", [0], [], ELEMENTWISE_TYPE_PROMOTION_KIND.INT_TO_FLOAT
    ),
    ElementwiseTypePromotionRule(
        "aten", "tanh", [0], [], ELEMENTWISE_TYPE_PROMOTION_KIND.INT_TO_FLOAT
    ),
    ElementwiseTypePromotionRule(
        "aten", "tanh_", [0], [], ELEMENTWISE_TYPE_PROMOTION_KIND.INT_TO_FLOAT
    ),
    ElementwiseTypePromotionRule(
        "aten", "threshold", [0], [], ELEMENTWISE_TYPE_PROMOTION_KIND.DEFAULT
    ),
    ElementwiseTypePromotionRule(
        "aten", "threshold_", [0], [], ELEMENTWISE_TYPE_PROMOTION_KIND.DEFAULT
    ),
    ElementwiseTypePromotionRule(
        "aten", "true_divide", [0, 1], [], ELEMENTWISE_TYPE_PROMOTION_KIND.INT_TO_FLOAT
    ),
    ElementwiseTypePromotionRule(
        "aten", "true_divide_", [0, 1], [], ELEMENTWISE_TYPE_PROMOTION_KIND.INT_TO_FLOAT
    ),
    ElementwiseTypePromotionRule(
        "aten", "trunc", [0], [], ELEMENTWISE_TYPE_PROMOTION_KIND.DEFAULT
    ),
    ElementwiseTypePromotionRule(
        "aten", "trunc_", [0], [], ELEMENTWISE_TYPE_PROMOTION_KIND.DEFAULT
    ),
    ElementwiseTypePromotionRule(
        "aten", "where", [1, 2], [], ELEMENTWISE_TYPE_PROMOTION_KIND.NO_OPMATH
    ),
    ElementwiseTypePromotionRule(
        "aten", "xlogy", [0, 1], [], ELEMENTWISE_TYPE_PROMOTION_KIND.INT_TO_FLOAT
    ),
    ElementwiseTypePromotionRule(
        "aten", "xlogy_", [0, 1], [], ELEMENTWISE_TYPE_PROMOTION_KIND.INT_TO_FLOAT
    ),
}

# Manually curated extra type promotion rules. Please see NOTE [Update type promotion rule]
# before adding new rules.
_EXTRA_TYPE_PROMOTION_RULE_SET = {
    # torch._refs skips type promotion decoration for `clamp_min` and `clamp_max` since
    # the call is routed to the decorated `aten.clamp` op.
    ElementwiseTypePromotionRule(
        "aten",
        "clamp_max",
        promote_args_positions=(0, 1),
        promote_kwargs_names=(),
        promotion_kind=_prims_common.ELEMENTWISE_TYPE_PROMOTION_KIND.DEFAULT,
    ),
    ElementwiseTypePromotionRule(
        "aten",
        "clamp_min",
        promote_args_positions=(0, 1),
        promote_kwargs_names=(),
        promotion_kind=_prims_common.ELEMENTWISE_TYPE_PROMOTION_KIND.DEFAULT,
    ),
    # torch.ops.aten.div.Tensor_mode applies different type promotion rules
    # depending on the value of the `mode` argument.
    DivElementwiseTypePromotionRule(),
    # Manually curating reduction ops since the logic is written inside the op reference
    # implementation.
    AllOrAnyReductionTypePromotionRule("all"),
    AllOrAnyReductionTypePromotionRule("any"),
    ReductionTypePromotionRule(
        "aten",
        "amax",
        promotion_kind=_prims_common.REDUCTION_OUTPUT_TYPE_KIND.SAME,
    ),
    ReductionTypePromotionRule(
        "aten",
        "amin",
        promotion_kind=_prims_common.REDUCTION_OUTPUT_TYPE_KIND.SAME,
    ),
    # torch.ops.aten.mean is a special case that does not need type promotion.
    ReductionTypePromotionRule(
        "aten",
        "std",
        promotion_kind=_prims_common.REDUCTION_OUTPUT_TYPE_KIND.COMPLEX_TO_FLOAT,
    ),
    ReductionTypePromotionRule(
        "aten",
        "std_mean",
        promotion_kind=_prims_common.REDUCTION_OUTPUT_TYPE_KIND.COMPLEX_TO_FLOAT,
    ),
    ReductionTypePromotionRule(
        "aten",
        "var",
        promotion_kind=_prims_common.REDUCTION_OUTPUT_TYPE_KIND.COMPLEX_TO_FLOAT,
    ),
    SumLikeReductionTypePromotionRule(
        "aten",
        "cumprod",
        promotion_kind=_prims_common.REDUCTION_OUTPUT_TYPE_KIND.SAME,
    ),
    SumLikeReductionTypePromotionRule(
        "aten",
        "cumsum",
        promotion_kind=_prims_common.REDUCTION_OUTPUT_TYPE_KIND.SAME,
    ),
    SumLikeReductionTypePromotionRule(
        "aten",
        "prod",
        promotion_kind=_prims_common.REDUCTION_OUTPUT_TYPE_KIND.SAME,
    ),
    SumLikeReductionTypePromotionRule(
        "aten",
        "sum",
        promotion_kind=_prims_common.REDUCTION_OUTPUT_TYPE_KIND.SAME,
    ),
}


class ElementwiseTypePromotionRuleSetGenerator:
    """Hackly distilling info from reference ops decorated with elementwise type promotion rule.

    The goal is to retrieve the decorator

    ```python
        @elementwise_type_promotion_wrapper(
            type_promoting_args=("a", "b"),
            type_promotion_kind=type_promotion_kind,
        )
    ```

    from the reference ops. It provides info as for which arguments are promoted
    and what kind of promotion is applied.
    """

    @classmethod
    def generate_from_torch_refs(cls) -> set[ElementwiseTypePromotionRule]:
        """Parse type promotion rules from reference ops under torch._C._refs."""
        rule_set = set()
        rule_set.update(cls._parse_torch_refs(_refs))
        rule_set.update(cls._parse_torch_refs(_nn_refs))
        rule_set.update(cls._parse_torch_refs(_linalg_refs))
        rule_set.update(cls._parse_torch_refs(_special_refs))
        rule_set.update(cls._parse_torch_refs(_functional_refs))
        return rule_set

    @classmethod
    def _parse_torch_refs(
        cls, ref_module: ModuleType
    ) -> set[ElementwiseTypePromotionRule]:
        logger.info("Processing module: %s", ref_module.__name__)
        rule_set = set()
        for name in ref_module.__all__:
            decorated_op = getattr(ref_module, name)
            rule = cls._parse_type_promotion_rule_from_refs_op(decorated_op)
            if rule is not None and rule.is_valid():
                rule_set.add(rule)

        return rule_set

    @classmethod
    def _parse_type_promotion_rule_from_refs_op(
        cls,
        decorated_op: Callable,
    ) -> ElementwiseTypePromotionRule | None:
        """Retrieve and parse type promotion decorator from op under torch._refs."""
        fn = decorated_op
        type_promo_wrapper = None
        while fn_closure_vars := _try_getclosurevars(fn):
            if "fn" not in fn_closure_vars.nonlocals:
                break
            if "self" in fn_closure_vars.nonlocals and isinstance(
                fn_closure_vars.nonlocals["self"],
                _prims_common_wrappers.elementwise_type_promotion_wrapper,
            ):
                type_promo_wrapper = fn_closure_vars.nonlocals["self"]
                break
            fn = fn_closure_vars.nonlocals["fn"]

        if type_promo_wrapper is not None:
            signature = inspect.signature(decorated_op)

            pos = 0
            promote_args_positions = []
            promote_kwargs_names = []

            if type_promo_wrapper.type_promoting_arg_names is not None:
                for name, param in signature.parameters.items():
                    if name in type_promo_wrapper.type_promoting_arg_names:
                        if param.kind in (
                            param.POSITIONAL_OR_KEYWORD,
                            param.POSITIONAL_ONLY,
                        ):
                            promote_args_positions.append(pos)
                        elif param.kind == param.KEYWORD_ONLY:
                            promote_kwargs_names.append(name)
                    pos += 1

            return ElementwiseTypePromotionRule(
                "aten",
                decorated_op.__name__,
                promote_args_positions=promote_args_positions,
                promote_kwargs_names=promote_kwargs_names,
                promotion_kind=type_promo_wrapper.type_promotion_kind,
            )

        logger.warning(
            "Cannot find type promotion rule for: %s.%s",
            decorated_op.__module__,
            decorated_op.__name__,
        )
        return None


class TypePromotionTable:
    """Type promotion table for torch.ops."""

    def __init__(self):
        self._rule_table = {}
        for rule in _GENERATED_ATEN_TYPE_PROMOTION_RULE_SET:
            self.add_rule(rule)
        for rule in _EXTRA_TYPE_PROMOTION_RULE_SET:
            self.add_rule(rule)

    def add_rule(self, rule: TypePromotionRule) -> None:
        """Add a type promotion rule for a python op in a torch.ops module.

        Args:
            rule: Type promotion rule.
            module: Module containing the op. E.g. torch.ops.aten.

        Raises:
            ValueError: If the rule is invalid.
        """
        if not rule.is_valid():
            raise ValueError(f"Invalid type promotion rule: {rule}")
        self._rule_table[f"{rule.namespace}.{rule.op_name}"] = rule

    def get_rule(self, py_op: torch._ops.OpOverloadPacket) -> TypePromotionRule | None:
        """Get type promotion rule for a python op under 'torch.ops.<namespace>'."""
        return self._rule_table.get(str(py_op), None)


def get_type_promotion_rule(
    diagnostic: diagnostics.Diagnostic,
    node: torch.fx.Node,
    type_promotion_table: TypePromotionTable,
) -> TypePromotionRule | None:
    """Get type promotion rule for a node.

    Args:
        diagnostic: Diagnostic object.
        node: Node to get type promotion rule for.
        type_promotion_table: Type promotion table.

    Returns:
        Type promotion rule for the node. None if no rule is found or if the node is not
        representing a torch operator.
    """
    op = node.target
    if not isinstance(op, torch._ops.OpOverload):
        # TODO(bowbao): diagnostic.emit and diagnostic.set_message api.
        diagnostic.message = (
            f"Skipped for {diagnostics.format_argument(node)}: "
            f"node.target is not OpOverload. Got type: {type(op)}"
        )
        return None
    if (rule := type_promotion_table.get_rule(op.overloadpacket)) is None:
        diagnostic.message = (
            f"Skipped for {diagnostics.format_argument(node)}: "
            f"Cannot find type promotion rule for op: {op}"
        )
        return None

    diagnostic.info("Found type promotion rule: %s", rule)
    return rule


class _OpTraceDispatchMode(_python_dispatch.TorchDispatchMode):
    """Trace ops that were dispatched.

    Utilize the dispatch mechanism in [`__torch_dispatch__`](https://dev-discuss.pytorch.org/t/what-and-why-is-torch-dispatch/557)
    to trace op overloads that were dispatched to. This is used to find the compatible
    op overload for a given op overload packet for different set of args and kwargs.
    """

    def __init__(self, *args, **kwargs):
        super().__init__(*args, **kwargs)
        self.traced_ops = []

    def __torch_dispatch__(self, func, types, args=(), kwargs=None):
        self.traced_ops.append(func)
        return func(*args, **kwargs)


def find_compatible_op_overload(
    op: torch._ops.OpOverloadPacket, args: tuple, kwargs: dict
) -> torch._ops.OpOverload:
    """Find compatible OpOverload for an OpOverloadPacket using provided args and kwargs.

    Each "call_function" fx.Node in the fx.GraphModule has a target that represents a torch._ops.OpOverload.
    The OpOverload contains an OpOverloadPacket that holds all the available overloads for the operation.

    During the type promotion pass, there are cases where the types of the args and kwargs may change,
    such as promoting Python numbers to tensors. Consequently, the original OpOverload might not be
    compatible with the updated args and kwargs. This function is used to identify the compatible
    OpOverload for the given args and kwargs.

    Args:
        op: OpOverloadPacket to find compatible OpOverload for.
        args: The positional arguments to consider for compatibility.
        kwargs: The keyword arguments to consider for compatibility.

    Returns:
        torch._ops.OpOverload: The compatible OpOverload found for the given args and kwargs.

    Raises:
        RuntimeError: If no compatible op overload is found.

    Examples:
        >>> import torch
        >>> packet = torch.ops.aten.pow
        >>> args = (torch.tensor([1.0, 2.0]), 2)
        >>> find_compatible_op_overload(packet, args, {})._overloadname
        'Tensor_Scalar'
        >>> args = (torch.tensor([1.0, 2.0]), torch.tensor(2.0))
        >>> find_compatible_op_overload(packet, args, {})._overloadname
        'Tensor_Tensor'
    """
    # Utilize the dispatch mechanism to find the compatible op overload.
    op_trace_dispatch_mode = _OpTraceDispatchMode()
    with op_trace_dispatch_mode:
        op(*args, **kwargs)
    assert (
        len(op_trace_dispatch_mode.traced_ops) >= 1
    ), "Expected at least 1 traced op, got 0"

    new_op_overload = op_trace_dispatch_mode.traced_ops[0]
    assert isinstance(
        new_op_overload, torch._ops.OpOverload
    ), f"Expected OpOverload, got {type(new_op_overload)}"
    assert (
        new_op_overload.overloadpacket == op
    ), f"Expected same OpOverload packet, got {new_op_overload.overloadpacket} != {op}"

    return new_op_overload


class _TypePromotionInterpreter(torch.fx.Interpreter):
    """Interpreter that inserts type promotion for each node."""

    def __init__(
        self,
        diagnostic_context: diagnostics.DiagnosticContext,
        module: torch.fx.GraphModule,
        type_promotion_table: TypePromotionTable,
    ):
        super().__init__(module)
        self.diagnostic_context = diagnostic_context
        self.type_promotion_table = type_promotion_table

    def _run_node_and_set_meta(self, node) -> Any:
        """Run node and set meta according to `fx_traceback.get_current_meta()`.

        This should be used on new nodes or nodes that have been modified.
        By default `Interpreter.run_node` does not update `node.meta`.
        Set `node.meta` to the current meta, except for `node.meta["val"]`, which is
        recomputed.
        """
        out = super().run_node(node)
        # Update interpreter env state with new output value.
        self.env[node] = out
        node.meta.update(
            (k, v)
            for k, v in fx_traceback.get_current_meta().items()
            if k not in node.meta
        )
        node.meta["val"] = proxy_tensor.extract_val(out)
        return out

    def _create_node(
        self,
        graph: torch.fx.Graph,
        op_type: str,
        target: torch.fx.node.Target,
        args: tuple,
        kwargs: dict,
    ) -> torch.fx.Node:
        """Create a node and set its metadata."""
        assert op_type in (
            "call_function",
            "call_method",
            "get_attr",
            "call_module",
            "placeholder",
            "output",
        ), f"Unexpected op_type: {op_type}"
        node = getattr(graph, op_type)(target, args, kwargs)
        self._run_node_and_set_meta(node)
        return node

    def _rerun_node_after_type_promotion(
        self,
        diagnostic: diagnostics.Diagnostic,
        node: torch.fx.Node,
        expected_out_dtype: torch.dtype,
    ) -> None:
        """Rerun a node after type promotion and update node.meta["val"] with the output value."""
        node_val = node.meta.get("val", None)
        assert node_val is not None, f"Node {node} node.meta['val'] is not set."
        args, kwargs = self.fetch_args_kwargs_from_env(node)
        target = node.target
        assert isinstance(
            target, torch._ops.OpOverload
        ), f"Expected OpOverload, got {type(target)}"
        node.target = find_compatible_op_overload(target.overloadpacket, args, kwargs)

        new_node_val = self._run_node_and_set_meta(node)
        assert isinstance(new_node_val, type(node_val)), (
            f"run_node output type should not change between runs. "
            f"Got {type(new_node_val)}, expect {type(node_val)}."
        )

        if isinstance(node_val, torch.Tensor):
            prev_node_dtype = node_val.dtype

            assert prev_node_dtype == expected_out_dtype, (
                f"node.meta['val'].dtype({prev_node_dtype}) does not agree with "
                f"type promotion rule({expected_out_dtype})."
            )

            if new_node_val.dtype != expected_out_dtype:
                # With explicit type promotion, the expected result dtype may not be
                # the same as the computation dtype. This is referred to as "op math".
                # We need to explicitly cast the output back to the expected dtype.
                # See more about "op math" topic at `_prims_common.elementwise_dtypes`.
                graph = node.graph
                with graph.inserting_after(node):
                    output_cast_node = self._create_node(
                        graph,
                        "call_function",
                        torch.ops.prims.convert_element_type.default,
                        (node,),
                        {"dtype": expected_out_dtype},
                    )
                    node.replace_all_uses_with(output_cast_node)
                    output_cast_node.args = (node,)
                    diagnostic.info(
                        "Node '%s' output dtype becomes %s due to op math. "
                        "Cast back to %s.",
                        node,
                        new_node_val.dtype,
                        expected_out_dtype,
                    )

        elif fx_type_utils.is_torch_symbolic_type(node_val):
            raise NotImplementedError(
                "Type promotion does not support node output of sym types."
            )
        elif isinstance(node_val, (list, tuple)):
            raise NotImplementedError(
                "Type promotion does not support node output of list or tuple."
            )
        else:
            raise RuntimeError(f"Unexpected node output type: {type(node_val)}.")

    def _maybe_promote_arg(
        self,
        diagnostic: diagnostics.Diagnostic,
        node: torch.fx.Node,
        fx_arg: torch.fx.node.Argument,
        dtype: torch.dtype | None,
    ) -> torch.fx.node.Argument:
        """Promote fx_arg to dtype if necessary."""
        if dtype is None:
            diagnostic.info(
                "Argument %s is not promoted. Not mentioned by type promotion rule.",
                fx_arg,
            )
            return fx_arg

        if isinstance(fx_arg, torch.fx.Node):
            arg_val = self.env[fx_arg]
            if isinstance(arg_val, torch.Tensor):
                if (old_dtype := arg_val.dtype) != dtype:
                    # Promote tensor to dtype.
                    graph = node.graph
                    with graph.inserting_before(node):
                        diagnostic.info(
                            "Argument %s(%s) is promoted to %s.",
                            fx_arg,
                            old_dtype,
                            dtype,
                        )
                        return self._create_node(
                            graph,
                            "call_function",
                            torch.ops.prims.convert_element_type.default,
                            (fx_arg,),
                            {"dtype": dtype},
                        )
                diagnostic.info(
                    "Argument %s is not promoted. Already %s.", fx_arg, dtype
                )
                return fx_arg
            elif fx_type_utils.is_torch_symbolic_type(arg_val):
                arg_type = type(arg_val)
                equivalent_dtype = fx_type_utils.from_scalar_type_to_torch_dtype(
                    arg_type
                )
                assert equivalent_dtype is not None, f"Unexpected arg_type: {arg_type}"
                if equivalent_dtype != dtype:
                    # Promote Sym number to tensor of dtype.
                    graph = node.graph
                    with graph.inserting_before(node):
                        diagnostic.info(
                            "Argument %s(Scalar of equivalent dtype: %s) "
                            "is promoted to %s.",
                            fx_arg,
                            equivalent_dtype,
                            dtype,
                        )
                        return self._create_node(
                            graph,
                            "call_function",
                            torch.ops.aten.scalar_tensor.default,
                            (fx_arg,),
                            {"dtype": dtype},
                        )
                diagnostic.info(
                    "Argument %s is not promoted. Already %s.", fx_arg, dtype
                )
                return fx_arg
        elif (
            equivalent_dtype := fx_type_utils.from_scalar_type_to_torch_dtype(
                type(fx_arg)
            )
        ) is not None:
            if equivalent_dtype != dtype:
                # Promote number to tensor of dtype.
                # The op should have overload that supports tensor for this arg, otherwise
                # the type promotion rule should not suggest promoting this arg.
                graph = node.graph
                with graph.inserting_before(node):
                    diagnostic.info(
                        "Argument %s(Scalar of equivalent dtype: %s) "
                        "is promoted to %s.",
                        fx_arg,
                        equivalent_dtype,
                        dtype,
                    )
                    return self._create_node(
                        graph,
                        "call_function",
                        torch.ops.aten.scalar_tensor.default,
                        (fx_arg,),
                        {"dtype": dtype},
                    )
            diagnostic.info("Argument %s is not promoted. Already %s.", fx_arg, dtype)
            return fx_arg
        elif isinstance(fx_arg, (tuple, list)):
            diagnostic.info(
                "Argument %s is a tuple/list. Promoting each element.", fx_arg
            )
            return type(fx_arg)(
                self._maybe_promote_arg(diagnostic, node, fx_arg_elem, dtype)
                for fx_arg_elem in fx_arg
            )

        raise NotImplementedError(f"Unknown fx arg type: {type(fx_arg)}")

    def _maybe_promote_node(
        self,
        diagnostic: diagnostics.Diagnostic,
        node: torch.fx.Node,
        rule: TypePromotionRule,
    ) -> torch.fx.Node:
        """Promote node inputs and outputs according to type promotion rule."""
        args, kwargs = self.fetch_args_kwargs_from_env(node)
        type_promotion_info = rule.preview_type_promotion(args, kwargs)
        new_args = []
        new_kwargs = {}
        for i, arg in enumerate(node.args):
            new_args.append(
                self._maybe_promote_arg(
                    diagnostic, node, arg, type_promotion_info.args_dtypes.get(i, None)
                )
            )

        for name, arg in node.kwargs.items():
            new_kwargs[name] = self._maybe_promote_arg(
                diagnostic, node, arg, type_promotion_info.kwargs_dtypes.get(name, None)
            )
        new_args = tuple(new_args)

        if node.args != new_args or node.kwargs != new_kwargs:
            diagnostic.message = f"Applied type promotion for {node}. "
            node.args = new_args
            node.kwargs = new_kwargs
            self._rerun_node_after_type_promotion(
                diagnostic, node, type_promotion_info.out_dtype
            )
        else:
            diagnostic.message = f"Type promotion not needed for {node}. "

        return node

    @diagnostics.diagnose_call(
        rule=diagnostics.rules.fx_node_insert_type_promotion,
        level=diagnostics.levels.NONE,
    )
    def run_node(self, node: torch.fx.Node) -> Any:
        """This method is an override which inserts type promotion nodes as needed.

        For each `call_function` node, an initial check is conducted to determine if a type
        promotion rule is applicable. If a relevant rule exists, type casting nodes are
        introduced for the corresponding arguments. The OpOverload of the node is updated
        to one that accommodates the promoted types. Should the output type be different,
        type casting node is inserted for this output.

        The call `super().run_node(node)` is guaranteed to be invoked for each node.
        In the case of new or modified nodes, the result of `super().run_node(node)` is
        used to update its `node.meta["val"]` value.
        """
        diagnostic = self.diagnostic_context.inflight_diagnostic()
        with self._set_current_node(node):
            if node.op != "call_function":
                diagnostic.message = f"Skipped {node}: not a call_function."
            elif rule := get_type_promotion_rule(
                diagnostic, node, self.type_promotion_table
            ):
                self._maybe_promote_node(diagnostic, node, rule)

        return super().run_node(node)


class InsertTypePromotion(_pass.Transform):
    """Explicitly insert type promotion ops to the graph.

    This class subclasses `_pass.Transform` to provide graph level diagnostic tracking.
    Underneath, the main pass is driven by `_TypePromotionInterpreter`, which is a subclass
    of `torch.fx.Interpreter` to interpret the fx.Graph and perform the insertion of type
    promotion operations.

    The interpreter is extended with ability to track diagnostic information for each node.

    By re-running the new and modified nodes using the interpreter, we can update the
    metadata, specifically the fake tensor stored under node.meta["val"], and ensure it
    reflects the latest changes.

    See [FXE0015: fx_node_insert_type_promotion](https://pytorch.org/docs/main/generated/onnx_dynamo_diagnostics_rules/FXE0015%3Afx-node-insert-type-promotion.html) for more details.  # noqa: B950
    """

    def __init__(
        self,
        diagnostic_context: diagnostics.DiagnosticContext,
        module: torch.fx.GraphModule,
        type_promotion_table: TypePromotionTable | None = None,
    ):
        super().__init__(diagnostic_context, module)
        self.interpreter = _TypePromotionInterpreter(
            diagnostic_context, module, type_promotion_table or TypePromotionTable()
        )

    def _fetch_fake_args(
        self,
    ) -> Sequence[
        fake_tensor.FakeTensor
        | float
        | int
        | bool
        | torch.SymInt
        | torch.SymFloat
        | torch.SymBool
        | None
    ]:
        """Fetch fake args from fx graph.

        For each argument, try to fetch fake tensor from the matching placeholder node.
        """
        fake_args = []
        for node in self.module.graph.nodes:
            if node.op == "placeholder":
                try:
                    # Meta value can be torch.Tensor, int, float, bool,
                    # torch.SymInt, torch.SymFloat, torch.SymBool.
                    meta_value = _val = node.meta.get("val", None)
                except RuntimeError as e:
                    if not node.users:
                        # If the placeholder is not used, we can safely ignore it and put
                        # None as placeholder.
                        meta_value = None
                    else:
                        raise RuntimeError(
                            "Cannot fetch symbolic fake args from fx graph. "
                            "InsertTypePromotion pass needs to run with pre-existing fake args, "
                            "Otherwise the pass will produce inaccurate dynamic shape. "
                        ) from e

                fake_args.append(meta_value)
        return fake_args

    def _run(self, *args, **kwargs) -> torch.fx.GraphModule:
        assert not args, (
            "`InsertTypePromotion` deduces symbolic fake arguments from the graph. "
            "It does not accept concrete arguments as input because this pass requires "
            "re-running the graph. When executed with newly faked concrete arguments, "
            "the pass loses the symbolic dynamic shape information."
        )
        assert not kwargs, "`kwargs` is not supported"

        fake_args = self._fetch_fake_args()
        fake_mode = self.fake_mode
        assert fake_mode is not None, "Cannot detect fake_mode."

        with proxy_tensor.maybe_disable_fake_tensor_mode(), (
            fake_mode
        ), fx_traceback.preserve_node_meta():
            self.interpreter.run(*fake_args)

        return self.module<|MERGE_RESOLUTION|>--- conflicted
+++ resolved
@@ -7,12 +7,7 @@
 import inspect
 import logging
 from types import ModuleType
-<<<<<<< HEAD
-from typing import Any, Callable, Mapping, Optional, Sequence, Set, Union
-=======
-
 from typing import Any, Callable, Mapping, Sequence
->>>>>>> 4da1c75c
 
 import torch
 import torch._ops
@@ -27,13 +22,6 @@
 from torch._refs.nn import functional as _functional_refs
 from torch._subclasses import fake_tensor
 from torch.fx.experimental import proxy_tensor
-
-<<<<<<< HEAD
-# Imported to resolve beartype issue when type checking node.Argument.
-from torch.fx.node import Node  # noqa: F401
-from torch.onnx._internal import _beartype
-=======
->>>>>>> 4da1c75c
 from torch.onnx._internal.fx import _pass, diagnostics, type_utils as fx_type_utils
 from torch.utils import _python_dispatch, _pytree
 
