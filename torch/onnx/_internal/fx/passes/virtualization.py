--- conflicted
+++ resolved
@@ -1,11 +1,5 @@
 # mypy: allow-untyped-defs
 from __future__ import annotations
-
-<<<<<<< HEAD
-from typing import TYPE_CHECKING
-=======
-from typing import List, Optional, Tuple
->>>>>>> 1d4bfbc2
 
 import torch
 import torch.fx
