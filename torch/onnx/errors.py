"""ONNX exporter exceptions."""
from __future__ import annotations

import textwrap
from typing import TYPE_CHECKING

from torch.onnx import _constants
from torch.onnx._internal import diagnostics

<<<<<<< HEAD
=======
if TYPE_CHECKING:
    from torch import _C
>>>>>>> ef9283ec

__all__ = [
    "OnnxExporterError",
    "OnnxExporterWarning",
    "CheckerError",
    "SymbolicValueError",
    "UnsupportedOperatorError",
]


class OnnxExporterWarning(UserWarning):
    """Base class for all warnings in the ONNX exporter."""

    pass


class OnnxExporterError(RuntimeError):
    """Errors raised by the ONNX exporter."""

    pass


class CheckerError(OnnxExporterError):
    """Raised when ONNX checker detects an invalid model."""

    pass


class UnsupportedOperatorError(OnnxExporterError):
    """Raised when an operator is unsupported by the exporter."""

    def __init__(self, name: str, version: int, supported_version: int | None):
        if supported_version is not None:
            diagnostic_rule: diagnostics.infra.Rule = (
                diagnostics.rules.operator_supported_in_newer_opset_version
            )
            msg = diagnostic_rule.format_message(name, version, supported_version)
            diagnostics.diagnose(diagnostic_rule, diagnostics.levels.ERROR, msg)
        else:
            if name.startswith(("aten::", "prim::", "quantized::")):
                diagnostic_rule = diagnostics.rules.missing_standard_symbolic_function
                msg = diagnostic_rule.format_message(
                    name, version, _constants.PYTORCH_GITHUB_ISSUES_URL
                )
                diagnostics.diagnose(diagnostic_rule, diagnostics.levels.ERROR, msg)
            else:
                diagnostic_rule = diagnostics.rules.missing_custom_symbolic_function
                msg = diagnostic_rule.format_message(name)
                diagnostics.diagnose(diagnostic_rule, diagnostics.levels.ERROR, msg)
        super().__init__(msg)


class SymbolicValueError(OnnxExporterError):
    """Errors around TorchScript values and nodes."""

    def __init__(self, msg: str, value: _C.Value):
        message = (
            f"{msg}  [Caused by the value '{value}' (type '{value.type()}') in the "
            f"TorchScript graph. The containing node has kind '{value.node().kind()}'.] "
        )

        code_location = value.node().sourceRange()
        if code_location:
            message += f"\n    (node defined in {code_location})"

        try:
            # Add its input and output to the message.
            message += "\n\n"
            message += textwrap.indent(
                (
                    "Inputs:\n"
                    + (
                        "\n".join(
                            f"    #{i}: {input_}  (type '{input_.type()}')"
                            for i, input_ in enumerate(value.node().inputs())
                        )
                        or "    Empty"
                    )
                    + "\n"
                    + "Outputs:\n"
                    + (
                        "\n".join(
                            f"    #{i}: {output}  (type '{output.type()}')"
                            for i, output in enumerate(value.node().outputs())
                        )
                        or "    Empty"
                    )
                ),
                "    ",
            )
        except AttributeError:
            message += (
                " Failed to obtain its input and output for debugging. "
                "Please refer to the TorchScript graph for debugging information."
            )

        super().__init__(message)<|MERGE_RESOLUTION|>--- conflicted
+++ resolved
@@ -7,11 +7,9 @@
 from torch.onnx import _constants
 from torch.onnx._internal import diagnostics
 
-<<<<<<< HEAD
-=======
+
 if TYPE_CHECKING:
     from torch import _C
->>>>>>> ef9283ec
 
 __all__ = [
     "OnnxExporterError",
