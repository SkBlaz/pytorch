--- conflicted
+++ resolved
@@ -1,7 +1,8 @@
+# mypy: allow-untyped-defs
 import functools
 import operator
 from functools import reduce
-from typing import Any, Callable, Dict, List, Optional, Tuple
+from typing import Any, Tuple
 
 import torch
 from torch.fx.experimental.symbolic_shapes import has_free_symbols
@@ -14,7 +15,6 @@
     filter_nodes,
     get_arg_value,
     KeywordArg,
-    Match,
     MULTIPLE,
 )
 from ..virtualized import ops, V
@@ -36,24 +36,24 @@
     _linear_args = [Arg() for _ in range(6)]
     _conv_transpose_args = [Arg() for _ in range(11)]
 
-    def _conv_call(users: int = 1) -> CallFunction:
+    def _conv_call(users=1):
         return CallFunction(
             mkldnn._convolution_pointwise.default, *_conv_args, _users=users
         )
 
-    def _linear_call(users: int = 1) -> CallFunction:
+    def _linear_call(users=1):
         return CallFunction(
             mkldnn._linear_pointwise.default, *_linear_args, _users=users
         )
 
-    def _conv_transpose_call(users: int = 1) -> CallFunction:
+    def _conv_transpose_call(users=1):
         return CallFunction(
             mkldnn._convolution_transpose_pointwise.default,
             *_conv_transpose_args,
             _users=users,
         )
 
-    def _to_float(input_call: CallFunction, users: int = 1) -> CallFunction:
+    def _to_float(input_call, users=1):
         return CallFunction(
             prims.convert_element_type.default,
             input_call,
@@ -61,7 +61,7 @@
             _users=users,
         )
 
-    def _to_bf16(input_call: CallFunction) -> CallFunction:
+    def _to_bf16(input_call):
         return CallFunction(
             prims.convert_element_type.default,
             input_call,
@@ -69,7 +69,7 @@
             _users=1,
         )
 
-    def _to_fp16(input_call: CallFunction) -> CallFunction:
+    def _to_fp16(input_call):
         return CallFunction(
             prims.convert_element_type.default,
             input_call,
@@ -77,12 +77,7 @@
             _users=1,
         )
 
-    def _unary_fusion_pattern(
-        unary_fusion: Callable[..., CallFunction],
-        call_fn: Callable[..., CallFunction],
-        users: int,
-        lowp_dtype: Optional[torch.dtype],
-    ) -> CallFunction:
+    def _unary_fusion_pattern(unary_fusion, call_fn, users, lowp_dtype):
         # only insert to_dtype if lowp_dtype is True
         computation_call = (
             _to_float(call_fn(), users=users) if lowp_dtype else call_fn(users=users)
@@ -95,7 +90,7 @@
         else:
             return out
 
-    def _gelu_fusion_1(computation_call: CallFunction) -> CallFunction:
+    def _gelu_fusion_1(computation_call):
         return CallFunction(
             aten.mul,
             CallFunction(aten.mul, computation_call, 0.5),
@@ -109,7 +104,7 @@
             ),
         )
 
-    def _gelu_fusion_2(computation_call: CallFunction) -> CallFunction:
+    def _gelu_fusion_2(computation_call):
         return CallFunction(
             aten.mul,
             CallFunction(aten.mul, computation_call, 0.5),
@@ -141,7 +136,7 @@
             ),
         )
 
-    def _hardswish_fusion(computation_call: CallFunction) -> CallFunction:
+    def _hardswish_fusion(computation_call):
         return CallFunction(
             aten.div,
             CallFunction(
@@ -158,12 +153,12 @@
             6,
         )
 
-    def _silu_fusion(computation_call: CallFunction) -> CallFunction:
+    def _silu_fusion(computation_call):
         return CallFunction(
             aten.mul, computation_call, CallFunction(aten.sigmoid, computation_call)
         )
 
-    def _hardsigmoid_fusion(computation_call: CallFunction) -> CallFunction:
+    def _hardsigmoid_fusion(computation_call):
         return CallFunction(
             aten.div,
             CallFunction(
@@ -176,7 +171,7 @@
             6,
         )
 
-    def _leaky_relu_fusion(computation_call: CallFunction) -> CallFunction:
+    def _leaky_relu_fusion(computation_call):
         return CallFunction(
             aten.where,
             CallFunction(aten.gt, computation_call, 0),
@@ -184,43 +179,31 @@
             CallFunction(aten.mul, computation_call, KeywordArg("negative_slope")),
         )
 
-    def _hardtanh_fusion(computation_call: CallFunction) -> CallFunction:
+    def _hardtanh_fusion(computation_call):
         return CallFunction(
             aten.clamp_max,
             CallFunction(aten.clamp_min, computation_call, KeywordArg("min_value")),
             KeywordArg("max_value"),
         )
 
-    def _combined_fusion(
-        computation_call: CallFunction,
-        elementwise_op: Callable[..., Any],
-    ) -> CallFunction:
+    def _combined_fusion(computation_call, elementwise_op):
         return CallFunction(elementwise_op, computation_call)
 
     # binary_op(other, computation_op)
-    def _binary_fusion_v1(
-        computation_call: CallFunction,
-        binary_fn: Callable[..., Any],
-    ) -> CallFunction:
+    def _binary_fusion_v1(computation_call, binary_fn):
         return CallFunction(binary_fn, KeywordArg("other"), computation_call)
 
     # binary_op(computation_op, other)
-    def _binary_fusion_v2(
-        computation_call: CallFunction,
-        binary_fn: Callable[..., Any],
-    ) -> CallFunction:
+    def _binary_fusion_v2(computation_call, binary_fn):
         return CallFunction(binary_fn, computation_call, KeywordArg("other"))
 
-    def _is_single_computation_op(
-        computation_op: torch._ops.OpOverload,
-        lowp_dtype: Optional[torch.dtype] = None,
-    ) -> Callable[[Match], bool]:
-        def fn(match: Match) -> bool:
+    def _is_single_computation_op(computation_op, lowp_dtype=None):
+        def fn(match):
             computation_nodes = filter_nodes(match.nodes, computation_op)
 
-            if lowp_dtype is not None:
+            if lowp_dtype:
                 output_node_meta = match.output_node().meta.get("val")
-                if output_node_meta.dtype != lowp_dtype:  # type: ignore[union-attr]
+                if output_node_meta.dtype != lowp_dtype:
                     return False
 
             if len(computation_nodes) < 1:
@@ -231,11 +214,8 @@
 
         return fn
 
-    def _is_valid_computation_unary_fusion(
-        computation_op: torch._ops.OpOverload,
-        lowp_dtype: Optional[torch.dtype] = None,
-    ) -> Callable[[Match], bool]:
-        def fn(match: Match) -> bool:
+    def _is_valid_computation_unary_fusion(computation_op, lowp_dtype=None):
+        def fn(match):
             matched = _is_single_computation_op(computation_op, lowp_dtype)(match)
             computation_node = filter_nodes(match.nodes, computation_op)[0]
             if lowp_dtype:
@@ -251,22 +231,19 @@
                 else:
                     to_float = conversion_dtype_nodes[1].args[1]
                     to_lp = conversion_dtype_nodes[0].args[1]
-                matched = matched and to_float == torch.float and to_lp == lowp_dtype  # type: ignore[assignment]
+                matched = matched and to_float == torch.float and to_lp == lowp_dtype
             return matched
 
         return fn
 
     def _register_unary_fusion_lowering(
-        pattern: CallFunction,
-        unary_attr: "UnaryAttr",
-        computation_op: torch._ops.OpOverload,
-        lowp_dtype: Optional[torch.dtype] = None,
-    ) -> Callable[..., Any]:
+        pattern, unary_attr, computation_op, lowp_dtype=None
+    ):
         @register_lowering_pattern(
             pattern,
             extra_check=_is_valid_computation_unary_fusion(computation_op, lowp_dtype),
         )
-        def fn(match: Match, *args: Any, **kwargs: Any) -> torch.Tensor:
+        def fn(match, *args, **kwargs):
             computation_args = list(args)[:-3] + [
                 unary_attr.op_name,
                 unary_attr.scalars_attr,
@@ -276,15 +253,11 @@
 
         return fn
 
-    def _register_leaky_relu_fusion_lowering(
-        pattern: CallFunction,
-        computation_op: torch._ops.OpOverload,
-        lowp_dtype: Optional[torch.dtype] = None,
-    ) -> Callable[..., Any]:
+    def _register_leaky_relu_fusion_lowering(pattern, computation_op, lowp_dtype=None):
         @register_lowering_pattern(
             pattern, extra_check=_is_single_computation_op(computation_op, lowp_dtype)
         )
-        def fn(match: Match, *args: Any, **kwargs: Any) -> torch.Tensor:
+        def fn(match, *args, **kwargs):
             negative_slope = kwargs.get("negative_slope")
             if isinstance(negative_slope, ir.TensorBox):
                 matched = False
@@ -322,15 +295,11 @@
 
         return fn
 
-    def _register_hardtanh_fusion_lowering(
-        pattern: CallFunction,
-        computation_op: torch._ops.OpOverload,
-        lowp_dtype: Optional[torch.dtype] = None,
-    ) -> Callable[..., Any]:
+    def _register_hardtanh_fusion_lowering(pattern, computation_op, lowp_dtype=None):
         @register_lowering_pattern(
             pattern, extra_check=_is_single_computation_op(computation_op, lowp_dtype)
         )
-        def fn(match: Match, *args: Any, **kwargs: Any) -> torch.Tensor:
+        def fn(match, *args, **kwargs):
             min_value = kwargs.get("min_value")
             max_value = kwargs.get("max_value")
             if isinstance(min_value, ir.TensorBox) or isinstance(
@@ -374,12 +343,12 @@
         ops.sub: "sub",
     }
 
-    def _is_valid_binary(match: Match, fn: Callable[..., Any]) -> bool:
+    def _is_valid_binary(match, fn):
         binary_nodes = filter_nodes(match.nodes, fn)
         if len(binary_nodes) < 1:
             return False
 
-        def get_meta_value(argument: torch.fx.node.Argument) -> Optional[torch.Tensor]:
+        def get_meta_value(argument: torch.fx.node.Argument):
             # Only torch.fx.Node is expected to have meta.
             if isinstance(argument, torch.fx.Node):
                 return argument.meta.get("val", None)
@@ -399,9 +368,9 @@
         ):
             return False
         if any(
-            get_meta_value(n.args[0]).size() != get_meta_value(n.args[1]).size()  # type: ignore[union-attr]
-            or get_meta_value(n.args[0]).device != get_meta_value(n.args[1]).device  # type: ignore[union-attr]
-            or get_meta_value(n.args[0]).dtype != get_meta_value(n.args[1]).dtype  # type: ignore[union-attr]
+            get_meta_value(n.args[0]).size() != get_meta_value(n.args[1]).size()
+            or get_meta_value(n.args[0]).device != get_meta_value(n.args[1]).device
+            or get_meta_value(n.args[0]).dtype != get_meta_value(n.args[1]).dtype
             for n in binary_nodes
         ):
             return False
@@ -410,12 +379,8 @@
             return False
         return True
 
-    def _is_valid_computation_binary(
-        computation_op: torch._ops.OpOverload,
-        binary_op: Callable[..., Any],
-        other_index: Optional[int] = None,
-    ) -> Callable[[Match], bool]:
-        def fn(match: Match) -> bool:
+    def _is_valid_computation_binary(computation_op, binary_op, other_index=None):
+        def fn(match):
             if not _is_single_computation_op(computation_op)(match):
                 return False
             if not _is_valid_binary(match, binary_op):
@@ -424,10 +389,7 @@
 
         return fn
 
-    def _get_remaining_users(
-        extra_input_node: torch.fx.Node,
-        compute_node: torch.fx.Node,
-    ) -> List[torch.fx.Node]:
+    def _get_remaining_users(extra_input_node, compute_node):
         # Think about this pattern:
         #      ReLU
         #     /   \
@@ -445,10 +407,7 @@
         # * compute_node: Conv2
         # _get_remaining_users will return the users of extra_input_node which are not
         # ancestor node of compute_node.
-        def _is_ancestor_node(
-            _current_node: torch.fx.Node,
-            _ancestor_node: torch.fx.Node,
-        ) -> bool:
+        def _is_ancestor_node(_current_node, _ancestor_node):
             # Check whether _ancestor_node is the ancestor node of _current_node
             _node_list = [_current_node]
             _visited_nodes = set()
@@ -471,45 +430,35 @@
             if not _is_ancestor_node(compute_node, user)
         ]
 
-    def _is_valid_computation_binary_inplace(
-        computation_op: torch._ops.OpOverload,
-        binary_op: Callable[..., Any],
-        other_index: Optional[int] = None,
-    ) -> Callable[[Match], bool]:
-        def fn(match: Match) -> bool:
+    def _is_valid_computation_binary_inplace(computation_op, binary_op, other_index):
+        def fn(match):
             if not _is_valid_computation_binary(computation_op, binary_op)(match):
                 return False
             binary_nodes = filter_nodes(match.nodes, binary_op)
 
-            def _get_compute_node(
-                _binary_node: torch.fx.Node,
-                _other_index: int,
-            ) -> Any:
+            def _get_compute_node(_binary_node, _other_index):
                 assert (
                     len(_binary_node.all_input_nodes) == 2
                 ), "Binary node should have 2 input nodes."
                 _compute_index = 1 if (_other_index == 0) else 0
                 return _binary_node.args[_compute_index]
 
-            def _other_input_not_inplaceable(
-                _binary_node: torch.fx.Node,
-                _other_index: int,
-            ) -> bool:
+            def _other_input_not_inplaceable(_binary_node, _other_index):
                 _compute_node = _get_compute_node(_binary_node, _other_index)
                 return (
                     len(
                         _get_remaining_users(
-                            _binary_node.args[_other_index], _compute_node  # type: ignore[arg-type]
+                            _binary_node.args[_other_index], _compute_node
                         )
                     )
                     > 1
                     or _binary_node.args[_other_index] == _compute_node.args[0]
                 )
 
-            if any(_other_input_not_inplaceable(n, other_index) for n in binary_nodes):  # type: ignore[arg-type]
+            if any(_other_input_not_inplaceable(n, other_index) for n in binary_nodes):
                 return False
             if any(
-                n.args[other_index].op in ["placeholder", "output"]  # type: ignore[union-attr,arg-type,index]
+                n.args[other_index].op in ["placeholder", "output"]
                 for n in binary_nodes
             ):
                 return False
@@ -518,16 +467,16 @@
         return fn
 
     def _register_binary_unary_fusion_lowering(
-        pattern: CallFunction,
-        computation_op: torch._ops.OpOverload,
-        binary_op: Callable[..., Any],
-        fusion_op: torch._ops.OpOverload,
-        unary_attr: Optional["UnaryAttr"] = None,
-    ) -> Callable[..., Any]:
+        pattern,
+        computation_op,
+        binary_op,
+        fusion_op,
+        unary_attr=None,
+    ):
         @register_lowering_pattern(
             pattern, extra_check=_is_valid_computation_binary(computation_op, binary_op)
         )
-        def fn(match: Match, *args: Any, **kwargs: Any) -> torch.Tensor:
+        def fn(match, *args, **kwargs):
             other = kwargs.get("other")
             assert isinstance(other, ir.TensorBox)
             binary_attr = _binary_attr[binary_op]
@@ -547,7 +496,7 @@
 
         return fn
 
-    def _can_be_inplace(_other: Any) -> bool:
+    def _can_be_inplace(_other):
         if isinstance(_other.data, ir.View):
             return _can_be_inplace(_other.data)
         else:
@@ -557,21 +506,21 @@
             )
 
     def _register_binary_unary_maybe_inplace_fusion_lowering(
-        pattern: CallFunction,
-        computation_op: torch._ops.OpOverload,
-        binary_op: Callable[..., Any],
-        inplace_fusion_op: torch._ops.OpOverload,
-        outplace_fusion_op: torch._ops.OpOverload,
-        unary_attr: Optional["UnaryAttr"] = None,
-        other_index: Optional[int] = None,
-    ) -> Callable[..., Any]:
+        pattern,
+        computation_op,
+        binary_op,
+        inplace_fusion_op,
+        outplace_fusion_op,
+        unary_attr=None,
+        other_index=None,
+    ):
         @register_lowering_pattern(
             pattern,
             extra_check=_is_valid_computation_binary_inplace(
                 computation_op, binary_op, other_index
             ),
         )
-        def fn(match: Match, *args: Any, **kwargs: Any) -> torch.Tensor:
+        def fn(match, *args, **kwargs):
             other = kwargs.get("other")
             assert isinstance(other, ir.TensorBox)
             binary_attr = _binary_attr[binary_op]
@@ -603,26 +552,16 @@
 
     class UnaryAttr:
         def __init__(
-<<<<<<< HEAD
-            self,
-            op_name: str,
-            scalars_attr: Any = None,
-            algorithm_attr: Any = None,
-        ):
-=======
             self, op_name: str, scalars_attr=None, algorithm_attr=None
         ) -> None:
->>>>>>> 8668bc27
             self.op_name = op_name
             self.scalars_attr = scalars_attr if scalars_attr else []
             self.algorithm_attr = algorithm_attr if algorithm_attr else ""
 
-    def _register_unary_fusion() -> None:
+    def _register_unary_fusion():
         computation_call_fns = [_conv_call, _linear_call, _conv_transpose_call]
 
-        def _unary_fusion_patterns(
-            lowp_dtype: Optional[torch.dtype],
-        ) -> Dict[UnaryAttr, List[CallFunction]]:
+        def _unary_fusion_patterns(lowp_dtype):
             replacement_unary_fusion_patterns = {
                 UnaryAttr("gelu", algorithm_attr="tanh"): [
                     _unary_fusion_pattern(_gelu_fusion_2, call_fn, 4, lowp_dtype)
@@ -690,7 +629,7 @@
             for pattern, computation_op in zip(hardtanh_patterns, computation_ops):
                 _register_hardtanh_fusion_lowering(pattern, computation_op, lowp_dtype)
 
-    def _register_inplace_fusion() -> None:
+    def _register_inplace_fusion():
         binary_ops = [aten.add, ops.add]
         inplace_fusion_op = mkldnn._convolution_pointwise_.binary
         outplace_fusion_op = mkldnn._convolution_pointwise.binary
@@ -736,7 +675,7 @@
                 other_index=1,
             )
 
-    def _register_binary_fusion() -> None:
+    def _register_binary_fusion():
         binary_ops = [aten.add, ops.add, aten.sub, ops.sub]
         fusion_ops = [
             mkldnn._convolution_pointwise.binary,
@@ -758,7 +697,7 @@
                     pattern, computation_op, binary_op, fusion_op
                 )
 
-    def _register_binary_unary_fusion() -> None:
+    def _register_binary_unary_fusion():
         binary_ops = [aten.add, ops.add, aten.sub, ops.sub]
         fusion_ops = [mkldnn._convolution_pointwise.binary]
         _computation_user_1 = [_conv_call(users=1)]
@@ -788,7 +727,7 @@
                     unary_attr=UnaryAttr("relu"),
                 )
 
-    def _recover_linear() -> None:
+    def _recover_linear():
         # convert reshape+linear+reshape to a single linear for applying fusion path.
         @register_freezing_graph_pattern(
             CallFunction(
@@ -811,12 +750,8 @@
             ),
             pass_number=1,
         )
-        def reshape_linear_reshape_pattern(
-            match: Any,
-            *args: Any,
-            **kwargs: Any,
-        ) -> None:
-            def get_val(val: Any) -> Any:
+        def reshape_linear_reshape_pattern(match, *args, **kwargs):
+            def get_val(val):
                 return val if isinstance(val, int) else val.meta.get("val")
 
             reshape_1 = kwargs.get("reshape_1")
@@ -852,7 +787,7 @@
                 if len(reshape_1_node.users) == 0:
                     graph.erase_node(reshape_1_node)
 
-        def is_linear_add_bias(match: Any) -> bool:
+        def is_linear_add_bias(match):
             add_node = match.output_node()
             linear_node = add_node.args[0]
             packed_weight_node = linear_node.args[1]
@@ -889,7 +824,7 @@
             pass_number=1,
             extra_check=is_linear_add_bias,
         )
-        def linear_bias_pattern(match: Any, *args: Any) -> None:
+        def linear_bias_pattern(match, *args):
             graph = match.graph
             add_node = match.output_node()
             linear_node = add_node.args[0]
@@ -902,7 +837,7 @@
             add_node.replace_all_uses_with(repl)
             match.erase_nodes(graph)
 
-    def _is_packable_mkldnn_rnn_layer(match: Any) -> bool:
+    def _is_packable_mkldnn_rnn_layer(match):
         lstm_node = match.output_node()
         POS_WEIGHTS = [1, 2]
         POS_INPUTS = [0, 5, 6]
@@ -940,7 +875,7 @@
 
         return True
 
-    def _is_packable_convolution(match: Any) -> bool:
+    def _is_packable_convolution(match):
         """
         Check if the node is supported for MKLDNN convolution.
         """
@@ -991,7 +926,7 @@
                 return False
         return True
 
-    def _is_packable_linear(match: Any) -> bool:
+    def _is_packable_linear(match):
         """
         Check if the node is supported for MKLDNN linear.
         """
@@ -1090,12 +1025,12 @@
         Arg(),  # train
     )
 
-    def _register_weight_pack_pass() -> None:
+    def _register_weight_pack_pass():
         @register_freezing_graph_pattern(
             CallFunction(aten.convolution.default, *_aten_conv_args),
             extra_check=_is_packable_convolution,
         )
-        def convolution(match: Any, *args: Any, **kwargs: Any) -> None:
+        def convolution(match, *args, **kwargs):
             is_transposed = kwargs.get("is_transposed")
             assert isinstance(is_transposed, bool)
             graph = match.graph
@@ -1136,12 +1071,8 @@
             CallFunction(aten.mkldnn_rnn_layer.default, *_aten_mkldnn_rnn_layer_args),
             extra_check=_is_packable_mkldnn_rnn_layer,
         )
-        def mkldnn_rnn_layer(match: Any, *args: Any, **kwargs: Any) -> None:
-            def get_item(
-                graph: torch.fx.GraphModule,
-                node: torch.fx.Node,
-                index: int,
-            ) -> torch.fx.Node:
+        def mkldnn_rnn_layer(match, *args, **kwargs):
+            def get_item(graph, node, index):
                 return graph.call_function(operator.getitem, (node, index))
 
             graph = match.graph
@@ -1202,7 +1133,7 @@
             CallFunction(aten.mm.default, Arg(), Arg()),
             extra_check=_is_packable_linear,
         )
-        def linear(match: Match, *args: Any, **kwargs: Any) -> None:
+        def linear(match, *args, **kwargs):
             graph = match.graph
             linear_node = match.output_node()
             input = args[0] if linear_node.target == aten.mm.default else args[1]
@@ -1273,12 +1204,12 @@
                 packed_linear_node.meta.update(linear_node.meta)
                 graph.erase_node(linear_node)
 
-    def _eliminate_duplicate_packed_nodes(gm: torch.fx.GraphModule) -> Any:
+    def _eliminate_duplicate_packed_nodes(gm):
         """
         Combine packed weight nodes with the same inputs to reduce memory usage.
         for example:
         class Model(nn.Module):
-            def __init__(self):
+            def __init__(self) -> None:
                 super().__init__()
                 self.linear = nn.Linear(32, 32, bias=True)
 
@@ -1312,7 +1243,7 @@
                         gm.graph.erase_node(user_node)
 
     @functools.lru_cache(None)
-    def _mkldnn_fusion_init() -> None:
+    def _mkldnn_fusion_init():
         # TODO: aarch64: enable op fusion for acl once it supports fused operators. Disabling it for now.
         # Otherwise even the matmul or innerproduct can not be accelerated with acl
         if (
@@ -1328,7 +1259,7 @@
             _register_woq_lowerings()
 
     @functools.lru_cache(None)
-    def _mkldnn_weight_pack_init() -> None:
+    def _mkldnn_weight_pack_init():
         if torch.backends.mkldnn.enabled and torch.backends.mkldnn.is_available():
             _register_weight_pack_pass()
             _recover_linear()
