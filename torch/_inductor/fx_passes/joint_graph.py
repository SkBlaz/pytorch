--- conflicted
+++ resolved
@@ -505,11 +505,7 @@
     node = match.output_node()
     arg_size = list(node.args[0].meta["val"].shape)  # type: ignore[union-attr]
     if size == arg_size:
-<<<<<<< HEAD
-        node.replace_all_uses_with(node.args[0])  # type: ignore[arg-type]
-=======
         node.replace_all_uses_with(node.args[0])
->>>>>>> 9ec08704
         match.erase_nodes(graph)
 
 
