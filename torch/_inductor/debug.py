--- conflicted
+++ resolved
@@ -10,7 +10,19 @@
 import pstats
 import shutil
 import subprocess
-from typing import Any, Callable, Dict, IO, Iterator, List, Optional, Type, Union
+from typing import (
+    Any,
+    Callable,
+    Dict,
+    IO,
+    Iterator,
+    List,
+    Optional,
+    Type,
+    TypeVar,
+    Union,
+)
+from typing_extensions import ParamSpec
 from unittest.mock import patch
 
 import torch
@@ -39,6 +51,9 @@
 SchedulerNodeList = List[Any]
 BufMeta = collections.namedtuple("BufMeta", ["name", "n_origin"])
 GRAPHVIZ_COMMAND_SCALABLE = ["dot", "-Gnslimit=2", "-Gnslimit1=2", "-Gmaxiter=5000"]
+
+_T = TypeVar("_T")
+_P = ParamSpec("_P")
 
 
 @functools.lru_cache(None)
@@ -149,15 +164,11 @@
         def in_output(snode: Union[BaseSchedulerNode, FusedSchedulerNode]) -> bool:
             if isinstance(snode, FusedSchedulerNode):
                 return any(in_output(x) for x in snode.snodes)
-<<<<<<< HEAD
-            return any(isinstance(user.node, OutputNode) for user in snode.users)  # type: ignore[attr-defined]
-=======
             return any(
                 isinstance(user.node, OutputNode)
                 for buf in snode.get_outputs()
                 for user in buf.users
             )
->>>>>>> bbc5d29e
 
         if in_output(snode):
             outputs.append(fx_node)
@@ -310,7 +321,9 @@
     _counter = itertools.count()
 
     @staticmethod
-    def wrap(fn: Callable[..., Any]) -> Callable[..., Any]:
+    def wrap(
+        fn: Callable[[Callable[_P, _T]], Callable[_P, _T]]
+    ) -> Callable[[Callable[_P, _T]], Callable[_P, _T]]:
         @functools.wraps(fn)
         def inner(*args: Any, **kwargs: Any) -> Any:
             with DebugContext():
