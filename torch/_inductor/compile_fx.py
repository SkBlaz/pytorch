--- conflicted
+++ resolved
@@ -448,108 +448,6 @@
     return wrapper
 
 
-<<<<<<< HEAD
-def cudagraph_post_compile(
-    cudagraphs: BoxedBool,
-    example_inputs: List[Any],
-    compiled_graph: CompiledFxGraph,
-    cudagraph_fail_reasons: List[str],
-    inputs_to_check: Sequence[int],
-    boxed_forward_device_index: Optional[BoxedDeviceIndex],
-    is_inference: bool,
-    is_backward: bool,
-    stack_traces: List[Optional[str]],
-    placeholders: Sequence[PlaceholderInfo],
-    static_input_idxs: Sequence[int],
-):
-    """
-    Checks for any reasons not to run cudagraphs and then
-    runs it on compiled_graph.
-    Mutates the `compiled_graph.current_callable` and `cudagraphs`
-    """
-    assert compiled_graph.current_callable is not None
-    if not cudagraph_fail_reasons:
-        if not config.triton.cudagraph_trees:
-            # Force specialize all inputs so that CUDA graphs will work
-            for t in example_inputs:
-                if isinstance(t, torch.SymInt):
-                    int(t)  # guard
-
-        if (
-            boxed_forward_device_index is not None
-            and not is_inference
-            and not is_backward
-        ):
-            boxed_forward_device_index.set(next(iter(compiled_graph.device_idxs)))
-
-        compiled_graph.current_callable = cudagraphify(
-            compiled_graph.current_callable,
-            static_input_idxs=static_input_idxs,
-            device_index=next(iter(compiled_graph.device_idxs)),
-            stack_traces=stack_traces,
-            is_backward=is_backward,
-            is_inference=is_inference,
-            constants=tuple(compiled_graph.constants.values()),
-            placeholders=placeholders,
-            mutated_input_idxs=tuple(compiled_graph.mutated_input_idxs),
-        )
-
-    else:
-        BoxedBool.disable(cudagraphs)
-
-        # See [Backward Generation Handling]
-        # if cudagraph'd the forward and set the device, we need to let the cudagraph manager
-        # know we are we running the backward even if we will not run it in cudagraphs
-        if is_backward and config.triton.cudagraph_trees:
-            assert boxed_forward_device_index is not None
-            assert boxed_forward_device_index.value is not None
-            compiled_graph_callable = compiled_graph.current_callable
-
-            manager = torch._inductor.cudagraph_trees.get_manager(
-                boxed_forward_device_index.value, create_if_none_exists=False
-            )
-            # should already exist from forward
-            assert manager is not None
-
-            def compiled_artifact(new_inputs):
-                manager.set_to_running_backward()  # type: ignore[union-attr]
-                return compiled_graph_callable(new_inputs)
-
-            compiled_graph.current_callable = compiled_artifact
-
-        if "cuda" in compiled_graph.device_types:
-            # prefer better disable_cudagraphs_reason bc stack trace
-            # TODO: migrate all disable reasons to stack trace, refactor
-            if compiled_graph.disabled_cudagraphs_reason:
-                log_cudagraph_skip_and_bump_counter(
-                    compiled_graph.disabled_cudagraphs_reason
-                )
-            else:
-                log_cudagraph_skip_and_bump_counter(
-                    f"skipping cudagraphs due to {cudagraph_fail_reasons}"
-                )
-
-
-def maybe_realign_inputs(
-    ran_cudagraphs: BoxedBool,
-    compiled_graph: CompiledFxGraph,
-    inputs_to_check: Sequence[int],
-):
-    """
-    Realigns input strides from inputs_to_check if
-    we didn't end up running cudagraphs. Mutates
-    `compiled_graph.current_callable` if cudagraphs
-    was run. Otherwise, does nothing.
-    """
-    if not ran_cudagraphs:
-        assert compiled_graph.current_callable is not None
-        new_callable = align_inputs_from_check_idxs(
-            compiled_graph.current_callable, inputs_to_check
-        )
-        if new_callable is not compiled_graph.current_callable:
-            compiled_graph.current_callable = new_callable
-
-
 def compile_fx_inner(*args, **kwargs):
     with torch.utils._python_dispatch._disable_current_modes(), _use_lazy_graph_module(
         dynamo_config.use_lazy_graph_module
@@ -559,8 +457,6 @@
         return _compile_fx_inner(*args, **kwargs)
 
 
-=======
->>>>>>> be1f6763
 @DebugContext.wrap
 @time_and_log(attr="compilation time (in seconds)")
 # Need this decorator for compile_fx_inner even if we already have one for
@@ -1046,24 +942,6 @@
     return ids_to_check
 
 
-<<<<<<< HEAD
-def align_inputs_from_check_idxs(
-    model: Callable[[List[InputType]], Any],
-    inputs_to_check: Sequence[int],
-) -> Callable[[List[InputType]], Any]:
-    if len(inputs_to_check) == 0:
-        return model
-
-    def run(new_inputs: List[InputType]):
-        copy_misaligned_inputs(new_inputs, inputs_to_check)
-        return model(new_inputs)
-
-    return run
-
-
-=======
-@dynamo_utils.dynamo_timed
->>>>>>> be1f6763
 def cudagraphify(
     model: Callable[..., Any],
     static_input_idxs: Sequence[int] = (),
