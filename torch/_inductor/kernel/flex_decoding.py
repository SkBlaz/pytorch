# mypy: allow-untyped-defs
""" Triton Implementation of the flex_attention Kernel for short query length (FlexDecoding)"""
from typing import Any, List, Tuple

import sympy

import torch
from torch._inductor.virtualized import V

from ..ir import FixedLayout, FlexibleLayout
from ..lowering import empty, empty_strided, lowerings
from ..runtime.runtime_utils import is_power_of_2, next_power_of_2
from ..select_algorithm import autotune_select_algorithm, TritonTemplate
from .flex_attention import compute_forward_block, compute_next_offset_func


aten = torch.ops.aten
prims = torch.ops.prims


def flex_decoding_grid(batch_size, kv_heads, gqa_group_size, n_keys, d_model, meta):
    """How is this kernel parallelized?
    We create a grid of (batch_size * kv_heads, SPLIT_KV, 1)
    Each block is responsible for iterating over blocks of keys and values calculating
    the local output for their tile of keys and values over all full length of query.
    groups of SPLIT_KV blocks then combine their output to produce the final result.
    """

    return (batch_size * kv_heads, meta["SPLIT_KV"], 1)


flex_decoding_template = TritonTemplate(
    name="flex_decoding",
    grid=flex_decoding_grid,
    source=r"""
    {{def_kernel("Q", "K", "V", "M", "L", "KV_NUM_BLKS", "KV_IDX", "FULL_KV_NUM_BLKS", "FULL_KV_IDX")}}
    # Sub notation for this kernel:
    # Q: Query, K: Key, V: Value
    # reduction buffers: M rowmax across local KV split, L local sumexp across local KV split
    # M: Number of queries, N: Number of keys/values, D(BLOCK_DMODEL): Model dimension
    # BLOCK_M, BLOCK_DMODEL: M, and D dimemsion are always assigned to the same block
    # z: Batch size, h: Number of heads, m: Number of queries per head, k: Number of keys per head t: Number of kv splits
    # (Modifiable) Config options:
    # SPLIT_KV: number of blocks K & V are split into
    # TILE_KV: length of each local KV split
    # BLOCK_M: block size that Q is padded along seqlen dim.
    # BLOCK_N: block size of K & V along N dimension.
    # GQA_SHARED_HEADS: number of query heads sharing one kv head in GQA setups.
    #
    # change of base out of the loop
    # ROWS_GUARANTEED_SAFE: Is it guaranteed that at least one value in each row
    # is not masked out? If so, we can skip an extra safety check
    # SAFE_M_BOUNDARY: Is Q seqlen a multiple of BLOCK_M? If so, we can skip an extra boundary check for loading query.
    # SAFE_N_BOUNDARY: Is KV seqlen a multiple of BLOCK_N? If so, we can skip an extra boundary check for loading key/value.

    # PRESCALE_QK: Whether to pre-scale QK by 1/sqrt(d) and change of base.
    #
    # SPARSE_KV_BLOCK_SIZE: sparse mask block size along KV seqlen dim.
    # KV_NUM_BLKS: The number of KV blocks (that may or may not require masking) for each query.
    # KV_IDX: The indices of KV blocks (that may or may not require masking) for each query.
    #
    #
    # Output: ACC output accumulated across local KV split.

    tl.static_assert(SPARSE_KV_BLOCK_SIZE >= BLOCK_N and SPARSE_KV_BLOCK_SIZE % BLOCK_N == 0)

    # Define Q Strides
    stride_qz, stride_qh, stride_qg, stride_qm, stride_qk = {{stride("Q")}}
    stride_kz, stride_kh, stride_kn, stride_kk = {{stride("K")}}
    stride_vz, stride_vh, stride_vn, stride_vk = {{stride("V")}}
    stride_mz, stride_mt, stride_mh, stride_mm = {{stride("M")}}
    stride_lz, stride_lt, stride_lh, stride_lm = {{stride("L")}}


    Z = {{size("Q", 0)}}
    HKV = {{size("Q", 1)}}
    G: tl.constexpr = GQA_SHARED_HEADS
    HQ = HKV * G
    Q_LEN = {{size("Q", 3)}}
    KV_LEN = {{size("K", 2)}}

    MATMUL_PRECISION = Q.dtype.element_ty

    # Make sure each split is a multiple of BLOCK_N
    TILE_KV_OG = tl.cdiv(KV_LEN, SPLIT_KV)
    TILE_KV = tl.cdiv(TILE_KV_OG, BLOCK_N) * BLOCK_N
    TILE_KV_MULTIPLE: tl.constexpr = (TILE_KV // BLOCK_N)

    off_z = tl.program_id(0) // HKV
    off_hkv = tl.program_id(0) % HKV
    off_t = tl.program_id(1)

    q_offset = off_z * stride_qz + off_hkv * stride_qh
    k_offset = off_z * stride_kz + off_hkv * stride_kh
    v_offset = off_z * stride_vz + off_hkv * stride_vh

    SPARSE_Z = {{size("KV_NUM_BLKS", 0)}}
    SPARSE_HQ = {{size("KV_NUM_BLKS", 1)}}

    sparse_idx_z = off_z % SPARSE_Z
    # TODO: support masks not broadcasted along the head dimension.
    tl.device_assert(SPARSE_HQ == 1)
    sparse_idx_h = 0

    SPARSE_KV_MULTIPLE: tl.constexpr = (SPARSE_KV_BLOCK_SIZE // BLOCK_N)
    SPARSE_KV_BLOCK_CNT = tl.cdiv(KV_LEN, SPARSE_KV_BLOCK_SIZE)

    # initialize pointer to m and l
    m_i = tl.zeros([BLOCK_M], dtype=tl.float32) - float("inf")
    l_i = tl.zeros([BLOCK_M], dtype=tl.float32)
    acc = tl.zeros([BLOCK_M, BLOCK_DMODEL], dtype=tl.float32)

    # initialize offsets
    tl.device_assert(BLOCK_M % G == 0)
    BLOCK_M_PER_HQ: tl.constexpr = BLOCK_M // G
    off_g = tl.arange(0, G)                                                 # [G]
    offs_g = tl.ravel(tl.broadcast_to(off_g[:, None], [G, BLOCK_M_PER_HQ])) # [BLOCK_M]
    offs_hq = offs_g + off_hkv * G
    off_m = tl.arange(0, BLOCK_M_PER_HQ)                                    # [BLOCK_M_PER_HQ]
    offs_m = tl.ravel(tl.broadcast_to(off_m[None, :], [G, BLOCK_M_PER_HQ])) # [BLOCK_M]
    offs_d = tl.arange(0, BLOCK_DMODEL)

    # KV_IDX / FULL_KV_IDX and KV_NUM_BLKS / FULL_KV_NUM_BLKS are always contiguous.
    sparse_hz_offset = sparse_idx_z * SPARSE_HQ + sparse_idx_h

    # Calculate KV blocks that belong this CTA.
    block_n_start = off_t * TILE_KV_MULTIPLE                        # n_offset inside sparse block
    block_n_end = block_n_start + TILE_KV_MULTIPLE                  # end BLOCK_N

    q_range = stride_qg * off_g[:, None, None] + stride_qm * off_m[None, :, None] + stride_qk * offs_d[None, None, :]

    Q_block_ptr = tl.make_block_ptr(
        base=Q + q_offset,
        shape=(Q_LEN, BLOCK_DMODEL),        # (M, d)
        strides=(stride_qm, stride_qk),
        offsets=(0, 0),                     # No offset: one CTA per query
        block_shape=(BLOCK_M, BLOCK_DMODEL),
        order=(1, 0)
    )
    if SAFE_M_BOUNDARY:
        q = tl.load(Q + q_offset + q_range)
    else:
        mask = off_m[None, :, None] < Q_LEN
        q = tl.load(Q + q_offset + q_range, mask)

    q = tl.reshape(q, [BLOCK_M, BLOCK_DMODEL])


    # ~~~~~~~~~~~~~~ normal blocks ~~~~~~~~~~~~~~~~~~~~~~~~~~~~~~~~~~~
    # Apply both score_mod and mask_mod

    # find first kv block we are loading and the number of blocks we are loading
    kv_indices = KV_IDX + sparse_hz_offset * SPARSE_KV_BLOCK_CNT
    kv_num_blocks = tl.load(KV_NUM_BLKS + sparse_hz_offset)
    indices_idx = block_n_start // SPARSE_KV_MULTIPLE
    off_n_block_in_sparse = block_n_start % SPARSE_KV_MULTIPLE
    off_n = tl.load(kv_indices + indices_idx) * SPARSE_KV_BLOCK_SIZE + off_n_block_in_sparse * BLOCK_N
    # first kv block we're loading

    block_n_last_valid = kv_num_blocks * SPARSE_KV_MULTIPLE         # last valid block according to sparse mask

    K_block_ptr = tl.make_block_ptr(
        base=K + k_offset,
        shape=(BLOCK_DMODEL, KV_LEN),                # (d, N)
        strides=(stride_kk, stride_kn),
        offsets=(0, off_n),
        block_shape=(BLOCK_DMODEL, BLOCK_N),
        order=(0, 1)
    )
    V_block_ptr = tl.make_block_ptr(
        base=V + v_offset,
        shape=(KV_LEN, BLOCK_DMODEL),
        strides=(stride_vn, stride_vk),
        offsets=(off_n, 0),
        block_shape=(BLOCK_N, BLOCK_DMODEL),
        order=(1, 0)
    )
    offs_n = tl.arange(0, BLOCK_N) + off_n

    acc, l_i, m_i = forward_inner(
        q, K_block_ptr, V_block_ptr,
        # accumulatd values
        acc, l_i, m_i,
        #offsets
        off_z, offs_hq[:, None], offs_m[:, None], offs_n[None, :],
        #block sparse data
        kv_indices, kv_num_blocks,
        block_n_start, block_n_end if block_n_end <= block_n_last_valid else block_n_last_valid,
        MATMUL_PRECISION,
        {{gen_argdefs()}},
        IS_FULL_BLOCKS=False,
    )


    # ~~~~~~~~~~~~~~ "full" blocks ~~~~~~~~~~~~~~~~~~~~~~~~~~~~~~~~~~~
    # We know these blocks are guaranteed to be "full", so we don't need to
    # apply mask_mod to them - only score_mod
    if HAS_FULL_BLOCKS:
        kv_indices = FULL_KV_IDX + sparse_hz_offset * SPARSE_KV_BLOCK_CNT
        kv_num_blocks = tl.load(FULL_KV_NUM_BLKS + sparse_hz_offset)
        indices_idx = block_n_start // SPARSE_KV_MULTIPLE
        off_n_block_in_sparse = block_n_start % SPARSE_KV_MULTIPLE
        off_n = tl.load(kv_indices + indices_idx) * SPARSE_KV_BLOCK_SIZE + off_n_block_in_sparse * BLOCK_N

        block_n_last_valid = kv_num_blocks * SPARSE_KV_MULTIPLE         # last valid block according to sparse mask

        K_block_ptr = tl.make_block_ptr(
        base=K + k_offset,
        shape=(BLOCK_DMODEL, KV_LEN),                # (d, N)
        strides=(stride_kk, stride_kn),
        offsets=(0, off_n),
        block_shape=(BLOCK_DMODEL, BLOCK_N),
        order=(0, 1)
        )
        V_block_ptr = tl.make_block_ptr(
            base=V + v_offset,
            shape=(KV_LEN, BLOCK_DMODEL),
            strides=(stride_vn, stride_vk),
            offsets=(off_n, 0),
            block_shape=(BLOCK_N, BLOCK_DMODEL),
            order=(1, 0)
        )
        offs_n = tl.arange(0, BLOCK_N) + off_n

        acc, l_i, m_i = forward_inner(
            q, K_block_ptr, V_block_ptr,
            # accumulatd values
            acc, l_i, m_i,
            #offsets
            off_z, offs_hq[:, None], offs_m[:, None], offs_n[None, :],
            #block sparse data
            kv_indices, kv_num_blocks,
            block_n_start, block_n_end if block_n_end <= block_n_last_valid else block_n_last_valid,
            MATMUL_PRECISION,
            {{gen_argdefs()}},
            IS_FULL_BLOCKS=True,
        )

    m_offset = off_t * stride_mt + off_z * stride_mz
    l_offset = off_t * stride_lt + off_z * stride_lz

    M_block_ptr = tl.make_block_ptr(
        base=M + m_offset,
        shape=(G, Q_LEN),                   # (G, M)
        strides=(stride_mh, stride_mm),
        offsets=(off_hkv*G, 0),
        block_shape=(G, BLOCK_M_PER_HQ),
        order=(1, 0)
    )
    L_block_ptr = tl.make_block_ptr(
        base=L + l_offset,
        shape=(G, Q_LEN),                   # (G, M)
        strides=(stride_lh, stride_lm),
        offsets=(off_hkv*G, 0),
        block_shape=(G, BLOCK_M_PER_HQ),
        order=(1, 0)
    )

    # Store output, logsumexp and rowmax for cross CTA reduction. (all in float32, even when input data are in fp16)
    m_i = m_i.reshape(G, BLOCK_M_PER_HQ)
    l_i = l_i.reshape(G, BLOCK_M_PER_HQ)
    if SAFE_M_BOUNDARY:
        tl.store(M_block_ptr, m_i)
        tl.store(L_block_ptr, l_i)
    else:
        tl.store(M_block_ptr, m_i, boundary_check=(1,))
        tl.store(L_block_ptr, l_i, boundary_check=(1,))

    # -- store output
    idx_z = off_z
    idx_t = off_t
    idx_hq = off_hkv*G + off_g[:, None, None]
    idx_m = off_m[None, :, None]
    idx_d = offs_d[None, None, :]
    # TODO generalize and add proper mask support
    mask = (idx_m < Q_LEN)
    acc = acc.reshape(G, BLOCK_M_PER_HQ, BLOCK_DMODEL)
    {{store_output(("idx_z", "idx_t", "idx_hq", "idx_m", "idx_d"), "acc", "mask")}}
 """
    + compute_forward_block
    + compute_next_offset_func,
)


MAX_SPLIT_KV = 64


def get_split_k(B: int, H: int, Mk: int, SM: int = 128) -> int:
    """Heuristic for the number of splits from xformer"""
    bh = max(B * H, 1)  # NOTE: Handle B*h=0 case
    split_k = SM // bh  # Each SM should at least get one block.
    split_k = max(split_k, 1)

    return split_k


def _get_decoding_default_config(key) -> Tuple[int, int, int]:
    default_config = (64, 2, 3)

    return default_config


def create_flex_decoding_kernel(*args, **kwargs):
    (
        query,
        key,
        value,
        block_mask,
        scale,
        kernel_options,
        score_mod_subgraph,
        mask_mod_subgraph,
        score_mod_other_buffers,
        mask_mod_other_buffers,
    ) = args
    (
        kv_num_blocks,
        kv_indices,
        full_kv_num_blocks,  # full_kv_num_blocks,
        full_kv_indices,  # full_kv_indices,
        _,  # q_num_blocks
        _,  # q_indices
        _,  # full_q_num_blocks,
        _,  # full_q_indices,
        SPARSE_KV_BLOCK_SIZE,
        _,  # SPARSE_Q_BLOCK_SIZE,
        _,
    ) = block_mask

<<<<<<< HEAD
    # Calculate GQA head sharing
    gqa_shared_heads = query.get_size()[1] // key.get_size()[1]
    if not is_power_of_2(gqa_shared_heads):
        raise ValueError(
            "Number of shared query heads sharing the same KV head must be power of 2. "
        )

=======
    kernel_options = dict(kernel_options)
>>>>>>> 9d0c2649
    # Determine if there are "full" blocks where we only need to apply score_mod, and can skip mask_mod
    kernel_options["HAS_FULL_BLOCKS"] = full_kv_num_blocks is not None
    if (
        full_kv_num_blocks is None
    ):  # Create a plackeholder full block list in case it is empty
        full_kv_num_blocks, full_kv_indices = (
            empty(0, device=query.get_device()) for _ in range(2)
        )

    for buf in [
        query,
        key,
        value,
        kv_num_blocks,
        kv_indices,
        full_kv_num_blocks,
        full_kv_indices,
    ]:
        buf.realize()
    choices: List[Any] = []
    configs: List[Tuple[int, int, int]] = []
    configs.append(_get_decoding_default_config(key))
    # Note: max_autotune is not supported yet. Causes error in lowering the dynamic shape in reduction ops.
    # if config.max_autotune:
    #     configs += [
    #         (64, 2, 2),
    #         (32, 2, 3),
    #     ]
    # TODO: fix autotuning.

    kernel_options["SM_SCALE"] = scale
    kernel_options["SPLIT_KV"] = get_split_k(
        key.get_size()[0], key.get_size()[1], key.get_size()[2]
    )
    MAX_SPLIT_KV = kernel_options["SPLIT_KV"]
    assert kernel_options["SPLIT_KV"] <= MAX_SPLIT_KV

    # create config dependent intermediate buffers
    buf_ACC_shape = (
        query.get_size()[:1] + [MAX_SPLIT_KV] + query.get_size()[1:]
    )  # [B, SPLIT_KV, Hq, M, D]
    buf_ML_shape = buf_ACC_shape[:-1]
    buf_M = empty_strided(
        buf_ML_shape,
        None,
        dtype=torch.float32,  # The rowmax is always stored in fp32 regardless of the input dtype
        device=query.get_device(),
    )
    buf_L = empty_strided(
        buf_ML_shape,
        None,
        dtype=torch.float32,  # The intermediate sumexp is always stored in fp32 regardless of the input dtype
        device=query.get_device(),
    )

    layout_acc = FixedLayout(
        query.get_device(),
        torch.float32,
        buf_ACC_shape,
        FlexibleLayout.contiguous_strides(buf_ACC_shape),
    )

    kernel_options["BLOCK_DMODEL"] = query.get_size()[-1]

    m = query.get_size()[-2]
    kernel_options["BLOCK_M"] = (
        # m
        # if V.graph.sizevars.evaluate_expr(sympy.Lt(query.get_size()[-2], 0))
        # else  # Always use a BLOCK_M > 16 before Triton fix https://github.com/triton-lang/triton/pull/4061 is in pin
        max(
            next_power_of_2(
                V.graph.sizevars.size_hint(
                    m, fallback=torch._inductor.config.unbacked_symint_fallback  # type: ignore[arg-type]
                )
                * gqa_shared_heads
            ),
            16,
        )
    )
    V.graph.sizevars.guard_leq(m, sympy.Integer(kernel_options["BLOCK_M"]))

<<<<<<< HEAD
    V.graph.sizevars.guard_leq(m * gqa_shared_heads, sympy.Integer(BLOCK_M))

    # Reshape query for GQA: [B, Hq, Mq, D] -> [B, Hkv, G, Mq, D]
    gqa_query_shape = (
        query.get_size()[:1]
        + [key.get_size()[1], gqa_shared_heads]
        + query.get_size()[2:]
    )
    gqa_query_stride = (
        query.get_stride()[:1]
        + [query.get_stride()[1] * gqa_shared_heads, query.get_stride()[1]]
        + query.get_stride()[2:]
    )
    query = lowerings[aten.as_strided](query, gqa_query_shape, gqa_query_stride)
=======
    kernel_options["SAFE_M_BOUNDARY"] = (
        query.get_size()[-2] % kernel_options["BLOCK_M"]
    ) == 0
    kernel_options["SAFE_N_BOUNDARY"] = True
>>>>>>> 9d0c2649

    # Note, we don't need to pass in the captured buffers explicitly
    # because they're implicitly added by the score_mod function
    # We do need to explicitly pass it in for autotuning though.
    for BLOCK_N, num_warps, num_stages in configs:
        if SPARSE_KV_BLOCK_SIZE % BLOCK_N != 0:
            continue

        # Performance tuning
        kernel_options["BLOCK_N"] = BLOCK_N
        kernel_options["SPARSE_KV_BLOCK_SIZE"] = SPARSE_KV_BLOCK_SIZE

        flex_decoding_template.maybe_append_choice(
            choices=choices,
            input_nodes=[
                query,
                key,
                value,
                buf_M,
                buf_L,
                kv_num_blocks,
                kv_indices,
                full_kv_num_blocks,
                full_kv_indices,
            ],
            layout=layout_acc,
            subgraphs=[
                score_mod_subgraph,
                mask_mod_subgraph,
            ],
            mutated_inputs=[buf_M, buf_L],
            num_stages=num_stages,
            num_warps=num_warps,
            call_sizes=query.get_size(),
<<<<<<< HEAD
            BLOCK_M=BLOCK_M,
            SPLIT_KV=SPLIT_KV,
            BLOCK_DMODEL=query.get_size()[-1],
            SM_SCALE=scale,
            # Performance tuning
            BLOCK_N=BLOCK_N,
            # Sparse block size
            SPARSE_KV_BLOCK_SIZE=SPARSE_KV_BLOCK_SIZE,
            # GQA parameter
            GQA_SHARED_HEADS=gqa_shared_heads,
            # For now, we always assume the "sound" option
            ROWS_GUARANTEED_SAFE=False,
            SAFE_M_BOUNDARY=(query.get_size()[-2] % BLOCK_M) == 0,
            SAFE_N_BOUNDARY=True,
            PRESCALE_QK=False,
            HAS_FULL_BLOCKS=has_full_blocks,
=======
            **kernel_options,
>>>>>>> 9d0c2649
        )

    inputs_for_flex_decoding = (
        [
            query,
            key,
            value,
            buf_M,
            buf_L,
            kv_num_blocks,
            kv_indices,
            full_kv_num_blocks,
            full_kv_indices,
        ]
        + list(score_mod_other_buffers)
        + list(mask_mod_other_buffers)
    )

    buf_ACC = autotune_select_algorithm(
        "flex_decoding", choices, inputs_for_flex_decoding, layout_acc
    )

    # Reduction

    g_M = lowerings[aten.max](buf_M, dim=1, keepdim=True)[0]
    adj_M = lowerings[aten.sub](buf_M, g_M)
    alpha = lowerings[aten.exp2](adj_M)

    buf_L = lowerings[aten.mul](buf_L, alpha)
    g_L = lowerings[aten.sum](buf_L, axis=1)
    logsumexp = lowerings[aten.log2](g_L)
    logsumexp = lowerings[aten.add](logsumexp, lowerings[aten.squeeze](g_M, dim=1))

    alpha_unseq = lowerings[aten.unsqueeze](alpha, 4)
    buf_ACC = lowerings[aten.mul](buf_ACC, alpha_unseq)
    output = lowerings[aten.sum](buf_ACC, axis=1)
    L_unseq = lowerings[aten.unsqueeze](g_L, 3)
    output = lowerings[aten.div](output, L_unseq)
    output = lowerings[prims.convert_element_type](output, query.get_dtype())

    return (
        output,
        logsumexp,
    )<|MERGE_RESOLUTION|>--- conflicted
+++ resolved
@@ -327,17 +327,16 @@
         _,
     ) = block_mask
 
-<<<<<<< HEAD
+    kernel_options = dict(kernel_options)
+
     # Calculate GQA head sharing
     gqa_shared_heads = query.get_size()[1] // key.get_size()[1]
     if not is_power_of_2(gqa_shared_heads):
         raise ValueError(
             "Number of shared query heads sharing the same KV head must be power of 2. "
         )
-
-=======
-    kernel_options = dict(kernel_options)
->>>>>>> 9d0c2649
+    kernel_options["GQA_SHARED_HEADS"] = gqa_shared_heads
+
     # Determine if there are "full" blocks where we only need to apply score_mod, and can skip mask_mod
     kernel_options["HAS_FULL_BLOCKS"] = full_kv_num_blocks is not None
     if (
@@ -417,10 +416,6 @@
             16,
         )
     )
-    V.graph.sizevars.guard_leq(m, sympy.Integer(kernel_options["BLOCK_M"]))
-
-<<<<<<< HEAD
-    V.graph.sizevars.guard_leq(m * gqa_shared_heads, sympy.Integer(BLOCK_M))
 
     # Reshape query for GQA: [B, Hq, Mq, D] -> [B, Hkv, G, Mq, D]
     gqa_query_shape = (
@@ -434,12 +429,15 @@
         + query.get_stride()[2:]
     )
     query = lowerings[aten.as_strided](query, gqa_query_shape, gqa_query_stride)
-=======
+
+    V.graph.sizevars.guard_leq(
+        m * gqa_shared_heads, sympy.Integer(kernel_options["BLOCK_M"])
+    )
+
     kernel_options["SAFE_M_BOUNDARY"] = (
-        query.get_size()[-2] % kernel_options["BLOCK_M"]
+        (m * gqa_shared_heads) % kernel_options["BLOCK_M"]
     ) == 0
     kernel_options["SAFE_N_BOUNDARY"] = True
->>>>>>> 9d0c2649
 
     # Note, we don't need to pass in the captured buffers explicitly
     # because they're implicitly added by the score_mod function
@@ -474,26 +472,7 @@
             num_stages=num_stages,
             num_warps=num_warps,
             call_sizes=query.get_size(),
-<<<<<<< HEAD
-            BLOCK_M=BLOCK_M,
-            SPLIT_KV=SPLIT_KV,
-            BLOCK_DMODEL=query.get_size()[-1],
-            SM_SCALE=scale,
-            # Performance tuning
-            BLOCK_N=BLOCK_N,
-            # Sparse block size
-            SPARSE_KV_BLOCK_SIZE=SPARSE_KV_BLOCK_SIZE,
-            # GQA parameter
-            GQA_SHARED_HEADS=gqa_shared_heads,
-            # For now, we always assume the "sound" option
-            ROWS_GUARANTEED_SAFE=False,
-            SAFE_M_BOUNDARY=(query.get_size()[-2] % BLOCK_M) == 0,
-            SAFE_N_BOUNDARY=True,
-            PRESCALE_QK=False,
-            HAS_FULL_BLOCKS=has_full_blocks,
-=======
             **kernel_options,
->>>>>>> 9d0c2649
         )
 
     inputs_for_flex_decoding = (
