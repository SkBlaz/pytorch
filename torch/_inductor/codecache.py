--- conflicted
+++ resolved
@@ -76,6 +76,7 @@
     CppOptions,
     CppTorchCudaOptions,
     get_compiler_version_info,
+    get_name_and_dir_from_output_file_path,
 )
 from torch._inductor.cpu_vec_isa import invalid_vec_isa, pick_vec_isa, VecISA
 from torch._inductor.runtime.compile_tasks import (
@@ -622,33 +623,35 @@
             build_code_hash(spec.submodule_search_locations, f"{spec.name}.", hasher)
 
 
-def get_code_hash(roots, extra_files=()):
-    hasher = hashlib.sha256()
-    hasher.update(torch.__version__.encode("utf-8"))
-    build_code_hash(roots, "", hasher)
-    for path in extra_files:
-        if os.path.exists(path):
-            with open(path, "rb") as f:
-                hasher.update(f.read())
-    return hasher.digest()
-
-
 @functools.lru_cache(None)
 def torch_key():
     """
     Compute a key that contains relevant information about torch source files
     """
     if not config.is_fbcode():
-        inductor_root = os.path.dirname(__file__)
-        extra_files = (
-            "codegen/aoti_runtime/interface.cpp",
-            "codegen/aoti_runtime/implementation.cpp",
-            "codegen/cpp_prefix.h",
-            "script.ld",
-        )
-        return get_code_hash(
-            [inductor_root], [os.path.join(inductor_root, x) for x in extra_files]
-        )
+
+        def get_code_hash(root):
+            # This function isn't meant to be used outside of torch_key, just a
+            # helper for clarity. Instead, use torch_key() directly when you need
+            # a hash representing the state of the source code.
+            extra_files = (
+                "codegen/aoti_runtime/interface.cpp",
+                "codegen/aoti_runtime/implementation.cpp",
+                "codegen/cpp_prefix.h",
+                "script.ld",
+            )
+            inductor_root = os.path.dirname(__file__)
+            extra_files = [os.path.join(inductor_root, x) for x in extra_files]
+            hasher = hashlib.sha256()
+            hasher.update(torch.__version__.encode("utf-8"))
+            build_code_hash([root], "", hasher)
+            for path in extra_files:
+                if os.path.exists(path):
+                    with open(path, "rb") as f:
+                        hasher.update(f.read())
+            return hasher.digest()
+
+        return get_code_hash(_TORCH_PATH)
 
     from libfb.py import parutil
 
@@ -1599,15 +1602,22 @@
         _set_gpu_runtime_env()  # cpp_extension consults the env
 
         picked_vec_isa = pick_vec_isa()
-        cpp_command = repr(
-            cpp_compile_command(
-                "i",
-                "o",
+        vec_isa_cmd_gen = CppBuilder(
+            name="o",
+            sources="i",
+            BuildOption=CppTorchCudaOptions(
                 vec_isa=picked_vec_isa,
                 cuda=cuda,
                 aot_mode=graph.aot_mode,
-            )
-        )
+            ),
+        )
+        # write function will calc source_code hash, the same source code with different
+        # ISA level should be generate different hash.
+        # So we need get a command_line which contains isa related parameter as a part of hash key.
+        # And then pass the command_line to below write function as extra parameter to
+        # guarantee the source code hash contains ISA difference.
+        cpp_command = repr(vec_isa_cmd_gen.get_command_line())
+
         fbcode_aot_cpu_re = False
         use_absolute_path = False
         if config.is_fbcode():
@@ -1857,10 +1867,6 @@
                 "linux": _compile_consts_linux,
                 "darwin": _compile_consts_darwin,
             }[sys.platform](aot_constants)
-<<<<<<< HEAD
-
-=======
->>>>>>> 3f031b96
             link_cmd = cpp_compile_command(
                 input=[output_o, consts_o],
                 output=output_so,
@@ -2058,8 +2064,6 @@
 
         _set_gpu_runtime_env()  # cpp_extension consults the env
 
-        from torch._inductor.cpp_builder import CppBuilder, CppTorchCudaOptions
-
         command_gen = CppBuilder(
             name="o", sources="i", BuildOption=CppTorchCudaOptions(**compile_command)
         )
@@ -2075,17 +2079,35 @@
             from filelock import FileLock
 
             lock_path = os.path.join(get_lock_dir(), key + ".lock")
-            output_path = input_path[:-3] + "so"
+            output_name, output_dir = get_name_and_dir_from_output_file_path(input_path)
+            """
+            If `fb_code` env, it need to be dispatched to original `compile_file` function.
+            So, we still need to prepare parameters for the function: `input_path` and `fb_output_path`.
+            """
+            fb_output_path = input_path[:-3] + "so"
             future: Optional[Future[Any]] = None
             lib = None
+
+            cpp_build_option = CppTorchCudaOptions(**compile_command)
+            cpp_builder = CppBuilder(
+                name=output_name,
+                sources=input_path,
+                output_dir=output_dir,
+                BuildOption=cpp_build_option,
+            )
+
             worker_fn = functools.partial(
                 _worker_compile_cpp,
                 lock_path,
+                cpp_builder,
                 input_path,
-                output_path,
-                cpp_compile_command(
-                    input=input_path, output=output_path, **compile_command
-                ),
+                fb_output_path,
+            )
+
+            binary_path = (
+                fb_output_path
+                if config.is_fbcode()
+                else cpp_builder.get_target_file_path()
             )
 
             def load_fn():
@@ -2095,13 +2117,13 @@
                         future.result()
                     result = worker_fn()
                     assert result is None
-                    lib = cls._load_library(output_path, key)
+                    lib = cls._load_library(binary_path, key)
                     assert lib is not None
                 return lib
 
             if submit_fn is not None:
                 with FileLock(lock_path, timeout=LOCK_TIMEOUT):
-                    if not os.path.exists(output_path):
+                    if not os.path.exists(binary_path):
                         future = submit_fn(worker_fn)
 
             cls.cache[key] = load_fn
@@ -2113,12 +2135,27 @@
         return cls.load_async(source_code, cuda)()
 
 
-def _worker_compile_cpp(lock_path, input_path, output_path, cmd):
+def _worker_compile_cpp(
+    lock_path,
+    cpp_builder: CppBuilder,
+    fb_input_path: str,
+    fb_output_path: str,
+):
     from filelock import FileLock
 
     with FileLock(lock_path, timeout=LOCK_TIMEOUT):
-        if not os.path.exists(output_path):
-            compile_file(input_path, output_path, shlex.split(cmd))
+        binary_path = (
+            fb_output_path if config.is_fbcode() else cpp_builder.get_target_file_path()
+        )
+        if not os.path.exists(binary_path):
+            if config.is_fbcode():
+                compile_file(
+                    fb_input_path,
+                    fb_output_path,
+                    shlex.split(cpp_builder.get_command_line()),
+                )
+            else:
+                cpp_builder.build()
 
 
 # Customized Python binding for cpp kernels
@@ -2370,17 +2407,27 @@
     compile_only: bool,
     mmap_weights: bool,
     use_absolute_path: bool,
+    aot_mode: bool,
 ):
     # PreCI will failed if test machine can't run cuda.
     temp_dir = tempfile.TemporaryDirectory()
     test_dir_path = temp_dir.name
     test_cuda = torch.cuda.is_available() and cuda
-    input_path = os.path.join(test_dir_path, "dummy_input.cpp")
-    output_path = os.path.join(test_dir_path, "dummy_output.so")
+    input_path = os.path.join(test_dir_path, "dummy_file.cpp")
+    output_path = os.path.join(test_dir_path, "dummy_file.so")
     extra_flags = ["-D TEST_EXTRA_FLAGS"]
     if compile_only:
-        output_path = os.path.join(test_dir_path, "dummy_output.o")
+        output_path = os.path.join(test_dir_path, "dummy_file.o")
     picked_isa = pick_vec_isa()
+
+    # Simulate fb_code env:
+    if not (aot_mode and not use_absolute_path):
+        input_path = os.path.basename(input_path)
+        output_path = os.path.basename(output_path)
+
+    # Fix test_new_cpp_build_logical failed on MacOS
+    if sys.platform != "linux":
+        aot_mode = False
 
     old_cmd = cpp_compile_command(
         input=input_path,
@@ -2388,17 +2435,20 @@
         include_pytorch=include_pytorch,
         vec_isa=picked_isa,
         cuda=test_cuda,
-        aot_mode=False,
+        aot_mode=aot_mode,
         compile_only=compile_only,
         use_absolute_path=use_absolute_path,
         use_mmap_weights=mmap_weights,
         extra_flags=extra_flags,
     ).split(" ")
 
+    name, dir = get_name_and_dir_from_output_file_path(input_path)
+
     dummy_build_option = CppTorchCudaOptions(
         vec_isa=picked_isa,
         include_pytorch=include_pytorch,
         cuda=test_cuda,
+        aot_mode=aot_mode,
         compile_only=compile_only,
         use_absolute_path=use_absolute_path,
         use_mmap_weights=mmap_weights,
@@ -2406,10 +2456,10 @@
     )
 
     dummy_builder = CppBuilder(
-        name="dummy_output",
+        name=name,
         sources=input_path,
+        output_dir=dir,
         BuildOption=dummy_build_option,
-        output_dir=test_dir_path,
     )
     new_cmd = dummy_builder.get_command_line().split(" ")
 
@@ -2426,6 +2476,7 @@
     compile_only = [True, False]
     include_pytorch = [True, False]
     use_absolute_path = [True, False]
+    aot_mode = [False, True]
 
     # Try to pass it in fb_code.
     if config.is_fbcode():
@@ -2436,16 +2487,19 @@
             for z in compile_only:
                 for m in include_pytorch:
                     for n in use_absolute_path:
-                        print(
-                            f"!!! cuda:{x}, use_mmap_weights:{y}, compile_only:{z}, include_pytorch:{m}， use_absolute_path:{n}"
-                        )
-                        _do_validate_cpp_commands(
-                            include_pytorch=m,
-                            cuda=x,
-                            mmap_weights=y,
-                            compile_only=z,
-                            use_absolute_path=n,
-                        )
+                        for o in aot_mode:
+                            print(
+                                f"!!! cuda:{x}, use_mmap_weights:{y}, compile_only:{z}, include_pytorch:{m},"
+                                f" use_absolute_path:{n}, aot_mode:{o}"
+                            )
+                            _do_validate_cpp_commands(
+                                include_pytorch=m,
+                                cuda=x,
+                                mmap_weights=y,
+                                compile_only=z,
+                                use_absolute_path=n,
+                                aot_mode=o,
+                            )
 
 
 @clear_on_fresh_inductor_cache
@@ -2777,10 +2831,19 @@
                                 )
                             )
                     hl.compile_standalone_runtime(afile, hl.Target(target))
+
+                    name, output_dir = get_name_and_dir_from_output_file_path(sofile)
+                    halide_cmd_gen = CppBuilder(
+                        name=name,
+                        sources=[hookfile, afile],
+                        output_dir=output_dir,
+                        BuildOption=CppTorchCudaOptions(
+                            cuda=is_cuda,
+                        ),
+                    )
+
                     subprocess.check_call(
-                        shlex.split(
-                            cpp_compile_command([hookfile, afile], sofile, cuda=is_cuda)
-                        )
+                        shlex.split(halide_cmd_gen.get_command_line())
                     )
                     touch(donefile)
         assert os.path.exists(sofile)
