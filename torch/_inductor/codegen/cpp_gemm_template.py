--- conflicted
+++ resolved
@@ -132,16 +132,10 @@
                 const int64_t n_start = nc * Nr;
                 const int64_t n_end = std::min(std::min(nc + Nc_blocks, n_block_end) * Nr, N);
                 const int64_t n_size = n_end - n_start;
-<<<<<<< HEAD
-                const int64_t nc_block_end = std::min(nc + Nc_blocks, n_block_end); // FIXME: maybe exceeding N?
+                // NB: assume we pad N, nc_block_end won't exceed padded N here.
+                const int64_t nc_block_end = std::min(nc + Nc_blocks, n_block_end);
 {%- if use_local_acc %}
     {%- set acc = kernel.local_buffers[acc_buf_name] %}
-=======
-                // NB: assume we pad N, nc_block_end won't exceed padded N here.
-                const int64_t nc_block_end = std::min(nc + Nc_blocks, n_block_end);
-                {%- if use_local_acc %}
-                {%- set acc = kernel.local_buffers[acc_buf_name] %}
->>>>>>> d396cfe5
                 {{ kernel.reinit_buffer_if_null(acc_buf_name) }}
 {%- else %}
     {%- set acc = kernel.slice_nd(GemmOut, [("m_start", "m_end"), ("n_start", "n_end")]) %}
