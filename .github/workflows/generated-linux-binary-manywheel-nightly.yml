--- conflicted
+++ resolved
@@ -575,12 +575,8 @@
       GPU_ARCH_TYPE: rocm
       DOCKER_IMAGE: pytorch/manylinux-builder:rocm6.1-main
       DESIRED_PYTHON: "3.9"
-<<<<<<< HEAD
+      runner_prefix: amz2023.
       build_name: manywheel-py3_9-rocm6_1
-=======
-      runner_prefix: amz2023.
-      build_name: manywheel-py3_9-rocm6_0
->>>>>>> cf811800
       build_environment: linux-binary-manywheel
     secrets:
       github-token: ${{ secrets.GITHUB_TOKEN }}
@@ -683,12 +679,8 @@
       GPU_ARCH_TYPE: rocm
       DOCKER_IMAGE: pytorch/manylinux-builder:rocm6.2-main
       DESIRED_PYTHON: "3.9"
-<<<<<<< HEAD
+      runner_prefix: amz2023.
       build_name: manywheel-py3_9-rocm6_2
-=======
-      runner_prefix: amz2023.
-      build_name: manywheel-py3_9-rocm6_1
->>>>>>> cf811800
       build_environment: linux-binary-manywheel
     secrets:
       github-token: ${{ secrets.GITHUB_TOKEN }}
@@ -1492,12 +1484,8 @@
       GPU_ARCH_TYPE: rocm
       DOCKER_IMAGE: pytorch/manylinux-builder:rocm6.1-main
       DESIRED_PYTHON: "3.10"
-<<<<<<< HEAD
+      runner_prefix: amz2023.
       build_name: manywheel-py3_10-rocm6_1
-=======
-      runner_prefix: amz2023.
-      build_name: manywheel-py3_10-rocm6_0
->>>>>>> cf811800
       build_environment: linux-binary-manywheel
     secrets:
       github-token: ${{ secrets.GITHUB_TOKEN }}
@@ -1600,12 +1588,8 @@
       GPU_ARCH_TYPE: rocm
       DOCKER_IMAGE: pytorch/manylinux-builder:rocm6.2-main
       DESIRED_PYTHON: "3.10"
-<<<<<<< HEAD
+      runner_prefix: amz2023.
       build_name: manywheel-py3_10-rocm6_2
-=======
-      runner_prefix: amz2023.
-      build_name: manywheel-py3_10-rocm6_1
->>>>>>> cf811800
       build_environment: linux-binary-manywheel
     secrets:
       github-token: ${{ secrets.GITHUB_TOKEN }}
@@ -2342,12 +2326,8 @@
       GPU_ARCH_TYPE: rocm
       DOCKER_IMAGE: pytorch/manylinux-builder:rocm6.1-main
       DESIRED_PYTHON: "3.11"
-<<<<<<< HEAD
+      runner_prefix: amz2023.
       build_name: manywheel-py3_11-rocm6_1
-=======
-      runner_prefix: amz2023.
-      build_name: manywheel-py3_11-rocm6_0
->>>>>>> cf811800
       build_environment: linux-binary-manywheel
     secrets:
       github-token: ${{ secrets.GITHUB_TOKEN }}
@@ -2450,12 +2430,8 @@
       GPU_ARCH_TYPE: rocm
       DOCKER_IMAGE: pytorch/manylinux-builder:rocm6.2-main
       DESIRED_PYTHON: "3.11"
-<<<<<<< HEAD
+      runner_prefix: amz2023.
       build_name: manywheel-py3_11-rocm6_2
-=======
-      runner_prefix: amz2023.
-      build_name: manywheel-py3_11-rocm6_1
->>>>>>> cf811800
       build_environment: linux-binary-manywheel
     secrets:
       github-token: ${{ secrets.GITHUB_TOKEN }}
@@ -3192,12 +3168,8 @@
       GPU_ARCH_TYPE: rocm
       DOCKER_IMAGE: pytorch/manylinux-builder:rocm6.1-main
       DESIRED_PYTHON: "3.12"
-<<<<<<< HEAD
+      runner_prefix: amz2023.
       build_name: manywheel-py3_12-rocm6_1
-=======
-      runner_prefix: amz2023.
-      build_name: manywheel-py3_12-rocm6_0
->>>>>>> cf811800
       build_environment: linux-binary-manywheel
     secrets:
       github-token: ${{ secrets.GITHUB_TOKEN }}
@@ -3300,12 +3272,8 @@
       GPU_ARCH_TYPE: rocm
       DOCKER_IMAGE: pytorch/manylinux-builder:rocm6.2-main
       DESIRED_PYTHON: "3.12"
-<<<<<<< HEAD
+      runner_prefix: amz2023.
       build_name: manywheel-py3_12-rocm6_2
-=======
-      runner_prefix: amz2023.
-      build_name: manywheel-py3_12-rocm6_1
->>>>>>> cf811800
       build_environment: linux-binary-manywheel
     secrets:
       github-token: ${{ secrets.GITHUB_TOKEN }}
